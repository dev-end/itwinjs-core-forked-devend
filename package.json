--- conflicted
+++ resolved
@@ -70,15 +70,7 @@
     "WIP: Temporarily workaround monorepo/symlink issues by adding a devDependencies on @bentley/bentleyjs-core, @bentley/geometry-core and @bentley/imodeljs-clients"
   ],
   "devDependencies": {
-<<<<<<< HEAD
-    "@bentley/bemetalsmith": "^2.5.8",
-=======
     "@bentley/bemetalsmith": "^2.5.19",
-    "@bentley/bentleyjs-core": "8",
-    "@bentley/bentleyjs-tools": "5",
-    "@bentley/geometry-core": "9",
-    "@bentley/imodeljs-clients": "6",
->>>>>>> 145830c8
     "@types/body-parser": "^1.16.8",
     "@types/chai": "^4.1.2",
     "@types/clone": "^0.1.30",
