{
  // Use IntelliSense to learn about possible Node.js debug attributes.
  // Hover to view descriptions of existing attributes.
  // For more information, visit: https://go.microsoft.com/fwlink/?linkid=830387
  "version": "0.2.0",
  "configurations": [
    {
      "type": "node",
      "request": "launch",
      "name": "Run Backend Tests (Integration)",
      "program": "${workspaceFolder}/core/backend/node_modules/@bentley/bentleyjs-tools/scripts/test",
      "cwd": "${workspaceFolder}/core/backend",
      "args": [
        "--testDir=${workspaceFolder}/core/backend/lib/test",
        "--debug"
      ],
      "port": 9229,
      "protocol": "inspector",
      "outputCapture": "std"
    },
    {
      "type": "node",
      "request": "launch",
      "name": "Run Backend Tests (Offline)",
      "program": "${workspaceFolder}/core/backend/node_modules/@bentley/bentleyjs-tools/scripts/test",
      "cwd": "${workspaceFolder}/core/backend",
      "args": [
        "--testDir=${workspaceFolder}/core/backend/lib/test/",
        "--debug",
        "--recursive",
        "--offline=mock",
        "--grep",
        "#integration",
        "--invert"
      ],
      "port": 9229,
      "protocol": "inspector",
      "outputCapture": "std"
    },
    {
      "type": "node",
      "request": "launch",
      "name": "Run Backend IntegrationTests",
      "program": "${workspaceFolder}/core/backend/node_modules/@bentley/bentleyjs-tools/scripts/test",
      "cwd": "${workspaceFolder}/core/backend",
      "args": [
        "--testDir=${workspaceFolder}/core/backend/lib/test/integration",
        "--debug"
      ],
      "port": 9229,
      "protocol": "inspector",
      "outputCapture": "std"
    },
    {
      "type": "node",
      "request": "launch",
      "name": "Run Performance test (Offline)",
      "program": "${workspaceFolder}/core/backend/node_modules/@bentley/bentleyjs-tools/scripts/test",
      "cwd": "${workspaceFolder}/core/backend",
      "args": [
        "--testDir=${workspaceFolder}/core/backend/lib/perftest",
        "--debug",
        "--offline"
      ],
      "port": 9229,
      "protocol": "inspector",
      "outputCapture": "std"
    },
    {
      "type": "node",
      "request": "launch",
      "name": "Run Clients Tests (Offline)",
      "program": "${workspaceFolder}/core/clients/node_modules/@bentley/bentleyjs-tools/scripts/test",
      "cwd": "${workspaceFolder}/core/clients",
      "args": [
        "--testDir=${workspaceFolder}/core/clients/lib/test",
        "--debug",
        "--offline",
        "mock"
      ],
      "port": 9229,
      "protocol": "inspector",
      "outputCapture": "std"
    },
    {
      "type": "node",
      "request": "launch",
      "name": "Run Clients Tests",
      "program": "${workspaceFolder}/core/clients/node_modules/@bentley/bentleyjs-tools/scripts/test",
      "cwd": "${workspaceFolder}/core/clients",
      "args": [
        "--testDir=${workspaceFolder}/core/clients/lib/test",
        "--debug"
      ],
      "port": 9229,
      "protocol": "inspector",
      "outputCapture": "std"
    },
    {
      "type": "node",
      "request": "launch",
      "name": "Run Geometry Tests",
      "program": "${workspaceFolder}/core/geometry/node_modules/@bentley/bentleyjs-tools/scripts/test.js",
      "cwd": "${workspaceFolder}/core/geometry",
      "args": [
        "--testDir=${workspaceFolder}/core/geometry/lib/test",
        "--debug"
      ],
      "port": 9229,
      "protocol": "inspector",
      "outputCapture": "std"
    },
    {
      "type": "node",
      "request": "launch",
      "name": "Run Bentley Tests",
      "program": "${workspaceFolder}/core/bentley/node_modules/@bentley/bentleyjs-tools/scripts/test.js",
      "cwd": "${workspaceFolder}/core/bentley",
      "args": [
        "--testDir=${workspaceFolder}/core/bentley/lib/test",
        "--debug"
      ],
      "port": 9229,
      "protocol": "inspector",
      "outputCapture": "std"
    },
    {
      "type": "node",
      "request": "launch",
      "name": "example-code backend snippet tests",
      "program": "${workspaceFolder}/example-code/snippets/node_modules/@bentley/bentleyjs-tools/scripts/test",
      "cwd": "${workspaceFolder}/example-code/snippets",
      "args": [
        "--testDir=${workspaceFolder}/example-code/snippets/lib/backend",
        "--debug"
      ],
      "port": 9229,
      "protocol": "inspector",
      "outputCapture": "std"
    },
    {
      "type": "node",
      "request": "launch",
      "name": "example-code app backend tests",
      "program": "${workspaceFolder}/example-code/app/node_modules/@bentley/bentleyjs-tools/scripts/test",
      "cwd": "${workspaceFolder}/example-code/app",
      "args": [
        "--testDir=${workspaceFolder}/example-code/app/lib/backend/test",
        "--debug"
      ],
      "port": 9229,
      "protocol": "inspector",
      "outputCapture": "std"
    },
    {
      "type": "node",
      "request": "launch",
      "name": "_Testbed (backend)",
      "cwd": "${workspaceFolder}/testbed/",
      "runtimeExecutable": "${workspaceFolder}\\testbed\\node_modules\\.bin\\electron",
      "runtimeArgs": [
        "${workspaceFolder}/testbed/floss/electron/index.js",
        "{\"debug\":true, \"noDevTools\":true, \"path\":\"bootstrap.js\", \"grep\":\"\", \"fgrep\":\"\"}",
        "--remote-debugging-port=9223"
      ],
      "protocol": "inspector",
      "sourceMaps": true,
      "outFiles": [
        "${workspaceRoot}/testbed/lib/{backend,common}/**/*.js",
        "${workspaceRoot}/core/{backend,bentley,clients,common,frontend,geometry}/lib/**/*.js"
      ]
    },
    {
      "name": "_Testbed (frontend)",
      "type": "chrome",
      "request": "attach",
      "port": 9223,
      "webRoot": "${workspaceRoot}",
      "sourceMaps": true
    },
    {
      "type": "node",
      "request": "launch",
      "name": "SimpleViewTest Electron (backend)",
      "cwd": "${workspaceFolder}/simpleviewtest/",
      "runtimeExecutable": "${workspaceFolder}\\simpleviewtest\\node_modules\\.bin\\electron",
      "runtimeArgs": [
        "${workspaceFolder}/simpleviewtest/lib/backend/ElectronMain.js",
        "--remote-debugging-port=9223"
      ],
      "protocol": "inspector",
      "sourceMaps": true,
      "outFiles": [
        "${workspaceRoot}/simplefrontend/lib/{backend}/**/*.js",
        "${workspaceRoot}/core/{backend,bentley,clients,common,frontend,geometry}/lib/**/*.js"
      ]
    },
    {
      "type": "node",
      "request": "launch",
<<<<<<< HEAD
      "name": "Debug bank-demo",
      "program": "${workspaceFolder}/bank-demo/lib/cli.js",
      "cwd": "${workspaceFolder}/bank-demo/lib",
      "args": [
        "bank",
        "log"
      ]
=======
      "name": "SimpleViewTest Browser (backend)",
      "cwd": "${workspaceRoot}/simpleviewtest",
      "program": "${workspaceRoot}/simpleviewtest/lib/backend/public/WebMain.js",
      "smartStep": true,
      "sourceMaps": true,
      "outFiles": [
        "${workspaceRoot}/simplefrontend/lib/{backend}/**/*.js",
        "${workspaceRoot}/core/{backend,bentley,clients,common,frontend,geometry}/lib/**/*.js"
      ],
      "protocol": "inspector"
>>>>>>> 5807d510
    }
  ],
  "compounds": [
    {
      "name": "Run Testbed (all)",
      "configurations": [
        "_Testbed (frontend)",
        "_Testbed (backend)"
      ]
    }
  ]
}<|MERGE_RESOLUTION|>--- conflicted
+++ resolved
@@ -198,15 +198,6 @@
     {
       "type": "node",
       "request": "launch",
-<<<<<<< HEAD
-      "name": "Debug bank-demo",
-      "program": "${workspaceFolder}/bank-demo/lib/cli.js",
-      "cwd": "${workspaceFolder}/bank-demo/lib",
-      "args": [
-        "bank",
-        "log"
-      ]
-=======
       "name": "SimpleViewTest Browser (backend)",
       "cwd": "${workspaceRoot}/simpleviewtest",
       "program": "${workspaceRoot}/simpleviewtest/lib/backend/public/WebMain.js",
@@ -217,7 +208,6 @@
         "${workspaceRoot}/core/{backend,bentley,clients,common,frontend,geometry}/lib/**/*.js"
       ],
       "protocol": "inspector"
->>>>>>> 5807d510
     }
   ],
   "compounds": [
