--- conflicted
+++ resolved
@@ -21,12 +21,9 @@
         "ecinstanceid",
         "ecsql",
         "endverbatim",
-<<<<<<< HEAD
+        "findstr",
+        "frontends",
         "frontplane",
-=======
-        "findstr",
->>>>>>> fb84d344
-        "frontends",
         "frust",
         "fstop",
         "Guid",
