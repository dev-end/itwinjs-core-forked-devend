--- conflicted
+++ resolved
@@ -46,11 +46,7 @@
         "superclasses",
         "symb",
         "system",
-<<<<<<< HEAD
         "tileset",
-=======
-        "testbed",
->>>>>>> 24259d51
         "underbar",
         "undoable",
         "Unexpanded",
