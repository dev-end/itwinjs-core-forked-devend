--- conflicted
+++ resolved
@@ -46,16 +46,11 @@
     "skybox",
     "symb",
     "system",
-<<<<<<< HEAD
     "tileset",
     "undoable",
     "viewflags",
     "viewports",
     "zbuffer"
-=======
-    "testbed",
-    "viewflags"
->>>>>>> 24259d51
   ]
   // ,
   // "workbench.colorCustomizations": {
