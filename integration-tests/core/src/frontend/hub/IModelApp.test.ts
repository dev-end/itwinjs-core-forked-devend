--- conflicted
+++ resolved
@@ -1,80 +1,77 @@
-/*---------------------------------------------------------------------------------------------
-* Copyright (c) 2019 Bentley Systems, Incorporated. All rights reserved.
-* Licensed under the MIT License. See LICENSE.md in the project root for license terms.
-*--------------------------------------------------------------------------------------------*/
-import { assert } from "chai";
-import { ClientRequestContext, ClientRequestContextProps } from "@bentley/bentleyjs-core";
-import { AuthorizedClientRequestContext, ImsTestAuthorizationClient } from "@bentley/imodeljs-clients";
-import { IModelApp, AuthorizedFrontendRequestContext } from "@bentley/imodeljs-frontend";
-import { TestRpcInterface } from "../../common/RpcInterfaces";
-import { TestUsers } from "./TestUsers";
-
-describe("IModelApp (#integration)", () => {
-
-  before(async () => {
-    IModelApp.startup({
-      applicationId: "1234",
-      applicationVersion: "testappversion",
-      sessionId: "testsessionid",
-    });
-
-    const imsTestAuthorizationClient = new ImsTestAuthorizationClient();
-    await imsTestAuthorizationClient.signIn(new ClientRequestContext(), TestUsers.regular);
-    IModelApp.authorizationClient = imsTestAuthorizationClient;
-  });
-
-  after(async () => {
-    IModelApp.shutdown();
-
-    IModelApp.authorizationClient = undefined;
-  });
-
-<<<<<<< HEAD
-=======
-  // TODO: Needs to be fixed (Raman + Steve)
->>>>>>> ed816b59
-  it.skip("should setup access token and application id values for the backend", async () => {
-    const expectedAccessTokenStr = (await IModelApp.authorizationClient!.getAccessToken()).toTokenString();
-
-    let authorizedRequestContext: AuthorizedClientRequestContext = await AuthorizedFrontendRequestContext.create();
-    authorizedRequestContext.enter();
-
-    authorizedRequestContext = ClientRequestContext.current as AuthorizedFrontendRequestContext;
-    let actualAccessTokenStr = authorizedRequestContext.accessToken.toTokenString();
-    assert.equal(actualAccessTokenStr, expectedAccessTokenStr);
-    assert.equal(authorizedRequestContext.applicationId, IModelApp.applicationId);
-    assert.equal(authorizedRequestContext.sessionId, IModelApp.sessionId);
-    const activityId = authorizedRequestContext.activityId;
-
-    let actualAuthorizedRequestContext = await TestRpcInterface.getClient().reportAuthorizedRequestContext();
-    actualAccessTokenStr = actualAuthorizedRequestContext.accessToken.toTokenString();
-    assert.equal(actualAccessTokenStr, expectedAccessTokenStr);
-    assert.equal(actualAuthorizedRequestContext.applicationId, IModelApp.applicationId);
-    assert.equal(actualAuthorizedRequestContext.sessionId, IModelApp.sessionId);
-    assert.notEqual(actualAuthorizedRequestContext.activityId, activityId, "The activityId setup wasn't used by the RPC operation");
-
-    authorizedRequestContext.enter();
-    authorizedRequestContext.useContextForRpc = true;
-    actualAuthorizedRequestContext = await TestRpcInterface.getClient().reportAuthorizedRequestContext();
-    assert.isFalse(authorizedRequestContext.useContextForRpc);
-    actualAccessTokenStr = actualAuthorizedRequestContext.accessToken.toTokenString();
-    assert.equal(actualAccessTokenStr, expectedAccessTokenStr);
-    assert.equal(actualAuthorizedRequestContext.applicationId, IModelApp.applicationId);
-    assert.equal(actualAuthorizedRequestContext.sessionId, IModelApp.sessionId);
-    assert.equal(actualAuthorizedRequestContext.activityId, activityId, "The activityId setup wasn't used by the RPC operation");
-
-    actualAuthorizedRequestContext = await TestRpcInterface.getClient().reportAuthorizedRequestContext();
-    actualAccessTokenStr = actualAuthorizedRequestContext.accessToken.toTokenString();
-    assert.equal(actualAccessTokenStr, expectedAccessTokenStr);
-    assert.equal(actualAuthorizedRequestContext.applicationId, IModelApp.applicationId);
-    assert.equal(actualAuthorizedRequestContext.sessionId, IModelApp.sessionId);
-    assert.notEqual(actualAuthorizedRequestContext.activityId, activityId, "The activityId setup wasn't used by the RPC operation");
-
-    IModelApp.authorizationClient = undefined;
-    const requestContext: ClientRequestContextProps = await TestRpcInterface.getClient().reportRequestContext();
-    assert.equal(requestContext.applicationId, IModelApp.applicationId);
-    assert.equal(requestContext.sessionId, IModelApp.sessionId);
-    assert.notEqual(requestContext.activityId, activityId, "The activityId was not reset after an RPC operation");
-  });
-
-});
+/*---------------------------------------------------------------------------------------------
+* Copyright (c) 2019 Bentley Systems, Incorporated. All rights reserved.
+* Licensed under the MIT License. See LICENSE.md in the project root for license terms.
+*--------------------------------------------------------------------------------------------*/
+import { assert } from "chai";
+import { ClientRequestContext, ClientRequestContextProps } from "@bentley/bentleyjs-core";
+import { AuthorizedClientRequestContext, ImsTestAuthorizationClient } from "@bentley/imodeljs-clients";
+import { IModelApp, AuthorizedFrontendRequestContext } from "@bentley/imodeljs-frontend";
+import { TestRpcInterface } from "../../common/RpcInterfaces";
+import { TestUsers } from "./TestUsers";
+
+describe("IModelApp (#integration)", () => {
+
+  before(async () => {
+    IModelApp.startup({
+      applicationId: "1234",
+      applicationVersion: "testappversion",
+      sessionId: "testsessionid",
+    });
+
+    const imsTestAuthorizationClient = new ImsTestAuthorizationClient();
+    await imsTestAuthorizationClient.signIn(new ClientRequestContext(), TestUsers.regular);
+    IModelApp.authorizationClient = imsTestAuthorizationClient;
+  });
+
+  after(async () => {
+    IModelApp.shutdown();
+
+    IModelApp.authorizationClient = undefined;
+  });
+
+  // TODO: Needs to be fixed (Raman + Steve)
+  it.skip("should setup access token and application id values for the backend", async () => {
+    const expectedAccessTokenStr = (await IModelApp.authorizationClient!.getAccessToken()).toTokenString();
+
+    let authorizedRequestContext: AuthorizedClientRequestContext = await AuthorizedFrontendRequestContext.create();
+    authorizedRequestContext.enter();
+
+    authorizedRequestContext = ClientRequestContext.current as AuthorizedFrontendRequestContext;
+    let actualAccessTokenStr = authorizedRequestContext.accessToken.toTokenString();
+    assert.equal(actualAccessTokenStr, expectedAccessTokenStr);
+    assert.equal(authorizedRequestContext.applicationId, IModelApp.applicationId);
+    assert.equal(authorizedRequestContext.sessionId, IModelApp.sessionId);
+    const activityId = authorizedRequestContext.activityId;
+
+    let actualAuthorizedRequestContext = await TestRpcInterface.getClient().reportAuthorizedRequestContext();
+    actualAccessTokenStr = actualAuthorizedRequestContext.accessToken.toTokenString();
+    assert.equal(actualAccessTokenStr, expectedAccessTokenStr);
+    assert.equal(actualAuthorizedRequestContext.applicationId, IModelApp.applicationId);
+    assert.equal(actualAuthorizedRequestContext.sessionId, IModelApp.sessionId);
+    assert.notEqual(actualAuthorizedRequestContext.activityId, activityId, "The activityId setup wasn't used by the RPC operation");
+
+    authorizedRequestContext.enter();
+    authorizedRequestContext.useContextForRpc = true;
+    actualAuthorizedRequestContext = await TestRpcInterface.getClient().reportAuthorizedRequestContext();
+    assert.isFalse(authorizedRequestContext.useContextForRpc);
+    actualAccessTokenStr = actualAuthorizedRequestContext.accessToken.toTokenString();
+    assert.equal(actualAccessTokenStr, expectedAccessTokenStr);
+    assert.equal(actualAuthorizedRequestContext.applicationId, IModelApp.applicationId);
+    assert.equal(actualAuthorizedRequestContext.sessionId, IModelApp.sessionId);
+    assert.equal(actualAuthorizedRequestContext.activityId, activityId, "The activityId setup wasn't used by the RPC operation");
+
+    actualAuthorizedRequestContext = await TestRpcInterface.getClient().reportAuthorizedRequestContext();
+    actualAccessTokenStr = actualAuthorizedRequestContext.accessToken.toTokenString();
+    assert.equal(actualAccessTokenStr, expectedAccessTokenStr);
+    assert.equal(actualAuthorizedRequestContext.applicationId, IModelApp.applicationId);
+    assert.equal(actualAuthorizedRequestContext.sessionId, IModelApp.sessionId);
+    assert.notEqual(actualAuthorizedRequestContext.activityId, activityId, "The activityId setup wasn't used by the RPC operation");
+
+    IModelApp.authorizationClient = undefined;
+    const requestContext: ClientRequestContextProps = await TestRpcInterface.getClient().reportRequestContext();
+    assert.equal(requestContext.applicationId, IModelApp.applicationId);
+    assert.equal(requestContext.sessionId, IModelApp.sessionId);
+    assert.notEqual(requestContext.activityId, activityId, "The activityId was not reset after an RPC operation");
+  });
+
+});