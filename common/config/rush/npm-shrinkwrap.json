{
  "name": "rush-common",
  "version": "0.0.0",
  "lockfileVersion": 1,
  "requires": true,
  "dependencies": {
    "@bentley/bentleyjs-core": {
      "version": "6.1.1",
      "resolved": "https://npm.bentley.com/npm/npm/@bentley/bentleyjs-core/-/bentleyjs-core-6.1.1.tgz",
      "integrity": "sha1-oP7+2B1eQ+sjdSW+sPmLFcGfsDY="
    },
    "@bentley/bentleyjs-tools": {
      "version": "2.2.0",
      "resolved": "https://npm.bentley.com/npm/npm/@bentley/bentleyjs-tools/-/bentleyjs-tools-2.2.0.tgz",
      "integrity": "sha1-GvfaWrOVO4grtjjMZXw5IS3yNW8=",
      "requires": {
        "chai": "4.1.2",
        "chalk": "2.3.1",
        "commander": "2.14.1",
        "comment-json": "1.1.3",
        "cpx": "1.5.0",
        "cross-spawn": "5.1.0",
        "find-imports": "0.5.2",
        "fs-extra": "3.0.1",
        "glob": "7.1.2",
        "merge-json": "0.1.0-b.3",
        "mocha": "3.5.3",
        "mocha-junit-reporter": "1.17.0",
        "nyc": "11.4.1",
        "rimraf": "2.6.2",
        "ts-node": "3.3.0",
        "tsconfig-paths": "2.7.3",
        "tslint": "5.9.1",
        "typedoc": "0.9.0",
        "typescript": "2.6.2",
        "yargs": "8.0.2"
      },
      "dependencies": {
        "fs-extra": {
          "version": "3.0.1",
          "resolved": "https://npm.bentley.com/npm/npm/fs-extra/-/fs-extra-3.0.1.tgz",
          "integrity": "sha1-N5TzeMWLNC6n27sjCVEJxLO2IpE=",
          "requires": {
            "graceful-fs": "4.1.11",
            "jsonfile": "3.0.1",
            "universalify": "0.1.1"
          }
        }
      }
    },
    "@bentley/geometry-core": {
      "version": "4.3.1",
      "resolved": "https://npm.bentley.com/npm/npm/@bentley/geometry-core/-/geometry-core-4.3.1.tgz",
      "integrity": "sha1-LBLV7sKMr8V0gJjMXwQW/EP/lO0=",
      "requires": {
        "flatbuffers": "1.8.0"
      }
    },
    "@bentley/imodeljs-clients": {
      "version": "3.0.0",
      "resolved": "https://npm.bentley.com/npm/npm/@bentley/imodeljs-clients/-/imodeljs-clients-3.0.0.tgz",
      "integrity": "sha1-rI3DxOU2uXBC9l8dQh17feq1JxY=",
      "requires": {
        "@bentley/bentleyjs-core": "6.1.1",
        "azure-storage": "2.8.0",
        "clone": "2.1.1",
        "deep-assign": "2.0.0",
        "js-base64": "2.4.3",
        "qs": "6.5.1",
        "superagent": "3.8.2",
        "xmldom": "0.1.27",
        "xpath": "0.0.24"
      }
    },
    "@bentley/imodeljs-e_1_6_11-win32-x64": {
      "version": "8.1.0",
      "resolved": "https://npm.bentley.com/npm/npm/@bentley/imodeljs-e_1_6_11-win32-x64/-/imodeljs-e_1_6_11-win32-x64-8.1.0.tgz",
      "integrity": "sha1-Z03EBaTj8R5zzp2+EV/8kUdfC9o="
    },
    "@bentley/imodeljs-electronaddon": {
      "version": "8.1.0",
      "resolved": "https://npm.bentley.com/npm/npm/@bentley/imodeljs-electronaddon/-/imodeljs-electronaddon-8.1.0.tgz",
      "integrity": "sha1-BTFLmzwKqdH4jxIDMg0k9C0/1aQ=",
      "requires": {
        "@bentley/imodeljs-e_1_6_11-win32-x64": "8.1.0",
        "@bentley/imodeljs-nodeaddonapi": "8.1.0"
      }
    },
    "@bentley/imodeljs-n_8_9-win32-x64": {
      "version": "8.1.0",
      "resolved": "https://npm.bentley.com/npm/npm/@bentley/imodeljs-n_8_9-win32-x64/-/imodeljs-n_8_9-win32-x64-8.1.0.tgz",
      "integrity": "sha1-JAX1iH86ya9rTGVa0GLjrXNUHcs="
    },
    "@bentley/imodeljs-nodeaddon": {
      "version": "8.1.0",
      "resolved": "https://npm.bentley.com/npm/npm/@bentley/imodeljs-nodeaddon/-/imodeljs-nodeaddon-8.1.0.tgz",
      "integrity": "sha1-EVv8urZpVzvXG5Qm+6hgb0KN9MA=",
      "requires": {
        "@bentley/imodeljs-n_8_9-win32-x64": "8.1.0",
        "@bentley/imodeljs-nodeaddonapi": "8.1.0"
      }
    },
    "@bentley/imodeljs-nodeaddonapi": {
      "version": "8.1.0",
      "resolved": "https://npm.bentley.com/npm/npm/@bentley/imodeljs-nodeaddonapi/-/imodeljs-nodeaddonapi-8.1.0.tgz",
      "integrity": "sha1-PSKne952vDG5gqB1Ounh3njVpdI="
    },
    "@rush-temp/imodeljs-backend": {
      "version": "file:projects/imodeljs-backend.tgz",
      "integrity": "sha1-aWIu/Xy6nbHxIUguE1CLKHqkKjI=",
      "requires": {
        "@bentley/geometry-core": "4.3.1",
        "@bentley/imodeljs-clients": "3.0.0",
        "@bentley/imodeljs-n_8_9-win32-x64": "8.1.0",
        "@bentley/imodeljs-nodeaddon": "8.1.0",
        "@bentley/imodeljs-nodeaddonapi": "8.1.0",
        "cpx": "1.5.0",
        "fs-extra": "5.0.0",
        "js-base64": "2.4.3",
        "mocha": "3.5.3",
        "nyc": "11.4.1",
        "rimraf": "2.6.2",
        "source-map-support": "0.5.3",
        "ts-node": "3.3.0",
        "tsconfig-paths": "2.7.3",
        "typescript": "2.6.2",
        "webpack": "3.11.0"
      }
    },
    "@rush-temp/imodeljs-core": {
      "version": "file:projects/imodeljs-core.tgz",
      "integrity": "sha1-etSpWLinUTvD9le/Vxn4hw1+XfI=",
      "requires": {
        "@bentley/bentleyjs-tools": "2.2.0",
        "@types/body-parser": "1.16.8",
        "@types/chai": "4.1.2",
        "@types/express": "4.11.1",
        "@types/express-serve-static-core": "4.11.1",
        "@types/flatbuffers": "1.6.5",
        "@types/fs-extra": "4.0.7",
        "@types/i18next": "8.4.3",
        "@types/i18next-browser-languagedetector": "2.0.1",
        "@types/i18next-xhr-backend": "1.4.1",
        "@types/js-base64": "2.3.1",
        "@types/mocha": "2.2.48",
        "@types/node": "9.4.6",
        "@types/serve-static": "1.13.1",
        "@types/tapable": "0.2.4",
        "@types/uglify-js": "2.6.30",
        "@types/webpack": "3.8.8",
        "chai": "4.1.2",
        "commander": "2.14.1",
        "concurrently": "3.5.1",
        "cpx": "1.5.0",
        "debug-fabulous": "0.1.2",
        "diff": "3.4.0",
        "duplexify": "3.5.3",
        "fs-extra": "5.0.0",
        "inherits": "2.0.3",
        "mocha": "3.5.3",
        "node-replace": "0.3.3",
        "null-loader": "0.1.1",
        "object-assign": "4.1.1",
        "once": "1.4.0",
        "os-locale": "2.1.0",
        "resolve": "1.5.0",
        "rimraf": "2.6.2",
        "semver": "5.5.0",
        "source-map-loader": "0.2.3",
        "source-map-support": "0.5.3",
        "string-width": "2.1.1",
        "ts-node": "3.3.0",
        "tsconfig-paths": "2.7.3",
        "tslint": "5.9.1",
        "typedoc": "0.9.0",
        "typemoq": "2.1.0",
        "typescript": "2.6.2",
        "webpack": "3.11.0",
        "webpack-stream": "4.0.2"
      }
    },
    "@rush-temp/imodeljs-core-testbed": {
      "version": "file:projects/imodeljs-core-testbed.tgz",
      "integrity": "sha1-Etdnb75hYeakLPB8CfoeO1VUWZg=",
      "requires": {
        "@bentley/bentleyjs-core": "6.1.1",
        "@bentley/geometry-core": "4.3.1",
        "@bentley/imodeljs-clients": "3.0.0",
        "@bentley/imodeljs-e_1_6_11-win32-x64": "8.1.0",
        "@bentley/imodeljs-electronaddon": "8.1.0",
        "body-parser": "1.18.2",
        "chai": "4.1.2",
        "commander": "2.14.1",
        "cpx": "1.5.0",
        "electron": "1.6.11",
        "express": "4.16.2",
        "flatbuffers": "1.8.0",
        "fs-extra": "5.0.0",
        "fuse.js": "3.2.0",
        "i18next": "10.4.1",
        "i18next-browser-languagedetector": "2.1.0",
        "i18next-xhr-backend": "1.5.1",
        "js-base64": "2.4.3",
        "rimraf": "2.6.2",
        "save": "2.3.2",
        "typescript": "2.6.2",
        "webpack": "3.11.0"
      }
    },
    "@rush-temp/imodeljs-frontend": {
      "version": "file:projects/imodeljs-frontend.tgz",
      "integrity": "sha1-rpIktuItqTcEe+/OHvVP5jKmblM=",
      "requires": {
        "@bentley/geometry-core": "4.3.1",
        "@bentley/imodeljs-clients": "3.0.0",
        "fuse.js": "3.2.0",
        "i18next": "10.4.1",
        "i18next-browser-languagedetector": "2.1.0",
        "i18next-xhr-backend": "1.5.1",
        "js-base64": "2.4.3",
        "rimraf": "2.6.2"
      }
    },
    "@types/body-parser": {
      "version": "1.16.8",
      "resolved": "https://npm.bentley.com/npm/npm/@types/body-parser/-/body-parser-1.16.8.tgz",
      "integrity": "sha1-aH7DQUBiSjvsKxqOqSaEeK6PO+M=",
      "requires": {
        "@types/express": "4.11.1",
        "@types/node": "9.4.6"
      }
    },
    "@types/chai": {
      "version": "4.1.2",
      "resolved": "https://npm.bentley.com/npm/npm/@types/chai/-/chai-4.1.2.tgz",
      "integrity": "sha1-8a9mR2nPtQr4BUMcQHQl7WGdqiE="
    },
    "@types/events": {
      "version": "1.1.0",
      "resolved": "https://npm.bentley.com/npm/npm/@types/events/-/events-1.1.0.tgz",
      "integrity": "sha1-k7G+kfY8GERQOFJyxHtklv0CjgI="
    },
    "@types/express": {
      "version": "4.11.1",
      "resolved": "https://npm.bentley.com/npm/npm/@types/express/-/express-4.11.1.tgz",
      "integrity": "sha1-+ZZjs6sy0EyxHbYS713Xkz91Rls=",
      "requires": {
        "@types/body-parser": "1.16.8",
        "@types/express-serve-static-core": "4.11.1",
        "@types/serve-static": "1.13.1"
      }
    },
    "@types/express-serve-static-core": {
      "version": "4.11.1",
      "resolved": "https://npm.bentley.com/npm/npm/@types/express-serve-static-core/-/express-serve-static-core-4.11.1.tgz",
      "integrity": "sha1-9vchI4LVmxnWlmd7yqSKNygPXUU=",
      "requires": {
        "@types/events": "1.1.0",
        "@types/node": "9.4.6"
      }
    },
    "@types/flatbuffers": {
      "version": "1.6.5",
      "resolved": "https://npm.bentley.com/npm/npm/@types/flatbuffers/-/flatbuffers-1.6.5.tgz",
      "integrity": "sha1-NRZGff+lxK9L7+0M58wlh3/qkro="
    },
    "@types/fs-extra": {
      "version": "4.0.7",
      "resolved": "https://npm.bentley.com/npm/npm/@types/fs-extra/-/fs-extra-4.0.7.tgz",
      "integrity": "sha1-AlMyYjhrWmuaSXl9yC/v/fJpFAo=",
      "requires": {
        "@types/node": "9.4.6"
      }
    },
    "@types/handlebars": {
      "version": "4.0.31",
      "resolved": "https://npm.bentley.com/npm/npm/@types/handlebars/-/handlebars-4.0.31.tgz",
      "integrity": "sha1-p/umb6/kJxOu6I7sqNuRGS7+bnI="
    },
    "@types/highlight.js": {
      "version": "9.1.8",
      "resolved": "https://npm.bentley.com/npm/npm/@types/highlight.js/-/highlight.js-9.1.8.tgz",
      "integrity": "sha1-0ifxi8uPPxh+FpZfJESFmgRol1g="
    },
    "@types/i18next": {
      "version": "8.4.3",
      "resolved": "https://npm.bentley.com/npm/npm/@types/i18next/-/i18next-8.4.3.tgz",
      "integrity": "sha1-kTapVRv1v3Fpqp8xJcF0Px+N1t4="
    },
    "@types/i18next-browser-languagedetector": {
      "version": "2.0.1",
      "resolved": "https://npm.bentley.com/npm/npm/@types/i18next-browser-languagedetector/-/i18next-browser-languagedetector-2.0.1.tgz",
      "integrity": "sha1-NUkCU4hLFTEcVBCGl9WnFHp135U="
    },
    "@types/i18next-xhr-backend": {
      "version": "1.4.1",
      "resolved": "https://npm.bentley.com/npm/npm/@types/i18next-xhr-backend/-/i18next-xhr-backend-1.4.1.tgz",
      "integrity": "sha1-nakKXjCGAU0JxhKwXhGncXDTAnc="
    },
    "@types/js-base64": {
      "version": "2.3.1",
      "resolved": "https://npm.bentley.com/npm/npm/@types/js-base64/-/js-base64-2.3.1.tgz",
      "integrity": "sha1-w58U8SlAij2WoRBaZQ2LK27rQWg="
    },
    "@types/lodash": {
      "version": "4.14.74",
      "resolved": "https://npm.bentley.com/npm/npm/@types/lodash/-/lodash-4.14.74.tgz",
      "integrity": "sha1-rDvY25iOf3A45dIr12p7oT+HYWg="
    },
    "@types/marked": {
      "version": "0.3.0",
      "resolved": "https://npm.bentley.com/npm/npm/@types/marked/-/marked-0.3.0.tgz",
      "integrity": "sha1-WDwiPdMzhaHdoBqvd7DNBBHEtSQ="
    },
    "@types/mime": {
      "version": "2.0.0",
      "resolved": "https://npm.bentley.com/npm/npm/@types/mime/-/mime-2.0.0.tgz",
      "integrity": "sha1-WnMG42fFObn2VDSZ3o3VGfrDeos="
    },
    "@types/minimatch": {
      "version": "2.0.29",
      "resolved": "https://npm.bentley.com/npm/npm/@types/minimatch/-/minimatch-2.0.29.tgz",
      "integrity": "sha1-UALhT3Xi1x5WQoHfBDHIwbSio2o="
    },
    "@types/mocha": {
      "version": "2.2.48",
      "resolved": "https://npm.bentley.com/npm/npm/@types/mocha/-/mocha-2.2.48.tgz",
      "integrity": "sha1-NSOxJqCwSUguHDwRh3Rg92Yi/6s="
    },
    "@types/node": {
      "version": "9.4.6",
      "resolved": "https://npm.bentley.com/npm/npm/@types/node/-/node-9.4.6.tgz",
      "integrity": "sha1-2Bdthk7kh1PQU3g+TkY67Ia42C4="
    },
    "@types/serve-static": {
      "version": "1.13.1",
      "resolved": "https://npm.bentley.com/npm/npm/@types/serve-static/-/serve-static-1.13.1.tgz",
      "integrity": "sha1-HSgB+mNdJ0zZfU7AfiayG0QSdJI=",
      "requires": {
        "@types/express-serve-static-core": "4.11.1",
        "@types/mime": "2.0.0"
      }
    },
    "@types/shelljs": {
      "version": "0.7.0",
      "resolved": "https://npm.bentley.com/npm/npm/@types/shelljs/-/shelljs-0.7.0.tgz",
      "integrity": "sha1-IpwVfGvB5n1rmQ5sXhjb0v9Yz/A=",
      "requires": {
        "@types/node": "9.4.6"
      }
    },
    "@types/tapable": {
      "version": "0.2.4",
      "resolved": "https://npm.bentley.com/npm/npm/@types/tapable/-/tapable-0.2.4.tgz",
      "integrity": "sha1-gYGiKNpGGFQ5MA5gDFrjs7OYJYU="
    },
    "@types/uglify-js": {
      "version": "2.6.30",
      "resolved": "https://npm.bentley.com/npm/npm/@types/uglify-js/-/uglify-js-2.6.30.tgz",
      "integrity": "sha1-JX0rbdhmc9YNpHZoD7qQ8uMMbu8=",
      "requires": {
        "source-map": "0.6.1"
      },
      "dependencies": {
        "source-map": {
          "version": "0.6.1",
          "resolved": "https://npm.bentley.com/npm/npm/source-map/-/source-map-0.6.1.tgz",
          "integrity": "sha1-dHIq8y6WFOnCh6jQu95IteLxomM="
        }
      }
    },
    "@types/webpack": {
      "version": "3.8.8",
      "resolved": "https://npm.bentley.com/npm/npm/@types/webpack/-/webpack-3.8.8.tgz",
      "integrity": "sha1-/ZSD7fLWk16qtSqlMLH3N8GIzZo=",
      "requires": {
        "@types/node": "9.4.6",
        "@types/tapable": "0.2.4",
        "@types/uglify-js": "2.6.30",
        "source-map": "0.6.1"
      },
      "dependencies": {
        "source-map": {
          "version": "0.6.1",
          "resolved": "https://npm.bentley.com/npm/npm/source-map/-/source-map-0.6.1.tgz",
          "integrity": "sha1-dHIq8y6WFOnCh6jQu95IteLxomM="
        }
      }
    },
    "accepts": {
      "version": "1.3.4",
      "resolved": "https://npm.bentley.com/npm/npm/accepts/-/accepts-1.3.4.tgz",
      "integrity": "sha1-hiRnWMfdbSGmR0/whKR0DsBesh8=",
      "requires": {
        "mime-types": "2.1.18",
        "negotiator": "0.6.1"
      }
    },
    "acorn": {
      "version": "5.4.1",
      "resolved": "https://npm.bentley.com/npm/npm/acorn/-/acorn-5.4.1.tgz",
      "integrity": "sha1-/cWNnRf0pOmNEC3tgmqbl1kSUQI="
    },
    "acorn-dynamic-import": {
      "version": "2.0.2",
      "resolved": "https://npm.bentley.com/npm/npm/acorn-dynamic-import/-/acorn-dynamic-import-2.0.2.tgz",
      "integrity": "sha1-x1K9IQvvZ5UBtsbLf8hPj0cVjMQ=",
      "requires": {
        "acorn": "4.0.13"
      },
      "dependencies": {
        "acorn": {
          "version": "4.0.13",
          "resolved": "https://npm.bentley.com/npm/npm/acorn/-/acorn-4.0.13.tgz",
          "integrity": "sha1-EFSVrlNh1pe9GVyCUZLhrX8lN4c="
        }
      }
    },
    "ajv": {
      "version": "4.11.8",
      "resolved": "https://npm.bentley.com/npm/npm/ajv/-/ajv-4.11.8.tgz",
      "integrity": "sha1-gv+wKynmYq5TvcIK8VlHcGc5xTY=",
      "requires": {
        "co": "4.6.0",
        "json-stable-stringify": "1.0.1"
      }
    },
    "ajv-keywords": {
      "version": "3.1.0",
      "resolved": "https://npm.bentley.com/npm/npm/ajv-keywords/-/ajv-keywords-3.1.0.tgz",
      "integrity": "sha1-rCsnk5xUPpXSwG5/f1wnvkqlQ74="
    },
    "align-text": {
      "version": "0.1.4",
      "resolved": "https://npm.bentley.com/npm/npm/align-text/-/align-text-0.1.4.tgz",
      "integrity": "sha1-DNkKVhCT810KmSVsIrcGlDP60Rc=",
      "requires": {
        "kind-of": "3.2.2",
        "longest": "1.0.1",
        "repeat-string": "1.6.1"
      }
    },
    "amdefine": {
      "version": "1.0.1",
      "resolved": "https://npm.bentley.com/npm/npm/amdefine/-/amdefine-1.0.1.tgz",
      "integrity": "sha1-SlKCrBZHKek2Gbz9OtFR+BfOkfU="
    },
    "ansi-colors": {
      "version": "1.1.0",
      "resolved": "https://npm.bentley.com/npm/npm/ansi-colors/-/ansi-colors-1.1.0.tgz",
      "integrity": "sha1-Y3S03V1HGP884npnGjscrQdxMqk=",
      "requires": {
        "ansi-wrap": "0.1.0"
      }
    },
    "ansi-gray": {
      "version": "0.1.1",
      "resolved": "https://npm.bentley.com/npm/npm/ansi-gray/-/ansi-gray-0.1.1.tgz",
      "integrity": "sha1-KWLPVOyXksSFEKPetSRDaGHvclE=",
      "requires": {
        "ansi-wrap": "0.1.0"
      }
    },
    "ansi-regex": {
      "version": "2.1.1",
      "resolved": "https://npm.bentley.com/npm/npm/ansi-regex/-/ansi-regex-2.1.1.tgz",
      "integrity": "sha1-w7M6te42DYbg5ijwRorn7yfWVN8="
    },
    "ansi-styles": {
      "version": "3.2.0",
      "resolved": "https://npm.bentley.com/npm/npm/ansi-styles/-/ansi-styles-3.2.0.tgz",
      "integrity": "sha1-wVm41b4PnlpvNG2rlPFs4CIWG4g=",
      "requires": {
        "color-convert": "1.9.1"
      }
    },
    "ansi-wrap": {
      "version": "0.1.0",
      "resolved": "https://npm.bentley.com/npm/npm/ansi-wrap/-/ansi-wrap-0.1.0.tgz",
      "integrity": "sha1-qCJQ3bABXponyoLoLqYDu/pF768="
    },
    "anymatch": {
      "version": "1.3.2",
      "resolved": "https://npm.bentley.com/npm/npm/anymatch/-/anymatch-1.3.2.tgz",
      "integrity": "sha1-VT3Lj5HjyImEXf26NMd3IbkLnXo=",
      "requires": {
        "micromatch": "2.3.11",
        "normalize-path": "2.1.1"
      }
    },
    "argparse": {
      "version": "1.0.10",
      "resolved": "https://npm.bentley.com/npm/npm/argparse/-/argparse-1.0.10.tgz",
      "integrity": "sha1-vNZ5HqWuCXJeF+WtmIE0zUCz2RE=",
      "requires": {
        "sprintf-js": "1.0.3"
      }
    },
    "arr-diff": {
      "version": "2.0.0",
      "resolved": "https://npm.bentley.com/npm/npm/arr-diff/-/arr-diff-2.0.0.tgz",
      "integrity": "sha1-jzuCf5Vai9ZpaX5KQlasPOrjVs8=",
      "requires": {
        "arr-flatten": "1.1.0"
      }
    },
    "arr-flatten": {
      "version": "1.1.0",
      "resolved": "https://npm.bentley.com/npm/npm/arr-flatten/-/arr-flatten-1.1.0.tgz",
      "integrity": "sha1-NgSLv/TntH4TZkQxbJlmnqWukfE="
    },
    "arr-union": {
      "version": "3.1.0",
      "resolved": "https://npm.bentley.com/npm/npm/arr-union/-/arr-union-3.1.0.tgz",
      "integrity": "sha1-45sJrqne+Gao8gbiiK9jkZuuOcQ="
    },
    "array-filter": {
      "version": "0.0.1",
      "resolved": "https://npm.bentley.com/npm/npm/array-filter/-/array-filter-0.0.1.tgz",
      "integrity": "sha1-fajPLiZijtcygDWB/SH2fKzS7uw="
    },
    "array-find-index": {
      "version": "1.0.2",
      "resolved": "https://npm.bentley.com/npm/npm/array-find-index/-/array-find-index-1.0.2.tgz",
      "integrity": "sha1-3wEKoSh+Fku9pvlyOwqWoexBh6E="
    },
    "array-flatten": {
      "version": "1.1.1",
      "resolved": "https://npm.bentley.com/npm/npm/array-flatten/-/array-flatten-1.1.1.tgz",
      "integrity": "sha1-ml9pkFGx5wczKPKgCJaLZOopVdI="
    },
    "array-map": {
      "version": "0.0.0",
      "resolved": "https://npm.bentley.com/npm/npm/array-map/-/array-map-0.0.0.tgz",
      "integrity": "sha1-iKK6tz0c97zVwbEYoAP2b2ZfpmI="
    },
    "array-reduce": {
      "version": "0.0.0",
      "resolved": "https://npm.bentley.com/npm/npm/array-reduce/-/array-reduce-0.0.0.tgz",
      "integrity": "sha1-FziZ0//Rx9k4PkR5Ul2+J4yrXys="
    },
    "array-unique": {
      "version": "0.2.1",
      "resolved": "https://npm.bentley.com/npm/npm/array-unique/-/array-unique-0.2.1.tgz",
      "integrity": "sha1-odl8yvy8JiXMcPrc6zalDFiwGlM="
    },
    "arrify": {
      "version": "1.0.1",
      "resolved": "https://npm.bentley.com/npm/npm/arrify/-/arrify-1.0.1.tgz",
      "integrity": "sha1-iYUI2iIm84DfkEcoRWhJwVAaSw0="
    },
    "asn1": {
      "version": "0.2.3",
      "resolved": "https://npm.bentley.com/npm/npm/asn1/-/asn1-0.2.3.tgz",
      "integrity": "sha1-2sh4dxPJlmhJ/IGAd36+nB3fO4Y="
    },
    "asn1.js": {
      "version": "4.10.1",
      "resolved": "https://npm.bentley.com/npm/npm/asn1.js/-/asn1.js-4.10.1.tgz",
      "integrity": "sha1-ucK/WAXx5kqt7tbfOiv6+1pz9aA=",
      "requires": {
        "bn.js": "4.11.8",
        "inherits": "2.0.3",
        "minimalistic-assert": "1.0.0"
      }
    },
    "assert": {
      "version": "1.4.1",
      "resolved": "https://npm.bentley.com/npm/npm/assert/-/assert-1.4.1.tgz",
      "integrity": "sha1-mZEtWRg2tab1s0XA8H7vwI/GXZE=",
      "requires": {
        "util": "0.10.3"
      }
    },
    "assert-plus": {
      "version": "0.2.0",
      "resolved": "https://npm.bentley.com/npm/npm/assert-plus/-/assert-plus-0.2.0.tgz",
      "integrity": "sha1-104bh+ev/A24qttwIfP+SBAasjQ="
    },
    "assertion-error": {
      "version": "1.1.0",
      "resolved": "https://npm.bentley.com/npm/npm/assertion-error/-/assertion-error-1.1.0.tgz",
      "integrity": "sha1-5gtrDo8wG9l+U3UhW9pAbIURjAs="
    },
    "assign-symbols": {
      "version": "1.0.0",
      "resolved": "https://npm.bentley.com/npm/npm/assign-symbols/-/assign-symbols-1.0.0.tgz",
      "integrity": "sha1-WWZ/QfrdTyDMvCu5a41Pf3jsA2c="
    },
    "async": {
      "version": "1.5.2",
      "resolved": "https://npm.bentley.com/npm/npm/async/-/async-1.5.2.tgz",
      "integrity": "sha1-7GphrlZIDAw8skHJVhjiCJL5Zyo="
    },
    "async-each": {
      "version": "1.0.1",
      "resolved": "https://npm.bentley.com/npm/npm/async-each/-/async-each-1.0.1.tgz",
      "integrity": "sha1-GdOGodntxufByF04iu28xW0zYC0="
    },
    "asynckit": {
      "version": "0.4.0",
      "resolved": "https://npm.bentley.com/npm/npm/asynckit/-/asynckit-0.4.0.tgz",
      "integrity": "sha1-x57Zf380y48robyXkLzDZkdLS3k="
    },
    "aws-sign2": {
      "version": "0.6.0",
      "resolved": "https://npm.bentley.com/npm/npm/aws-sign2/-/aws-sign2-0.6.0.tgz",
      "integrity": "sha1-FDQt0428yU0OW4fXY81jYSwOeU8="
    },
    "aws4": {
      "version": "1.6.0",
      "resolved": "https://npm.bentley.com/npm/npm/aws4/-/aws4-1.6.0.tgz",
      "integrity": "sha1-g+9cqGCysy5KDe7e6MdxudtXRx4="
    },
    "azure-storage": {
      "version": "2.8.0",
      "resolved": "https://npm.bentley.com/npm/npm/azure-storage/-/azure-storage-2.8.0.tgz",
      "integrity": "sha1-OtDZD0df+SCdZWWvPg7JxWQTBKQ=",
      "requires": {
        "browserify-mime": "1.2.9",
        "extend": "1.2.1",
        "json-edm-parser": "0.1.2",
        "md5.js": "1.3.4",
        "readable-stream": "2.0.6",
        "request": "2.81.0",
        "underscore": "1.8.3",
        "uuid": "3.2.1",
        "validator": "3.35.0",
        "xml2js": "0.2.8",
        "xmlbuilder": "0.4.3"
      },
      "dependencies": {
        "process-nextick-args": {
          "version": "1.0.7",
          "resolved": "https://npm.bentley.com/npm/npm/process-nextick-args/-/process-nextick-args-1.0.7.tgz",
          "integrity": "sha1-FQ4gt1ZZCtP5EJPyWk8q2L/zC6M="
        },
        "readable-stream": {
          "version": "2.0.6",
          "resolved": "https://npm.bentley.com/npm/npm/readable-stream/-/readable-stream-2.0.6.tgz",
          "integrity": "sha1-j5A0HmilPMySh4jaz80Rs265t44=",
          "requires": {
            "core-util-is": "1.0.2",
            "inherits": "2.0.3",
            "isarray": "1.0.0",
            "process-nextick-args": "1.0.7",
            "string_decoder": "0.10.31",
            "util-deprecate": "1.0.2"
          }
        },
        "string_decoder": {
          "version": "0.10.31",
          "resolved": "https://npm.bentley.com/npm/npm/string_decoder/-/string_decoder-0.10.31.tgz",
          "integrity": "sha1-YuIDvEF2bGwoyfyEMB2rHFMQ+pQ="
        }
      }
    },
    "babel-code-frame": {
      "version": "6.26.0",
      "resolved": "https://npm.bentley.com/npm/npm/babel-code-frame/-/babel-code-frame-6.26.0.tgz",
      "integrity": "sha1-Y/1D99weO7fONZR9uP42mj9Yx0s=",
      "requires": {
        "chalk": "1.1.3",
        "esutils": "2.0.2",
        "js-tokens": "3.0.2"
      },
      "dependencies": {
        "ansi-styles": {
          "version": "2.2.1",
          "resolved": "https://npm.bentley.com/npm/npm/ansi-styles/-/ansi-styles-2.2.1.tgz",
          "integrity": "sha1-tDLdM1i2NM914eRmQ2gkBTPB3b4="
        },
        "chalk": {
          "version": "1.1.3",
          "resolved": "https://npm.bentley.com/npm/npm/chalk/-/chalk-1.1.3.tgz",
          "integrity": "sha1-qBFcVeSnAv5NFQq9OHKCKn4J/Jg=",
          "requires": {
            "ansi-styles": "2.2.1",
            "escape-string-regexp": "1.0.5",
            "has-ansi": "2.0.0",
            "strip-ansi": "3.0.1",
            "supports-color": "2.0.0"
          }
        },
        "supports-color": {
          "version": "2.0.0",
          "resolved": "https://npm.bentley.com/npm/npm/supports-color/-/supports-color-2.0.0.tgz",
          "integrity": "sha1-U10EXOa2Nj+kARcIRimZXp3zJMc="
        }
      }
    },
    "babel-core": {
      "version": "6.26.0",
      "resolved": "https://npm.bentley.com/npm/npm/babel-core/-/babel-core-6.26.0.tgz",
      "integrity": "sha1-rzL3izGm/O8RnIew/Y2XU/A6C7g=",
      "requires": {
        "babel-code-frame": "6.26.0",
        "babel-generator": "6.26.1",
        "babel-helpers": "6.24.1",
        "babel-messages": "6.23.0",
        "babel-register": "6.26.0",
        "babel-runtime": "6.26.0",
        "babel-template": "6.26.0",
        "babel-traverse": "6.26.0",
        "babel-types": "6.26.0",
        "babylon": "6.18.0",
        "convert-source-map": "1.5.1",
        "debug": "2.6.9",
        "json5": "0.5.1",
        "lodash": "4.17.5",
        "minimatch": "3.0.4",
        "path-is-absolute": "1.0.1",
        "private": "0.1.8",
        "slash": "1.0.0",
        "source-map": "0.5.7"
      }
    },
    "babel-generator": {
      "version": "6.26.1",
      "resolved": "https://npm.bentley.com/npm/npm/babel-generator/-/babel-generator-6.26.1.tgz",
      "integrity": "sha1-GERAjTuPDTWkBOp6wYDwh6YBvZA=",
      "requires": {
        "babel-messages": "6.23.0",
        "babel-runtime": "6.26.0",
        "babel-types": "6.26.0",
        "detect-indent": "4.0.0",
        "jsesc": "1.3.0",
        "lodash": "4.17.5",
        "source-map": "0.5.7",
        "trim-right": "1.0.1"
      }
    },
    "babel-helper-bindify-decorators": {
      "version": "6.24.1",
      "resolved": "https://npm.bentley.com/npm/npm/babel-helper-bindify-decorators/-/babel-helper-bindify-decorators-6.24.1.tgz",
      "integrity": "sha1-FMGeXxQte0fxmlJDHlKxzLxAozA=",
      "requires": {
        "babel-runtime": "6.26.0",
        "babel-traverse": "6.26.0",
        "babel-types": "6.26.0"
      }
    },
    "babel-helper-builder-binary-assignment-operator-visitor": {
      "version": "6.24.1",
      "resolved": "https://npm.bentley.com/npm/npm/babel-helper-builder-binary-assignment-operator-visitor/-/babel-helper-builder-binary-assignment-operator-visitor-6.24.1.tgz",
      "integrity": "sha1-zORReto1b0IgvK6KAsKzRvmlZmQ=",
      "requires": {
        "babel-helper-explode-assignable-expression": "6.24.1",
        "babel-runtime": "6.26.0",
        "babel-types": "6.26.0"
      }
    },
    "babel-helper-call-delegate": {
      "version": "6.24.1",
      "resolved": "https://npm.bentley.com/npm/npm/babel-helper-call-delegate/-/babel-helper-call-delegate-6.24.1.tgz",
      "integrity": "sha1-7Oaqzdx25Bw0YfiL/Fdb0Nqi340=",
      "requires": {
        "babel-helper-hoist-variables": "6.24.1",
        "babel-runtime": "6.26.0",
        "babel-traverse": "6.26.0",
        "babel-types": "6.26.0"
      }
    },
    "babel-helper-define-map": {
      "version": "6.26.0",
      "resolved": "https://npm.bentley.com/npm/npm/babel-helper-define-map/-/babel-helper-define-map-6.26.0.tgz",
      "integrity": "sha1-pfVtq0GiX5fstJjH66ypgZ+Vvl8=",
      "requires": {
        "babel-helper-function-name": "6.24.1",
        "babel-runtime": "6.26.0",
        "babel-types": "6.26.0",
        "lodash": "4.17.5"
      }
    },
    "babel-helper-explode-assignable-expression": {
      "version": "6.24.1",
      "resolved": "https://npm.bentley.com/npm/npm/babel-helper-explode-assignable-expression/-/babel-helper-explode-assignable-expression-6.24.1.tgz",
      "integrity": "sha1-8luCz33BBDPFX3BZLVdGQArCLKo=",
      "requires": {
        "babel-runtime": "6.26.0",
        "babel-traverse": "6.26.0",
        "babel-types": "6.26.0"
      }
    },
    "babel-helper-explode-class": {
      "version": "6.24.1",
      "resolved": "https://npm.bentley.com/npm/npm/babel-helper-explode-class/-/babel-helper-explode-class-6.24.1.tgz",
      "integrity": "sha1-fcKjkQ3uAHBW4eMdZAztPVTqqes=",
      "requires": {
        "babel-helper-bindify-decorators": "6.24.1",
        "babel-runtime": "6.26.0",
        "babel-traverse": "6.26.0",
        "babel-types": "6.26.0"
      }
    },
    "babel-helper-function-name": {
      "version": "6.24.1",
      "resolved": "https://npm.bentley.com/npm/npm/babel-helper-function-name/-/babel-helper-function-name-6.24.1.tgz",
      "integrity": "sha1-00dbjAPtmCQqJbSDUasYOZ01gKk=",
      "requires": {
        "babel-helper-get-function-arity": "6.24.1",
        "babel-runtime": "6.26.0",
        "babel-template": "6.26.0",
        "babel-traverse": "6.26.0",
        "babel-types": "6.26.0"
      }
    },
    "babel-helper-get-function-arity": {
      "version": "6.24.1",
      "resolved": "https://npm.bentley.com/npm/npm/babel-helper-get-function-arity/-/babel-helper-get-function-arity-6.24.1.tgz",
      "integrity": "sha1-j3eCqpNAfEHTqlCQj4mwMbG2hT0=",
      "requires": {
        "babel-runtime": "6.26.0",
        "babel-types": "6.26.0"
      }
    },
    "babel-helper-hoist-variables": {
      "version": "6.24.1",
      "resolved": "https://npm.bentley.com/npm/npm/babel-helper-hoist-variables/-/babel-helper-hoist-variables-6.24.1.tgz",
      "integrity": "sha1-HssnaJydJVE+rbyZFKc/VAi+enY=",
      "requires": {
        "babel-runtime": "6.26.0",
        "babel-types": "6.26.0"
      }
    },
    "babel-helper-optimise-call-expression": {
      "version": "6.24.1",
      "resolved": "https://npm.bentley.com/npm/npm/babel-helper-optimise-call-expression/-/babel-helper-optimise-call-expression-6.24.1.tgz",
      "integrity": "sha1-96E0J7qfc/j0+pk8VKl4gtEkQlc=",
      "requires": {
        "babel-runtime": "6.26.0",
        "babel-types": "6.26.0"
      }
    },
    "babel-helper-regex": {
      "version": "6.26.0",
      "resolved": "https://npm.bentley.com/npm/npm/babel-helper-regex/-/babel-helper-regex-6.26.0.tgz",
      "integrity": "sha1-MlxZ+QL4LyS3T6zu0DY5VPZJXnI=",
      "requires": {
        "babel-runtime": "6.26.0",
        "babel-types": "6.26.0",
        "lodash": "4.17.5"
      }
    },
    "babel-helper-remap-async-to-generator": {
      "version": "6.24.1",
      "resolved": "https://npm.bentley.com/npm/npm/babel-helper-remap-async-to-generator/-/babel-helper-remap-async-to-generator-6.24.1.tgz",
      "integrity": "sha1-XsWBgnrXI/7N04HxySg5BnbkVRs=",
      "requires": {
        "babel-helper-function-name": "6.24.1",
        "babel-runtime": "6.26.0",
        "babel-template": "6.26.0",
        "babel-traverse": "6.26.0",
        "babel-types": "6.26.0"
      }
    },
    "babel-helper-replace-supers": {
      "version": "6.24.1",
      "resolved": "https://npm.bentley.com/npm/npm/babel-helper-replace-supers/-/babel-helper-replace-supers-6.24.1.tgz",
      "integrity": "sha1-v22/5Dk40XNpohPKiov3S2qQqxo=",
      "requires": {
        "babel-helper-optimise-call-expression": "6.24.1",
        "babel-messages": "6.23.0",
        "babel-runtime": "6.26.0",
        "babel-template": "6.26.0",
        "babel-traverse": "6.26.0",
        "babel-types": "6.26.0"
      }
    },
    "babel-helpers": {
      "version": "6.24.1",
      "resolved": "https://npm.bentley.com/npm/npm/babel-helpers/-/babel-helpers-6.24.1.tgz",
      "integrity": "sha1-NHHenK7DiOXIUOWX5Yom3fN2ArI=",
      "requires": {
        "babel-runtime": "6.26.0",
        "babel-template": "6.26.0"
      }
    },
    "babel-messages": {
      "version": "6.23.0",
      "resolved": "https://npm.bentley.com/npm/npm/babel-messages/-/babel-messages-6.23.0.tgz",
      "integrity": "sha1-8830cDhYA1sqKVHG7F7fbGLyYw4=",
      "requires": {
        "babel-runtime": "6.26.0"
      }
    },
    "babel-plugin-check-es2015-constants": {
      "version": "6.22.0",
      "resolved": "https://npm.bentley.com/npm/npm/babel-plugin-check-es2015-constants/-/babel-plugin-check-es2015-constants-6.22.0.tgz",
      "integrity": "sha1-NRV7EBQm/S/9PaP3XH0ekYNbv4o=",
      "requires": {
        "babel-runtime": "6.26.0"
      }
    },
    "babel-plugin-syntax-async-functions": {
      "version": "6.13.0",
      "resolved": "https://npm.bentley.com/npm/npm/babel-plugin-syntax-async-functions/-/babel-plugin-syntax-async-functions-6.13.0.tgz",
      "integrity": "sha1-ytnK0RkbWtY0vzCuCHI5HgZHvpU="
    },
    "babel-plugin-syntax-async-generators": {
      "version": "6.13.0",
      "resolved": "https://npm.bentley.com/npm/npm/babel-plugin-syntax-async-generators/-/babel-plugin-syntax-async-generators-6.13.0.tgz",
      "integrity": "sha1-a8lj67FuzLrmuStZbrfzXDQqi5o="
    },
    "babel-plugin-syntax-class-constructor-call": {
      "version": "6.18.0",
      "resolved": "https://npm.bentley.com/npm/npm/babel-plugin-syntax-class-constructor-call/-/babel-plugin-syntax-class-constructor-call-6.18.0.tgz",
      "integrity": "sha1-nLnTn+Q8hgC+yBRkVt3L1OGnZBY="
    },
    "babel-plugin-syntax-class-properties": {
      "version": "6.13.0",
      "resolved": "https://npm.bentley.com/npm/npm/babel-plugin-syntax-class-properties/-/babel-plugin-syntax-class-properties-6.13.0.tgz",
      "integrity": "sha1-1+sjt5oxf4VDlixQW4J8fWysJ94="
    },
    "babel-plugin-syntax-decorators": {
      "version": "6.13.0",
      "resolved": "https://npm.bentley.com/npm/npm/babel-plugin-syntax-decorators/-/babel-plugin-syntax-decorators-6.13.0.tgz",
      "integrity": "sha1-MSVjtNvePMgGzuPkFszurd0RrAs="
    },
    "babel-plugin-syntax-do-expressions": {
      "version": "6.13.0",
      "resolved": "https://npm.bentley.com/npm/npm/babel-plugin-syntax-do-expressions/-/babel-plugin-syntax-do-expressions-6.13.0.tgz",
      "integrity": "sha1-V0d1YTmqJtOQ0JQQsDdEugfkeW0="
    },
    "babel-plugin-syntax-dynamic-import": {
      "version": "6.18.0",
      "resolved": "https://npm.bentley.com/npm/npm/babel-plugin-syntax-dynamic-import/-/babel-plugin-syntax-dynamic-import-6.18.0.tgz",
      "integrity": "sha1-jWomIpyDdFqZgqRBBRVyyqF5sdo="
    },
    "babel-plugin-syntax-exponentiation-operator": {
      "version": "6.13.0",
      "resolved": "https://npm.bentley.com/npm/npm/babel-plugin-syntax-exponentiation-operator/-/babel-plugin-syntax-exponentiation-operator-6.13.0.tgz",
      "integrity": "sha1-nufoM3KQ2pUoggGmpX9BcDF4MN4="
    },
    "babel-plugin-syntax-export-extensions": {
      "version": "6.13.0",
      "resolved": "https://npm.bentley.com/npm/npm/babel-plugin-syntax-export-extensions/-/babel-plugin-syntax-export-extensions-6.13.0.tgz",
      "integrity": "sha1-cKFITw+QiaToStRLrDU8lbmxJyE="
    },
    "babel-plugin-syntax-function-bind": {
      "version": "6.13.0",
      "resolved": "https://npm.bentley.com/npm/npm/babel-plugin-syntax-function-bind/-/babel-plugin-syntax-function-bind-6.13.0.tgz",
      "integrity": "sha1-SMSV8Xe98xqYHnMvVa3AvdJgH0Y="
    },
    "babel-plugin-syntax-object-rest-spread": {
      "version": "6.13.0",
      "resolved": "https://npm.bentley.com/npm/npm/babel-plugin-syntax-object-rest-spread/-/babel-plugin-syntax-object-rest-spread-6.13.0.tgz",
      "integrity": "sha1-/WU28rzhODb/o6VFjEkDpZe7O/U="
    },
    "babel-plugin-syntax-trailing-function-commas": {
      "version": "6.22.0",
      "resolved": "https://npm.bentley.com/npm/npm/babel-plugin-syntax-trailing-function-commas/-/babel-plugin-syntax-trailing-function-commas-6.22.0.tgz",
      "integrity": "sha1-ugNgk3+NBuQBgKQ/4NVhb/9TLPM="
    },
    "babel-plugin-transform-async-generator-functions": {
      "version": "6.24.1",
      "resolved": "https://npm.bentley.com/npm/npm/babel-plugin-transform-async-generator-functions/-/babel-plugin-transform-async-generator-functions-6.24.1.tgz",
      "integrity": "sha1-8FiQAUX9PpkHpt3yjaWfIVJYpds=",
      "requires": {
        "babel-helper-remap-async-to-generator": "6.24.1",
        "babel-plugin-syntax-async-generators": "6.13.0",
        "babel-runtime": "6.26.0"
      }
    },
    "babel-plugin-transform-async-to-generator": {
      "version": "6.24.1",
      "resolved": "https://npm.bentley.com/npm/npm/babel-plugin-transform-async-to-generator/-/babel-plugin-transform-async-to-generator-6.24.1.tgz",
      "integrity": "sha1-ZTbjeK/2yx1VF6wOQOs+n8jQh2E=",
      "requires": {
        "babel-helper-remap-async-to-generator": "6.24.1",
        "babel-plugin-syntax-async-functions": "6.13.0",
        "babel-runtime": "6.26.0"
      }
    },
    "babel-plugin-transform-class-constructor-call": {
      "version": "6.24.1",
      "resolved": "https://npm.bentley.com/npm/npm/babel-plugin-transform-class-constructor-call/-/babel-plugin-transform-class-constructor-call-6.24.1.tgz",
      "integrity": "sha1-gNwoVQWsBn3LjWxl4vbxGrd2Xvk=",
      "requires": {
        "babel-plugin-syntax-class-constructor-call": "6.18.0",
        "babel-runtime": "6.26.0",
        "babel-template": "6.26.0"
      }
    },
    "babel-plugin-transform-class-properties": {
      "version": "6.24.1",
      "resolved": "https://npm.bentley.com/npm/npm/babel-plugin-transform-class-properties/-/babel-plugin-transform-class-properties-6.24.1.tgz",
      "integrity": "sha1-anl2PqYdM9NvN7YRqp3vgagbRqw=",
      "requires": {
        "babel-helper-function-name": "6.24.1",
        "babel-plugin-syntax-class-properties": "6.13.0",
        "babel-runtime": "6.26.0",
        "babel-template": "6.26.0"
      }
    },
    "babel-plugin-transform-decorators": {
      "version": "6.24.1",
      "resolved": "https://npm.bentley.com/npm/npm/babel-plugin-transform-decorators/-/babel-plugin-transform-decorators-6.24.1.tgz",
      "integrity": "sha1-eIAT2PjGtSIr33s0Q5Df13Vp4k0=",
      "requires": {
        "babel-helper-explode-class": "6.24.1",
        "babel-plugin-syntax-decorators": "6.13.0",
        "babel-runtime": "6.26.0",
        "babel-template": "6.26.0",
        "babel-types": "6.26.0"
      }
    },
    "babel-plugin-transform-do-expressions": {
      "version": "6.22.0",
      "resolved": "https://npm.bentley.com/npm/npm/babel-plugin-transform-do-expressions/-/babel-plugin-transform-do-expressions-6.22.0.tgz",
      "integrity": "sha1-KMyvkoEtlJws0SgfaQyP3EaK6bs=",
      "requires": {
        "babel-plugin-syntax-do-expressions": "6.13.0",
        "babel-runtime": "6.26.0"
      }
    },
    "babel-plugin-transform-es2015-arrow-functions": {
      "version": "6.22.0",
      "resolved": "https://npm.bentley.com/npm/npm/babel-plugin-transform-es2015-arrow-functions/-/babel-plugin-transform-es2015-arrow-functions-6.22.0.tgz",
      "integrity": "sha1-RSaSy3EdX3ncf4XkQM5BufJE0iE=",
      "requires": {
        "babel-runtime": "6.26.0"
      }
    },
    "babel-plugin-transform-es2015-block-scoped-functions": {
      "version": "6.22.0",
      "resolved": "https://npm.bentley.com/npm/npm/babel-plugin-transform-es2015-block-scoped-functions/-/babel-plugin-transform-es2015-block-scoped-functions-6.22.0.tgz",
      "integrity": "sha1-u8UbSflk1wy42OC5ToICRs46YUE=",
      "requires": {
        "babel-runtime": "6.26.0"
      }
    },
    "babel-plugin-transform-es2015-block-scoping": {
      "version": "6.26.0",
      "resolved": "https://npm.bentley.com/npm/npm/babel-plugin-transform-es2015-block-scoping/-/babel-plugin-transform-es2015-block-scoping-6.26.0.tgz",
      "integrity": "sha1-1w9SmcEwjQXBL0Y4E7CgnnOxiV8=",
      "requires": {
        "babel-runtime": "6.26.0",
        "babel-template": "6.26.0",
        "babel-traverse": "6.26.0",
        "babel-types": "6.26.0",
        "lodash": "4.17.5"
      }
    },
    "babel-plugin-transform-es2015-classes": {
      "version": "6.24.1",
      "resolved": "https://npm.bentley.com/npm/npm/babel-plugin-transform-es2015-classes/-/babel-plugin-transform-es2015-classes-6.24.1.tgz",
      "integrity": "sha1-WkxYpQyclGHlZLSyo7+ryXolhNs=",
      "requires": {
        "babel-helper-define-map": "6.26.0",
        "babel-helper-function-name": "6.24.1",
        "babel-helper-optimise-call-expression": "6.24.1",
        "babel-helper-replace-supers": "6.24.1",
        "babel-messages": "6.23.0",
        "babel-runtime": "6.26.0",
        "babel-template": "6.26.0",
        "babel-traverse": "6.26.0",
        "babel-types": "6.26.0"
      }
    },
    "babel-plugin-transform-es2015-computed-properties": {
      "version": "6.24.1",
      "resolved": "https://npm.bentley.com/npm/npm/babel-plugin-transform-es2015-computed-properties/-/babel-plugin-transform-es2015-computed-properties-6.24.1.tgz",
      "integrity": "sha1-b+Ko0WiV1WNPTNmZttNICjCBWbM=",
      "requires": {
        "babel-runtime": "6.26.0",
        "babel-template": "6.26.0"
      }
    },
    "babel-plugin-transform-es2015-destructuring": {
      "version": "6.23.0",
      "resolved": "https://npm.bentley.com/npm/npm/babel-plugin-transform-es2015-destructuring/-/babel-plugin-transform-es2015-destructuring-6.23.0.tgz",
      "integrity": "sha1-mXux8auWf2gtKwh2/jWNYOdlxW0=",
      "requires": {
        "babel-runtime": "6.26.0"
      }
    },
    "babel-plugin-transform-es2015-duplicate-keys": {
      "version": "6.24.1",
      "resolved": "https://npm.bentley.com/npm/npm/babel-plugin-transform-es2015-duplicate-keys/-/babel-plugin-transform-es2015-duplicate-keys-6.24.1.tgz",
      "integrity": "sha1-c+s9MQypaePvnskcU3QabxV2Qj4=",
      "requires": {
        "babel-runtime": "6.26.0",
        "babel-types": "6.26.0"
      }
    },
    "babel-plugin-transform-es2015-for-of": {
      "version": "6.23.0",
      "resolved": "https://npm.bentley.com/npm/npm/babel-plugin-transform-es2015-for-of/-/babel-plugin-transform-es2015-for-of-6.23.0.tgz",
      "integrity": "sha1-9HyVsrYT3x0+zC/bdXNiPHUkhpE=",
      "requires": {
        "babel-runtime": "6.26.0"
      }
    },
    "babel-plugin-transform-es2015-function-name": {
      "version": "6.24.1",
      "resolved": "https://npm.bentley.com/npm/npm/babel-plugin-transform-es2015-function-name/-/babel-plugin-transform-es2015-function-name-6.24.1.tgz",
      "integrity": "sha1-g0yJhTvDaxrw86TF26qU/Y6sqos=",
      "requires": {
        "babel-helper-function-name": "6.24.1",
        "babel-runtime": "6.26.0",
        "babel-types": "6.26.0"
      }
    },
    "babel-plugin-transform-es2015-literals": {
      "version": "6.22.0",
      "resolved": "https://npm.bentley.com/npm/npm/babel-plugin-transform-es2015-literals/-/babel-plugin-transform-es2015-literals-6.22.0.tgz",
      "integrity": "sha1-T1SgLWzWbPkVKAAZox0xklN3yi4=",
      "requires": {
        "babel-runtime": "6.26.0"
      }
    },
    "babel-plugin-transform-es2015-modules-amd": {
      "version": "6.24.1",
      "resolved": "https://npm.bentley.com/npm/npm/babel-plugin-transform-es2015-modules-amd/-/babel-plugin-transform-es2015-modules-amd-6.24.1.tgz",
      "integrity": "sha1-Oz5UAXI5hC1tGcMBHEvS8AoA0VQ=",
      "requires": {
        "babel-plugin-transform-es2015-modules-commonjs": "6.26.0",
        "babel-runtime": "6.26.0",
        "babel-template": "6.26.0"
      }
    },
    "babel-plugin-transform-es2015-modules-commonjs": {
      "version": "6.26.0",
      "resolved": "https://npm.bentley.com/npm/npm/babel-plugin-transform-es2015-modules-commonjs/-/babel-plugin-transform-es2015-modules-commonjs-6.26.0.tgz",
      "integrity": "sha1-DYOUApt9xqvhqX7xgeAHWN0uXYo=",
      "requires": {
        "babel-plugin-transform-strict-mode": "6.24.1",
        "babel-runtime": "6.26.0",
        "babel-template": "6.26.0",
        "babel-types": "6.26.0"
      }
    },
    "babel-plugin-transform-es2015-modules-systemjs": {
      "version": "6.24.1",
      "resolved": "https://npm.bentley.com/npm/npm/babel-plugin-transform-es2015-modules-systemjs/-/babel-plugin-transform-es2015-modules-systemjs-6.24.1.tgz",
      "integrity": "sha1-/4mhQrkRmpBhlfXxBuzzBdlAfSM=",
      "requires": {
        "babel-helper-hoist-variables": "6.24.1",
        "babel-runtime": "6.26.0",
        "babel-template": "6.26.0"
      }
    },
    "babel-plugin-transform-es2015-modules-umd": {
      "version": "6.24.1",
      "resolved": "https://npm.bentley.com/npm/npm/babel-plugin-transform-es2015-modules-umd/-/babel-plugin-transform-es2015-modules-umd-6.24.1.tgz",
      "integrity": "sha1-rJl+YoXNGO1hdq22B9YCNErThGg=",
      "requires": {
        "babel-plugin-transform-es2015-modules-amd": "6.24.1",
        "babel-runtime": "6.26.0",
        "babel-template": "6.26.0"
      }
    },
    "babel-plugin-transform-es2015-object-super": {
      "version": "6.24.1",
      "resolved": "https://npm.bentley.com/npm/npm/babel-plugin-transform-es2015-object-super/-/babel-plugin-transform-es2015-object-super-6.24.1.tgz",
      "integrity": "sha1-JM72muIcuDp/hgPa0CH1cusnj40=",
      "requires": {
        "babel-helper-replace-supers": "6.24.1",
        "babel-runtime": "6.26.0"
      }
    },
    "babel-plugin-transform-es2015-parameters": {
      "version": "6.24.1",
      "resolved": "https://npm.bentley.com/npm/npm/babel-plugin-transform-es2015-parameters/-/babel-plugin-transform-es2015-parameters-6.24.1.tgz",
      "integrity": "sha1-V6w1GrScrxSpfNE7CfZv3wpiXys=",
      "requires": {
        "babel-helper-call-delegate": "6.24.1",
        "babel-helper-get-function-arity": "6.24.1",
        "babel-runtime": "6.26.0",
        "babel-template": "6.26.0",
        "babel-traverse": "6.26.0",
        "babel-types": "6.26.0"
      }
    },
    "babel-plugin-transform-es2015-shorthand-properties": {
      "version": "6.24.1",
      "resolved": "https://npm.bentley.com/npm/npm/babel-plugin-transform-es2015-shorthand-properties/-/babel-plugin-transform-es2015-shorthand-properties-6.24.1.tgz",
      "integrity": "sha1-JPh11nIch2YbvZmkYi5R8U3jiqA=",
      "requires": {
        "babel-runtime": "6.26.0",
        "babel-types": "6.26.0"
      }
    },
    "babel-plugin-transform-es2015-spread": {
      "version": "6.22.0",
      "resolved": "https://npm.bentley.com/npm/npm/babel-plugin-transform-es2015-spread/-/babel-plugin-transform-es2015-spread-6.22.0.tgz",
      "integrity": "sha1-1taKmfia7cRTbIGlQujdnxdG+NE=",
      "requires": {
        "babel-runtime": "6.26.0"
      }
    },
    "babel-plugin-transform-es2015-sticky-regex": {
      "version": "6.24.1",
      "resolved": "https://npm.bentley.com/npm/npm/babel-plugin-transform-es2015-sticky-regex/-/babel-plugin-transform-es2015-sticky-regex-6.24.1.tgz",
      "integrity": "sha1-AMHNsaynERLN8M9hJsLta0V8zbw=",
      "requires": {
        "babel-helper-regex": "6.26.0",
        "babel-runtime": "6.26.0",
        "babel-types": "6.26.0"
      }
    },
    "babel-plugin-transform-es2015-template-literals": {
      "version": "6.22.0",
      "resolved": "https://npm.bentley.com/npm/npm/babel-plugin-transform-es2015-template-literals/-/babel-plugin-transform-es2015-template-literals-6.22.0.tgz",
      "integrity": "sha1-qEs0UPfp+PH2g51taH2oS7EjbY0=",
      "requires": {
        "babel-runtime": "6.26.0"
      }
    },
    "babel-plugin-transform-es2015-typeof-symbol": {
      "version": "6.23.0",
      "resolved": "https://npm.bentley.com/npm/npm/babel-plugin-transform-es2015-typeof-symbol/-/babel-plugin-transform-es2015-typeof-symbol-6.23.0.tgz",
      "integrity": "sha1-3sCfHN3/lLUqxz1QXITfWdzOs3I=",
      "requires": {
        "babel-runtime": "6.26.0"
      }
    },
    "babel-plugin-transform-es2015-unicode-regex": {
      "version": "6.24.1",
      "resolved": "https://npm.bentley.com/npm/npm/babel-plugin-transform-es2015-unicode-regex/-/babel-plugin-transform-es2015-unicode-regex-6.24.1.tgz",
      "integrity": "sha1-04sS9C6nMj9yk4fxinxa4frrNek=",
      "requires": {
        "babel-helper-regex": "6.26.0",
        "babel-runtime": "6.26.0",
        "regexpu-core": "2.0.0"
      }
    },
    "babel-plugin-transform-exponentiation-operator": {
      "version": "6.24.1",
      "resolved": "https://npm.bentley.com/npm/npm/babel-plugin-transform-exponentiation-operator/-/babel-plugin-transform-exponentiation-operator-6.24.1.tgz",
      "integrity": "sha1-KrDJx/MJj6SJB3cruBP+QejeOg4=",
      "requires": {
        "babel-helper-builder-binary-assignment-operator-visitor": "6.24.1",
        "babel-plugin-syntax-exponentiation-operator": "6.13.0",
        "babel-runtime": "6.26.0"
      }
    },
    "babel-plugin-transform-export-extensions": {
      "version": "6.22.0",
      "resolved": "https://npm.bentley.com/npm/npm/babel-plugin-transform-export-extensions/-/babel-plugin-transform-export-extensions-6.22.0.tgz",
      "integrity": "sha1-U3OLR+deghhYnuqUbLvTkQm75lM=",
      "requires": {
        "babel-plugin-syntax-export-extensions": "6.13.0",
        "babel-runtime": "6.26.0"
      }
    },
    "babel-plugin-transform-function-bind": {
      "version": "6.22.0",
      "resolved": "https://npm.bentley.com/npm/npm/babel-plugin-transform-function-bind/-/babel-plugin-transform-function-bind-6.22.0.tgz",
      "integrity": "sha1-xvuOlqwpajELjPjqQBRiQH3fapc=",
      "requires": {
        "babel-plugin-syntax-function-bind": "6.13.0",
        "babel-runtime": "6.26.0"
      }
    },
    "babel-plugin-transform-object-rest-spread": {
      "version": "6.26.0",
      "resolved": "https://npm.bentley.com/npm/npm/babel-plugin-transform-object-rest-spread/-/babel-plugin-transform-object-rest-spread-6.26.0.tgz",
      "integrity": "sha1-DzZpLVD+9rfi1LOsFHgTepY7ewY=",
      "requires": {
        "babel-plugin-syntax-object-rest-spread": "6.13.0",
        "babel-runtime": "6.26.0"
      }
    },
    "babel-plugin-transform-regenerator": {
      "version": "6.26.0",
      "resolved": "https://npm.bentley.com/npm/npm/babel-plugin-transform-regenerator/-/babel-plugin-transform-regenerator-6.26.0.tgz",
      "integrity": "sha1-4HA2lvveJ/Cj78rPi03KL3s6jy8=",
      "requires": {
        "regenerator-transform": "0.10.1"
      }
    },
    "babel-plugin-transform-strict-mode": {
      "version": "6.24.1",
      "resolved": "https://npm.bentley.com/npm/npm/babel-plugin-transform-strict-mode/-/babel-plugin-transform-strict-mode-6.24.1.tgz",
      "integrity": "sha1-1fr3qleKZbvlkc9e2uBKDGcCB1g=",
      "requires": {
        "babel-runtime": "6.26.0",
        "babel-types": "6.26.0"
      }
    },
    "babel-preset-es2015": {
      "version": "6.24.1",
      "resolved": "https://npm.bentley.com/npm/npm/babel-preset-es2015/-/babel-preset-es2015-6.24.1.tgz",
      "integrity": "sha1-1EBQ1rwsn+6nAqrzjXJ6AhBTiTk=",
      "requires": {
        "babel-plugin-check-es2015-constants": "6.22.0",
        "babel-plugin-transform-es2015-arrow-functions": "6.22.0",
        "babel-plugin-transform-es2015-block-scoped-functions": "6.22.0",
        "babel-plugin-transform-es2015-block-scoping": "6.26.0",
        "babel-plugin-transform-es2015-classes": "6.24.1",
        "babel-plugin-transform-es2015-computed-properties": "6.24.1",
        "babel-plugin-transform-es2015-destructuring": "6.23.0",
        "babel-plugin-transform-es2015-duplicate-keys": "6.24.1",
        "babel-plugin-transform-es2015-for-of": "6.23.0",
        "babel-plugin-transform-es2015-function-name": "6.24.1",
        "babel-plugin-transform-es2015-literals": "6.22.0",
        "babel-plugin-transform-es2015-modules-amd": "6.24.1",
        "babel-plugin-transform-es2015-modules-commonjs": "6.26.0",
        "babel-plugin-transform-es2015-modules-systemjs": "6.24.1",
        "babel-plugin-transform-es2015-modules-umd": "6.24.1",
        "babel-plugin-transform-es2015-object-super": "6.24.1",
        "babel-plugin-transform-es2015-parameters": "6.24.1",
        "babel-plugin-transform-es2015-shorthand-properties": "6.24.1",
        "babel-plugin-transform-es2015-spread": "6.22.0",
        "babel-plugin-transform-es2015-sticky-regex": "6.24.1",
        "babel-plugin-transform-es2015-template-literals": "6.22.0",
        "babel-plugin-transform-es2015-typeof-symbol": "6.23.0",
        "babel-plugin-transform-es2015-unicode-regex": "6.24.1",
        "babel-plugin-transform-regenerator": "6.26.0"
      }
    },
    "babel-preset-stage-0": {
      "version": "6.24.1",
      "resolved": "https://npm.bentley.com/npm/npm/babel-preset-stage-0/-/babel-preset-stage-0-6.24.1.tgz",
      "integrity": "sha1-VkLRUEL5E4TX5a+LyIsduVsDnmo=",
      "requires": {
        "babel-plugin-transform-do-expressions": "6.22.0",
        "babel-plugin-transform-function-bind": "6.22.0",
        "babel-preset-stage-1": "6.24.1"
      }
    },
    "babel-preset-stage-1": {
      "version": "6.24.1",
      "resolved": "https://npm.bentley.com/npm/npm/babel-preset-stage-1/-/babel-preset-stage-1-6.24.1.tgz",
      "integrity": "sha1-dpLNfc1oSZB+auSgqFWJz7niv7A=",
      "requires": {
        "babel-plugin-transform-class-constructor-call": "6.24.1",
        "babel-plugin-transform-export-extensions": "6.22.0",
        "babel-preset-stage-2": "6.24.1"
      }
    },
    "babel-preset-stage-2": {
      "version": "6.24.1",
      "resolved": "https://npm.bentley.com/npm/npm/babel-preset-stage-2/-/babel-preset-stage-2-6.24.1.tgz",
      "integrity": "sha1-2eKWD7PXEYfw5k7sYrwHdnIZvcE=",
      "requires": {
        "babel-plugin-syntax-dynamic-import": "6.18.0",
        "babel-plugin-transform-class-properties": "6.24.1",
        "babel-plugin-transform-decorators": "6.24.1",
        "babel-preset-stage-3": "6.24.1"
      }
    },
    "babel-preset-stage-3": {
      "version": "6.24.1",
      "resolved": "https://npm.bentley.com/npm/npm/babel-preset-stage-3/-/babel-preset-stage-3-6.24.1.tgz",
      "integrity": "sha1-g2raCp56f6N8sTj7kyb4eTSkg5U=",
      "requires": {
        "babel-plugin-syntax-trailing-function-commas": "6.22.0",
        "babel-plugin-transform-async-generator-functions": "6.24.1",
        "babel-plugin-transform-async-to-generator": "6.24.1",
        "babel-plugin-transform-exponentiation-operator": "6.24.1",
        "babel-plugin-transform-object-rest-spread": "6.26.0"
      }
    },
    "babel-register": {
      "version": "6.26.0",
      "resolved": "https://npm.bentley.com/npm/npm/babel-register/-/babel-register-6.26.0.tgz",
      "integrity": "sha1-btAhFz4vy0htestFxgCahW9kcHE=",
      "requires": {
        "babel-core": "6.26.0",
        "babel-runtime": "6.26.0",
        "core-js": "2.5.3",
        "home-or-tmp": "2.0.0",
        "lodash": "4.17.5",
        "mkdirp": "0.5.1",
        "source-map-support": "0.4.18"
      },
      "dependencies": {
        "source-map-support": {
          "version": "0.4.18",
          "resolved": "https://npm.bentley.com/npm/npm/source-map-support/-/source-map-support-0.4.18.tgz",
          "integrity": "sha1-Aoam3ovkJkEzhZTpfM6nXwosWF8=",
          "requires": {
            "source-map": "0.5.7"
          }
        }
      }
    },
    "babel-runtime": {
      "version": "6.26.0",
      "resolved": "https://npm.bentley.com/npm/npm/babel-runtime/-/babel-runtime-6.26.0.tgz",
      "integrity": "sha1-llxwWGaOgrVde/4E/yM3vItWR/4=",
      "requires": {
        "core-js": "2.5.3",
        "regenerator-runtime": "0.11.1"
      }
    },
    "babel-template": {
      "version": "6.26.0",
      "resolved": "https://npm.bentley.com/npm/npm/babel-template/-/babel-template-6.26.0.tgz",
      "integrity": "sha1-3gPi0WOWsGn0bdn/+FIfsaDjXgI=",
      "requires": {
        "babel-runtime": "6.26.0",
        "babel-traverse": "6.26.0",
        "babel-types": "6.26.0",
        "babylon": "6.18.0",
        "lodash": "4.17.5"
      }
    },
    "babel-traverse": {
      "version": "6.26.0",
      "resolved": "https://npm.bentley.com/npm/npm/babel-traverse/-/babel-traverse-6.26.0.tgz",
      "integrity": "sha1-RqnL1+3MYsjlwGTi0tjQ9ANXZu4=",
      "requires": {
        "babel-code-frame": "6.26.0",
        "babel-messages": "6.23.0",
        "babel-runtime": "6.26.0",
        "babel-types": "6.26.0",
        "babylon": "6.18.0",
        "debug": "2.6.9",
        "globals": "9.18.0",
        "invariant": "2.2.3",
        "lodash": "4.17.5"
      }
    },
    "babel-types": {
      "version": "6.26.0",
      "resolved": "https://npm.bentley.com/npm/npm/babel-types/-/babel-types-6.26.0.tgz",
      "integrity": "sha1-o7Bz+Uq0nrb6Vc1lInozQ4BjJJc=",
      "requires": {
        "babel-runtime": "6.26.0",
        "esutils": "2.0.2",
        "lodash": "4.17.5",
        "to-fast-properties": "1.0.3"
      }
    },
    "babylon": {
      "version": "6.18.0",
      "resolved": "https://npm.bentley.com/npm/npm/babylon/-/babylon-6.18.0.tgz",
      "integrity": "sha1-ry87iPpvXB5MY00aD46sT1WzleM="
    },
    "balanced-match": {
      "version": "1.0.0",
      "resolved": "https://npm.bentley.com/npm/npm/balanced-match/-/balanced-match-1.0.0.tgz",
      "integrity": "sha1-ibTRmasr7kneFk6gK4nORi1xt2c="
    },
    "base64-js": {
      "version": "1.2.3",
      "resolved": "https://npm.bentley.com/npm/npm/base64-js/-/base64-js-1.2.3.tgz",
      "integrity": "sha1-+xNmgjPZYUz1+0vOlam6QJbN+AE="
    },
    "big.js": {
      "version": "3.2.0",
      "resolved": "https://npm.bentley.com/npm/npm/big.js/-/big.js-3.2.0.tgz",
      "integrity": "sha1-pfwpi4G54Nyi5FiCR4S2XFK6WI4="
    },
    "binary-extensions": {
      "version": "1.11.0",
      "resolved": "https://npm.bentley.com/npm/npm/binary-extensions/-/binary-extensions-1.11.0.tgz",
      "integrity": "sha1-RqoXUftqL5PuXmibsQh9SxTGwgU="
    },
    "bn.js": {
      "version": "4.11.8",
      "resolved": "https://npm.bentley.com/npm/npm/bn.js/-/bn.js-4.11.8.tgz",
      "integrity": "sha1-LN4J617jQfSEdGuwMJsyU7GxRC8="
    },
    "body-parser": {
      "version": "1.18.2",
      "resolved": "https://npm.bentley.com/npm/npm/body-parser/-/body-parser-1.18.2.tgz",
      "integrity": "sha1-h2eKGdhLR9hZuDGZvVm84iKxBFQ=",
      "requires": {
        "bytes": "3.0.0",
        "content-type": "1.0.4",
        "debug": "2.6.9",
        "depd": "1.1.2",
        "http-errors": "1.6.2",
        "iconv-lite": "0.4.19",
        "on-finished": "2.3.0",
        "qs": "6.5.1",
        "raw-body": "2.3.2",
        "type-is": "1.6.16"
      }
    },
    "boom": {
      "version": "2.10.1",
      "resolved": "https://npm.bentley.com/npm/npm/boom/-/boom-2.10.1.tgz",
      "integrity": "sha1-OciRjO/1eZ+D+UkqhI9iWt0Mdm8=",
      "requires": {
        "hoek": "2.16.3"
      }
    },
    "brace-expansion": {
      "version": "1.1.11",
      "resolved": "https://npm.bentley.com/npm/npm/brace-expansion/-/brace-expansion-1.1.11.tgz",
      "integrity": "sha1-PH/L9SnYcibz0vUrlm/1Jx60Qd0=",
      "requires": {
        "balanced-match": "1.0.0",
        "concat-map": "0.0.1"
      }
    },
    "braces": {
      "version": "1.8.5",
      "resolved": "https://npm.bentley.com/npm/npm/braces/-/braces-1.8.5.tgz",
      "integrity": "sha1-uneWLhLf+WnWt2cR6RS3N4V79qc=",
      "requires": {
        "expand-range": "1.8.2",
        "preserve": "0.2.0",
        "repeat-element": "1.1.2"
      }
    },
    "brorand": {
      "version": "1.1.0",
      "resolved": "https://npm.bentley.com/npm/npm/brorand/-/brorand-1.1.0.tgz",
      "integrity": "sha1-EsJe/kCkXjwyPrhnWgoM5XsiNx8="
    },
    "browser-stdout": {
      "version": "1.3.0",
      "resolved": "https://npm.bentley.com/npm/npm/browser-stdout/-/browser-stdout-1.3.0.tgz",
      "integrity": "sha1-81HTKWnTL6XXpVZxVCY9korjvR8="
    },
    "browserify-aes": {
      "version": "1.1.1",
      "resolved": "https://npm.bentley.com/npm/npm/browserify-aes/-/browserify-aes-1.1.1.tgz",
      "integrity": "sha1-OLerVe24Bv8tzaGn8WIHc6R3xJ8=",
      "requires": {
        "buffer-xor": "1.0.3",
        "cipher-base": "1.0.4",
        "create-hash": "1.1.3",
        "evp_bytestokey": "1.0.3",
        "inherits": "2.0.3",
        "safe-buffer": "5.1.1"
      }
    },
    "browserify-cipher": {
      "version": "1.0.0",
      "resolved": "https://npm.bentley.com/npm/npm/browserify-cipher/-/browserify-cipher-1.0.0.tgz",
      "integrity": "sha1-mYgkSHS/XtTijalWZtzWasj8Njo=",
      "requires": {
        "browserify-aes": "1.1.1",
        "browserify-des": "1.0.0",
        "evp_bytestokey": "1.0.3"
      }
    },
    "browserify-des": {
      "version": "1.0.0",
      "resolved": "https://npm.bentley.com/npm/npm/browserify-des/-/browserify-des-1.0.0.tgz",
      "integrity": "sha1-2qJ3cXRwki7S/hhZQRihdUOXId0=",
      "requires": {
        "cipher-base": "1.0.4",
        "des.js": "1.0.0",
        "inherits": "2.0.3"
      }
    },
    "browserify-mime": {
      "version": "1.2.9",
      "resolved": "https://npm.bentley.com/npm/npm/browserify-mime/-/browserify-mime-1.2.9.tgz",
      "integrity": "sha1-rrGvKN5sDXpqLOQK22j/GEIq8x8="
    },
    "browserify-rsa": {
      "version": "4.0.1",
      "resolved": "https://npm.bentley.com/npm/npm/browserify-rsa/-/browserify-rsa-4.0.1.tgz",
      "integrity": "sha1-IeCr+vbyApzy+vsTNWenAdQTVSQ=",
      "requires": {
        "bn.js": "4.11.8",
        "randombytes": "2.0.6"
      }
    },
    "browserify-sign": {
      "version": "4.0.4",
      "resolved": "https://npm.bentley.com/npm/npm/browserify-sign/-/browserify-sign-4.0.4.tgz",
      "integrity": "sha1-qk62jl17ZYuqa/alfmMMvXqT0pg=",
      "requires": {
        "bn.js": "4.11.8",
        "browserify-rsa": "4.0.1",
        "create-hash": "1.1.3",
        "create-hmac": "1.1.6",
        "elliptic": "6.4.0",
        "inherits": "2.0.3",
        "parse-asn1": "5.1.0"
      }
    },
    "browserify-zlib": {
      "version": "0.2.0",
      "resolved": "https://npm.bentley.com/npm/npm/browserify-zlib/-/browserify-zlib-0.2.0.tgz",
      "integrity": "sha1-KGlFnZqjviRf6P4sofRuLn9U1z8=",
      "requires": {
        "pako": "1.0.6"
      }
    },
    "buffer": {
      "version": "4.9.1",
      "resolved": "https://npm.bentley.com/npm/npm/buffer/-/buffer-4.9.1.tgz",
      "integrity": "sha1-bRu2AbB6TvztlwlBMgkwJ8lbwpg=",
      "requires": {
        "base64-js": "1.2.3",
        "ieee754": "1.1.8",
        "isarray": "1.0.0"
      }
    },
    "buffer-xor": {
      "version": "1.0.3",
      "resolved": "https://npm.bentley.com/npm/npm/buffer-xor/-/buffer-xor-1.0.3.tgz",
      "integrity": "sha1-JuYe0UIvtw3ULm42cp7VHYVf6Nk="
    },
    "builtin-modules": {
      "version": "1.1.1",
      "resolved": "https://npm.bentley.com/npm/npm/builtin-modules/-/builtin-modules-1.1.1.tgz",
      "integrity": "sha1-Jw8HbFpywC9bZaR9+Uxf46J4iS8="
    },
    "builtin-status-codes": {
      "version": "3.0.0",
      "resolved": "https://npm.bentley.com/npm/npm/builtin-status-codes/-/builtin-status-codes-3.0.0.tgz",
      "integrity": "sha1-hZgoeOIbmOHGZCXgPQF0eI9Wnug="
    },
    "bytes": {
      "version": "3.0.0",
      "resolved": "https://npm.bentley.com/npm/npm/bytes/-/bytes-3.0.0.tgz",
      "integrity": "sha1-0ygVQE1olpn4Wk6k+odV3ROpYEg="
    },
    "camelcase": {
      "version": "4.1.0",
      "resolved": "https://npm.bentley.com/npm/npm/camelcase/-/camelcase-4.1.0.tgz",
      "integrity": "sha1-1UVjW+HjPFQmScaRc+Xeas+uNN0="
    },
    "camelcase-keys": {
      "version": "2.1.0",
      "resolved": "https://npm.bentley.com/npm/npm/camelcase-keys/-/camelcase-keys-2.1.0.tgz",
      "integrity": "sha1-MIvur/3ygRkFHvodkyITyRuPkuc=",
      "requires": {
        "camelcase": "2.1.1",
        "map-obj": "1.0.1"
      },
      "dependencies": {
        "camelcase": {
          "version": "2.1.1",
          "resolved": "https://npm.bentley.com/npm/npm/camelcase/-/camelcase-2.1.1.tgz",
          "integrity": "sha1-fB0W1nmhu+WcoCys7PsBHiAfWh8="
        }
      }
    },
    "caseless": {
      "version": "0.12.0",
      "resolved": "https://npm.bentley.com/npm/npm/caseless/-/caseless-0.12.0.tgz",
      "integrity": "sha1-G2gcIf+EAzyCZUMJBolCDRhxUdw="
    },
    "center-align": {
      "version": "0.1.3",
      "resolved": "https://npm.bentley.com/npm/npm/center-align/-/center-align-0.1.3.tgz",
      "integrity": "sha1-qg0yYptu6XIgBBHL1EYckHvCt60=",
      "requires": {
        "align-text": "0.1.4",
        "lazy-cache": "1.0.4"
      }
    },
    "chai": {
      "version": "4.1.2",
      "resolved": "https://npm.bentley.com/npm/npm/chai/-/chai-4.1.2.tgz",
      "integrity": "sha1-D2RYS6ZC8PKs4oBiefTwbKI61zw=",
      "requires": {
        "assertion-error": "1.1.0",
        "check-error": "1.0.2",
        "deep-eql": "3.0.1",
        "get-func-name": "2.0.0",
        "pathval": "1.1.0",
        "type-detect": "4.0.8"
      }
    },
    "chalk": {
      "version": "2.3.1",
      "resolved": "https://npm.bentley.com/npm/npm/chalk/-/chalk-2.3.1.tgz",
      "integrity": "sha1-Uj/iZ4rsewToBBkJKS/osXBZt5Y=",
      "requires": {
        "ansi-styles": "3.2.0",
        "escape-string-regexp": "1.0.5",
        "supports-color": "5.2.0"
      }
    },
    "charenc": {
      "version": "0.0.2",
      "resolved": "https://npm.bentley.com/npm/npm/charenc/-/charenc-0.0.2.tgz",
      "integrity": "sha1-wKHS86cJLgN3S/qD8UwPxXkKhmc="
    },
    "check-error": {
      "version": "1.0.2",
      "resolved": "https://npm.bentley.com/npm/npm/check-error/-/check-error-1.0.2.tgz",
      "integrity": "sha1-V00xLt2Iu13YkS6Sht1sCu1KrII="
    },
    "chokidar": {
      "version": "1.7.0",
      "resolved": "https://npm.bentley.com/npm/npm/chokidar/-/chokidar-1.7.0.tgz",
      "integrity": "sha1-eY5ol3gVHIB2tLNg5e3SjNortGg=",
      "requires": {
        "anymatch": "1.3.2",
        "async-each": "1.0.1",
        "glob-parent": "2.0.0",
        "inherits": "2.0.3",
        "is-binary-path": "1.0.1",
        "is-glob": "2.0.1",
        "path-is-absolute": "1.0.1",
        "readdirp": "2.1.0"
      }
    },
    "cipher-base": {
      "version": "1.0.4",
      "resolved": "https://npm.bentley.com/npm/npm/cipher-base/-/cipher-base-1.0.4.tgz",
      "integrity": "sha1-h2Dk7MJy9MNjUy+SbYdKriwTl94=",
      "requires": {
        "inherits": "2.0.3",
        "safe-buffer": "5.1.1"
      }
    },
    "circular-json": {
      "version": "0.3.3",
      "resolved": "https://npm.bentley.com/npm/npm/circular-json/-/circular-json-0.3.3.tgz",
      "integrity": "sha1-gVyZ6oT2gJUp0vRXkb34JxE1LWY="
    },
    "cliui": {
      "version": "3.2.0",
      "resolved": "https://npm.bentley.com/npm/npm/cliui/-/cliui-3.2.0.tgz",
      "integrity": "sha1-EgYBU3qRbSmUD5NNo7SNWFo5IT0=",
      "requires": {
        "string-width": "1.0.2",
        "strip-ansi": "3.0.1",
        "wrap-ansi": "2.1.0"
      },
      "dependencies": {
        "string-width": {
          "version": "1.0.2",
          "resolved": "https://npm.bentley.com/npm/npm/string-width/-/string-width-1.0.2.tgz",
          "integrity": "sha1-EYvfW4zcUaKn5w0hHgfisLmxB9M=",
          "requires": {
            "code-point-at": "1.1.0",
            "is-fullwidth-code-point": "1.0.0",
            "strip-ansi": "3.0.1"
          }
        }
      }
    },
    "clone": {
      "version": "2.1.1",
      "resolved": "https://npm.bentley.com/npm/npm/clone/-/clone-2.1.1.tgz",
      "integrity": "sha1-0hfR6WERjjrJpLi7oyhVU79kfNs="
    },
    "clone-buffer": {
      "version": "1.0.0",
      "resolved": "https://npm.bentley.com/npm/npm/clone-buffer/-/clone-buffer-1.0.0.tgz",
      "integrity": "sha1-4+JbIHrE5wGvch4staFnksrD3Fg="
    },
    "clone-stats": {
      "version": "1.0.0",
      "resolved": "https://npm.bentley.com/npm/npm/clone-stats/-/clone-stats-1.0.0.tgz",
      "integrity": "sha1-s3gt/4u1R04Yuba/D9/ngvh3doA="
    },
    "cloneable-readable": {
      "version": "1.0.0",
      "resolved": "https://npm.bentley.com/npm/npm/cloneable-readable/-/cloneable-readable-1.0.0.tgz",
      "integrity": "sha1-pikNQT8hemEjL5XkWP84QYz7ARc=",
      "requires": {
        "inherits": "2.0.3",
        "process-nextick-args": "1.0.7",
        "through2": "2.0.3"
      },
      "dependencies": {
        "process-nextick-args": {
          "version": "1.0.7",
          "resolved": "https://npm.bentley.com/npm/npm/process-nextick-args/-/process-nextick-args-1.0.7.tgz",
          "integrity": "sha1-FQ4gt1ZZCtP5EJPyWk8q2L/zC6M="
        }
      }
    },
    "co": {
      "version": "4.6.0",
      "resolved": "https://npm.bentley.com/npm/npm/co/-/co-4.6.0.tgz",
      "integrity": "sha1-bqa989hTrlTMuOR7+gvz+QMfsYQ="
    },
    "code-point-at": {
      "version": "1.1.0",
      "resolved": "https://npm.bentley.com/npm/npm/code-point-at/-/code-point-at-1.1.0.tgz",
      "integrity": "sha1-DQcLTQQ6W+ozovGkDi7bPZpMz3c="
    },
    "color-convert": {
      "version": "1.9.1",
      "resolved": "https://npm.bentley.com/npm/npm/color-convert/-/color-convert-1.9.1.tgz",
      "integrity": "sha1-wSYRB66y8pTr/+ye2eytUppgl+0=",
      "requires": {
        "color-name": "1.1.3"
      }
    },
    "color-name": {
      "version": "1.1.3",
      "resolved": "https://npm.bentley.com/npm/npm/color-name/-/color-name-1.1.3.tgz",
      "integrity": "sha1-p9BVi9icQveV3UIyj3QIMcpTvCU="
    },
    "color-support": {
      "version": "1.1.3",
      "resolved": "https://npm.bentley.com/npm/npm/color-support/-/color-support-1.1.3.tgz",
      "integrity": "sha1-k4NDeaHMmgxh+C9S8NBDIiUb1aI="
    },
    "colors": {
      "version": "1.1.2",
      "resolved": "https://npm.bentley.com/npm/npm/colors/-/colors-1.1.2.tgz",
      "integrity": "sha1-FopHAXVran9RoSzgyXv6KMCE7WM="
    },
    "combined-stream": {
      "version": "1.0.6",
      "resolved": "https://npm.bentley.com/npm/npm/combined-stream/-/combined-stream-1.0.6.tgz",
      "integrity": "sha1-cj599ugBrFYTETp+RFqbactjKBg=",
      "requires": {
        "delayed-stream": "1.0.0"
      }
    },
    "commander": {
      "version": "2.14.1",
      "resolved": "https://npm.bentley.com/npm/npm/commander/-/commander-2.14.1.tgz",
      "integrity": "sha1-IjUSPjevjKPGXfRbAm29NXsBuao="
    },
    "comment-json": {
      "version": "1.1.3",
      "resolved": "https://npm.bentley.com/npm/npm/comment-json/-/comment-json-1.1.3.tgz",
      "integrity": "sha1-aYbDMw/uDEyeAMI5jNYa+l2PI54=",
      "requires": {
        "json-parser": "1.1.5"
      }
    },
    "component-emitter": {
      "version": "1.2.1",
      "resolved": "https://npm.bentley.com/npm/npm/component-emitter/-/component-emitter-1.2.1.tgz",
      "integrity": "sha1-E3kY1teCg/ffemt8WmPhQOaUJeY="
    },
    "concat-map": {
      "version": "0.0.1",
      "resolved": "https://npm.bentley.com/npm/npm/concat-map/-/concat-map-0.0.1.tgz",
      "integrity": "sha1-2Klr13/Wjfd5OnMDajug1UBdR3s="
    },
    "concat-stream": {
      "version": "1.6.0",
      "resolved": "https://npm.bentley.com/npm/npm/concat-stream/-/concat-stream-1.6.0.tgz",
      "integrity": "sha1-CqxmL9Ur54lk1VMvaUeE5wEQrPc=",
      "requires": {
        "inherits": "2.0.3",
        "readable-stream": "2.3.4",
        "typedarray": "0.0.6"
      }
    },
    "concurrently": {
      "version": "3.5.1",
      "resolved": "https://npm.bentley.com/npm/npm/concurrently/-/concurrently-3.5.1.tgz",
      "integrity": "sha1-7otgAYu+hrAt8T5SSUU8bs7NJSE=",
      "requires": {
        "chalk": "0.5.1",
        "commander": "2.6.0",
        "date-fns": "1.29.0",
        "lodash": "4.17.5",
        "rx": "2.3.24",
        "spawn-command": "0.0.2-1",
        "supports-color": "3.2.3",
        "tree-kill": "1.2.0"
      },
      "dependencies": {
        "ansi-regex": {
          "version": "0.2.1",
          "resolved": "https://npm.bentley.com/npm/npm/ansi-regex/-/ansi-regex-0.2.1.tgz",
          "integrity": "sha1-DY6UaWej2BQ/k+JOKYUl/BsiNfk="
        },
        "ansi-styles": {
          "version": "1.1.0",
          "resolved": "https://npm.bentley.com/npm/npm/ansi-styles/-/ansi-styles-1.1.0.tgz",
          "integrity": "sha1-6uy/Zs1waIJ2Cy9GkVgrj1XXp94="
        },
        "chalk": {
          "version": "0.5.1",
          "resolved": "https://npm.bentley.com/npm/npm/chalk/-/chalk-0.5.1.tgz",
          "integrity": "sha1-Zjs6ZItotV0EaQ1JFnqoN4WPIXQ=",
          "requires": {
            "ansi-styles": "1.1.0",
            "escape-string-regexp": "1.0.5",
            "has-ansi": "0.1.0",
            "strip-ansi": "0.3.0",
            "supports-color": "0.2.0"
          },
          "dependencies": {
            "supports-color": {
              "version": "0.2.0",
              "resolved": "https://npm.bentley.com/npm/npm/supports-color/-/supports-color-0.2.0.tgz",
              "integrity": "sha1-2S3iaU6z9nMjlz1649i1W0wiGQo="
            }
          }
        },
        "commander": {
          "version": "2.6.0",
          "resolved": "https://npm.bentley.com/npm/npm/commander/-/commander-2.6.0.tgz",
          "integrity": "sha1-nfflL7Kgyw+4kFjugMMQQiXzfh0="
        },
        "has-ansi": {
          "version": "0.1.0",
          "resolved": "https://npm.bentley.com/npm/npm/has-ansi/-/has-ansi-0.1.0.tgz",
          "integrity": "sha1-hPJlqujA5qiKEtcCKJS3VoiUxi4=",
          "requires": {
            "ansi-regex": "0.2.1"
          }
        },
        "has-flag": {
          "version": "1.0.0",
          "resolved": "https://npm.bentley.com/npm/npm/has-flag/-/has-flag-1.0.0.tgz",
          "integrity": "sha1-nZ55MWXOAXoA8AQYxD+UKnsdEfo="
        },
        "strip-ansi": {
          "version": "0.3.0",
          "resolved": "https://npm.bentley.com/npm/npm/strip-ansi/-/strip-ansi-0.3.0.tgz",
          "integrity": "sha1-JfSOoiynkYfzF0pNuHWTR7sSYiA=",
          "requires": {
            "ansi-regex": "0.2.1"
          }
        },
        "supports-color": {
          "version": "3.2.3",
          "resolved": "https://npm.bentley.com/npm/npm/supports-color/-/supports-color-3.2.3.tgz",
          "integrity": "sha1-ZawFBLOVQXHYpklGsq48u4pfVPY=",
          "requires": {
            "has-flag": "1.0.0"
          }
        }
      }
    },
    "console-browserify": {
      "version": "1.1.0",
      "resolved": "https://npm.bentley.com/npm/npm/console-browserify/-/console-browserify-1.1.0.tgz",
      "integrity": "sha1-8CQcRXMKn8YyOyBtvzjtx0HQuxA=",
      "requires": {
        "date-now": "0.1.4"
      }
    },
    "constants-browserify": {
      "version": "1.0.0",
      "resolved": "https://npm.bentley.com/npm/npm/constants-browserify/-/constants-browserify-1.0.0.tgz",
      "integrity": "sha1-wguW2MYXdIqvHBYCF2DNJ/y4y3U="
    },
    "content-disposition": {
      "version": "0.5.2",
      "resolved": "https://npm.bentley.com/npm/npm/content-disposition/-/content-disposition-0.5.2.tgz",
      "integrity": "sha1-DPaLud318r55YcOoUXjLhdunjLQ="
    },
    "content-type": {
      "version": "1.0.4",
      "resolved": "https://npm.bentley.com/npm/npm/content-type/-/content-type-1.0.4.tgz",
      "integrity": "sha1-4TjMdeBAxyexlm/l5fjJruJW/js="
    },
    "convert-source-map": {
      "version": "1.5.1",
      "resolved": "https://npm.bentley.com/npm/npm/convert-source-map/-/convert-source-map-1.5.1.tgz",
      "integrity": "sha1-uCeAl7m8IpNl3lxiz1/K7YtVmeU="
    },
    "cookie": {
      "version": "0.3.1",
      "resolved": "https://npm.bentley.com/npm/npm/cookie/-/cookie-0.3.1.tgz",
      "integrity": "sha1-5+Ch+e9DtMi6klxcWpboBtFoc7s="
    },
    "cookie-signature": {
      "version": "1.0.6",
      "resolved": "https://npm.bentley.com/npm/npm/cookie-signature/-/cookie-signature-1.0.6.tgz",
      "integrity": "sha1-4wOogrNCzD7oylE6eZmXNNqzriw="
    },
    "cookiejar": {
      "version": "2.1.1",
      "resolved": "https://npm.bentley.com/npm/npm/cookiejar/-/cookiejar-2.1.1.tgz",
      "integrity": "sha1-Qa1XsbVVlR7BcUEqgZQrHoIA00o="
    },
    "core-js": {
      "version": "2.5.3",
      "resolved": "https://npm.bentley.com/npm/npm/core-js/-/core-js-2.5.3.tgz",
      "integrity": "sha1-isw4NFgk8W2DZbfJtCWRaOjtYD4="
    },
    "core-util-is": {
      "version": "1.0.2",
      "resolved": "https://npm.bentley.com/npm/npm/core-util-is/-/core-util-is-1.0.2.tgz",
      "integrity": "sha1-tf1UIgqivFq1eqtxQMlAdUUDwac="
    },
    "cpx": {
      "version": "1.5.0",
      "resolved": "https://npm.bentley.com/npm/npm/cpx/-/cpx-1.5.0.tgz",
      "integrity": "sha1-GFvgGFEdhycN7czCkxceN2VauI8=",
      "requires": {
        "babel-runtime": "6.26.0",
        "chokidar": "1.7.0",
        "duplexer": "0.1.1",
        "glob": "7.1.2",
        "glob2base": "0.0.12",
        "minimatch": "3.0.4",
        "mkdirp": "0.5.1",
        "resolve": "1.5.0",
        "safe-buffer": "5.1.1",
        "shell-quote": "1.6.1",
        "subarg": "1.0.0"
      }
    },
    "create-ecdh": {
      "version": "4.0.0",
      "resolved": "https://npm.bentley.com/npm/npm/create-ecdh/-/create-ecdh-4.0.0.tgz",
      "integrity": "sha1-iIxyNZbN92EvZJgjPuvXo1MBc30=",
      "requires": {
        "bn.js": "4.11.8",
        "elliptic": "6.4.0"
      }
    },
    "create-hash": {
      "version": "1.1.3",
      "resolved": "https://npm.bentley.com/npm/npm/create-hash/-/create-hash-1.1.3.tgz",
      "integrity": "sha1-YGBCrIuSYnUPSDyt2rD1gZFy2P0=",
      "requires": {
        "cipher-base": "1.0.4",
        "inherits": "2.0.3",
        "ripemd160": "2.0.1",
        "sha.js": "2.4.10"
      }
    },
    "create-hmac": {
      "version": "1.1.6",
      "resolved": "https://npm.bentley.com/npm/npm/create-hmac/-/create-hmac-1.1.6.tgz",
      "integrity": "sha1-rLniIaThe9sHbpBlfEK5PjcmzwY=",
      "requires": {
        "cipher-base": "1.0.4",
        "create-hash": "1.1.3",
        "inherits": "2.0.3",
        "ripemd160": "2.0.1",
        "safe-buffer": "5.1.1",
        "sha.js": "2.4.10"
      }
    },
    "cross-spawn": {
      "version": "5.1.0",
      "resolved": "https://npm.bentley.com/npm/npm/cross-spawn/-/cross-spawn-5.1.0.tgz",
      "integrity": "sha1-6L0O/uWPz/b4+UUQoKVUu/ojVEk=",
      "requires": {
        "lru-cache": "4.1.1",
        "shebang-command": "1.2.0",
        "which": "1.3.0"
      }
    },
    "crypt": {
      "version": "0.0.2",
      "resolved": "https://npm.bentley.com/npm/npm/crypt/-/crypt-0.0.2.tgz",
      "integrity": "sha1-iNf/fsDfuG9xPch7u0LQRNPmxBs="
    },
    "cryptiles": {
      "version": "2.0.5",
      "resolved": "https://npm.bentley.com/npm/npm/cryptiles/-/cryptiles-2.0.5.tgz",
      "integrity": "sha1-O9/s3GCBR8HGcgL6KR59ylnqo7g=",
      "requires": {
        "boom": "2.10.1"
      }
    },
    "crypto-browserify": {
      "version": "3.12.0",
      "resolved": "https://npm.bentley.com/npm/npm/crypto-browserify/-/crypto-browserify-3.12.0.tgz",
      "integrity": "sha1-OWz58xN/A+S45TLFj2mCVOAPgOw=",
      "requires": {
        "browserify-cipher": "1.0.0",
        "browserify-sign": "4.0.4",
        "create-ecdh": "4.0.0",
        "create-hash": "1.1.3",
        "create-hmac": "1.1.6",
        "diffie-hellman": "5.0.2",
        "inherits": "2.0.3",
        "pbkdf2": "3.0.14",
        "public-encrypt": "4.0.0",
        "randombytes": "2.0.6",
        "randomfill": "1.0.4"
      }
    },
    "currently-unhandled": {
      "version": "0.4.1",
      "resolved": "https://npm.bentley.com/npm/npm/currently-unhandled/-/currently-unhandled-0.4.1.tgz",
      "integrity": "sha1-mI3zP+qxke95mmE2nddsF635V+o=",
      "requires": {
        "array-find-index": "1.0.2"
      }
    },
    "d": {
      "version": "1.0.0",
      "resolved": "https://npm.bentley.com/npm/npm/d/-/d-1.0.0.tgz",
      "integrity": "sha1-dUu1v+VUUdpppYuU1F9MWwRi1Y8=",
      "requires": {
        "es5-ext": "0.10.39"
      }
    },
    "dashdash": {
      "version": "1.14.1",
      "resolved": "https://npm.bentley.com/npm/npm/dashdash/-/dashdash-1.14.1.tgz",
      "integrity": "sha1-hTz6D3y+L+1d4gMmuN1YEDX24vA=",
      "requires": {
        "assert-plus": "1.0.0"
      },
      "dependencies": {
        "assert-plus": {
          "version": "1.0.0",
          "resolved": "https://npm.bentley.com/npm/npm/assert-plus/-/assert-plus-1.0.0.tgz",
          "integrity": "sha1-8S4PPF13sLHN2RRpQuTpbB5N1SU="
        }
      }
    },
    "date-fns": {
      "version": "1.29.0",
      "resolved": "https://npm.bentley.com/npm/npm/date-fns/-/date-fns-1.29.0.tgz",
      "integrity": "sha1-EuYJzcuTUScxHQTTMzTilgoqVOY="
    },
    "date-now": {
      "version": "0.1.4",
      "resolved": "https://npm.bentley.com/npm/npm/date-now/-/date-now-0.1.4.tgz",
      "integrity": "sha1-6vQ5/U1ISK105cx9vvIAZyueNFs="
    },
    "debug": {
      "version": "2.6.9",
      "resolved": "https://npm.bentley.com/npm/npm/debug/-/debug-2.6.9.tgz",
      "integrity": "sha1-XRKFFd8TT/Mn6QpMk/Tgd6U2NB8=",
      "requires": {
        "ms": "2.0.0"
      }
    },
    "debug-fabulous": {
      "version": "0.1.2",
      "resolved": "https://npm.bentley.com/npm/npm/debug-fabulous/-/debug-fabulous-0.1.2.tgz",
      "integrity": "sha1-xjrE35KhNpC4t51RFAHWU7CjF2c=",
      "requires": {
        "debug": "2.6.9",
        "memoizee": "0.4.12",
        "object-assign": "4.1.1"
      }
    },
    "decamelize": {
      "version": "1.2.0",
      "resolved": "https://npm.bentley.com/npm/npm/decamelize/-/decamelize-1.2.0.tgz",
      "integrity": "sha1-9lNNFRSCabIDUue+4m9QH5oZEpA="
    },
    "deep-assign": {
      "version": "2.0.0",
      "resolved": "https://npm.bentley.com/npm/npm/deep-assign/-/deep-assign-2.0.0.tgz",
      "integrity": "sha1-6+BrHwfwja5ZdiDj3RYi83GhxXI=",
      "requires": {
        "is-obj": "1.0.1"
      }
    },
    "deep-eql": {
      "version": "3.0.1",
      "resolved": "https://npm.bentley.com/npm/npm/deep-eql/-/deep-eql-3.0.1.tgz",
      "integrity": "sha1-38lARACtHI/gI+faHfHBR8S0RN8=",
      "requires": {
        "type-detect": "4.0.8"
      }
    },
    "deep-extend": {
      "version": "0.4.2",
      "resolved": "https://npm.bentley.com/npm/npm/deep-extend/-/deep-extend-0.4.2.tgz",
      "integrity": "sha1-SLaZwn4zS/ifEIkr5DL25MfTSn8="
    },
    "deepmerge": {
      "version": "2.0.1",
      "resolved": "https://npm.bentley.com/npm/npm/deepmerge/-/deepmerge-2.0.1.tgz",
      "integrity": "sha1-JcHCTxEPuRT4AAG5JSZN138/QxI="
    },
    "delayed-stream": {
      "version": "1.0.0",
      "resolved": "https://npm.bentley.com/npm/npm/delayed-stream/-/delayed-stream-1.0.0.tgz",
      "integrity": "sha1-3zrhmayt+31ECqrgsp4icrJOxhk="
    },
    "depd": {
      "version": "1.1.2",
      "resolved": "https://npm.bentley.com/npm/npm/depd/-/depd-1.1.2.tgz",
      "integrity": "sha1-m81S4UwJd2PnSbJ0xDRu0uVgtak="
    },
    "des.js": {
      "version": "1.0.0",
      "resolved": "https://npm.bentley.com/npm/npm/des.js/-/des.js-1.0.0.tgz",
      "integrity": "sha1-wHTS4qpqipoH29YfmhXCzYPsjsw=",
      "requires": {
        "inherits": "2.0.3",
        "minimalistic-assert": "1.0.0"
      }
    },
    "destroy": {
      "version": "1.0.4",
      "resolved": "https://npm.bentley.com/npm/npm/destroy/-/destroy-1.0.4.tgz",
      "integrity": "sha1-l4hXRCxEdJ5CBmE+N5RiBYJqvYA="
    },
    "detect-indent": {
      "version": "4.0.0",
      "resolved": "https://npm.bentley.com/npm/npm/detect-indent/-/detect-indent-4.0.0.tgz",
      "integrity": "sha1-920GQ1LN9Docts5hnE7jqUdd4gg=",
      "requires": {
        "repeating": "2.0.1"
      }
    },
    "diff": {
      "version": "3.4.0",
      "resolved": "https://npm.bentley.com/npm/npm/diff/-/diff-3.4.0.tgz",
      "integrity": "sha1-sdhVB9rzlkgo3lSzfQ1zumfdpWw="
    },
    "diffie-hellman": {
      "version": "5.0.2",
      "resolved": "https://npm.bentley.com/npm/npm/diffie-hellman/-/diffie-hellman-5.0.2.tgz",
      "integrity": "sha1-tYNXOScM/ias9jIJn97SoH8gnl4=",
      "requires": {
        "bn.js": "4.11.8",
        "miller-rabin": "4.0.1",
        "randombytes": "2.0.6"
      }
    },
    "domain-browser": {
      "version": "1.2.0",
      "resolved": "https://npm.bentley.com/npm/npm/domain-browser/-/domain-browser-1.2.0.tgz",
      "integrity": "sha1-PTH1AZGmdJ3RN1p/Ui6CPULlTto="
    },
    "duplexer": {
      "version": "0.1.1",
      "resolved": "https://npm.bentley.com/npm/npm/duplexer/-/duplexer-0.1.1.tgz",
      "integrity": "sha1-rOb/gIwc5mtX0ev5eXessCM0z8E="
    },
    "duplexify": {
      "version": "3.5.3",
      "resolved": "https://npm.bentley.com/npm/npm/duplexify/-/duplexify-3.5.3.tgz",
      "integrity": "sha1-i1gYgA35L9ASWyeriWSRkShYJD4=",
      "requires": {
        "end-of-stream": "1.4.1",
        "inherits": "2.0.3",
        "readable-stream": "2.3.4",
        "stream-shift": "1.0.0"
      }
    },
    "ee-first": {
      "version": "1.1.1",
      "resolved": "https://npm.bentley.com/npm/npm/ee-first/-/ee-first-1.1.1.tgz",
      "integrity": "sha1-WQxhFWsK4vTwJVcyoViyZrxWsh0="
    },
    "electron": {
      "version": "1.6.11",
      "resolved": "https://npm.bentley.com/npm/npm/electron/-/electron-1.6.11.tgz",
      "integrity": "sha1-vnnA69zv7bW/KBF0CYAPpTus7/o=",
      "requires": {
        "@types/node": "7.0.55",
        "electron-download": "3.3.0",
        "extract-zip": "1.6.6"
      },
      "dependencies": {
        "@types/node": {
          "version": "7.0.55",
          "resolved": "https://npm.bentley.com/npm/npm/@types/node/-/node-7.0.55.tgz",
          "integrity": "sha1-e7YhX/lCWh1xQQa+nw0+DiiCkog="
        }
      }
    },
    "electron-download": {
      "version": "3.3.0",
      "resolved": "https://npm.bentley.com/npm/npm/electron-download/-/electron-download-3.3.0.tgz",
      "integrity": "sha1-LP1U1pZsAZxNSa1l++Zcyc3vaMg=",
      "requires": {
        "debug": "2.6.9",
        "fs-extra": "0.30.0",
        "home-path": "1.0.5",
        "minimist": "1.2.0",
        "nugget": "2.0.1",
        "path-exists": "2.1.0",
        "rc": "1.2.5",
        "semver": "5.5.0",
        "sumchecker": "1.3.1"
      },
      "dependencies": {
        "fs-extra": {
          "version": "0.30.0",
          "resolved": "https://npm.bentley.com/npm/npm/fs-extra/-/fs-extra-0.30.0.tgz",
          "integrity": "sha1-8jP/zAjU2n1DLapEl3aYnbHfk/A=",
          "requires": {
            "graceful-fs": "4.1.11",
            "jsonfile": "2.4.0",
            "klaw": "1.3.1",
            "path-is-absolute": "1.0.1",
            "rimraf": "2.6.2"
          }
        },
        "jsonfile": {
          "version": "2.4.0",
          "resolved": "https://npm.bentley.com/npm/npm/jsonfile/-/jsonfile-2.4.0.tgz",
          "integrity": "sha1-NzaitCi4e72gzIO1P6PWM6NcKug=",
          "requires": {
            "graceful-fs": "4.1.11"
          }
        },
        "minimist": {
          "version": "1.2.0",
          "resolved": "https://npm.bentley.com/npm/npm/minimist/-/minimist-1.2.0.tgz",
          "integrity": "sha1-o1AIsg9BOD7sH7kU9M1d95omQoQ="
        },
        "path-exists": {
          "version": "2.1.0",
          "resolved": "https://npm.bentley.com/npm/npm/path-exists/-/path-exists-2.1.0.tgz",
          "integrity": "sha1-D+tsZPD8UY2adU3V77YscCJ2H0s=",
          "requires": {
            "pinkie-promise": "2.0.1"
          }
        }
      }
    },
    "elliptic": {
      "version": "6.4.0",
      "resolved": "https://npm.bentley.com/npm/npm/elliptic/-/elliptic-6.4.0.tgz",
      "integrity": "sha1-ysmvh2LIWDYYcAPI3+GT5eLq5d8=",
      "requires": {
        "bn.js": "4.11.8",
        "brorand": "1.1.0",
        "hash.js": "1.1.3",
        "hmac-drbg": "1.0.1",
        "inherits": "2.0.3",
        "minimalistic-assert": "1.0.0",
        "minimalistic-crypto-utils": "1.0.1"
      }
    },
    "emojis-list": {
      "version": "2.1.0",
      "resolved": "https://npm.bentley.com/npm/npm/emojis-list/-/emojis-list-2.1.0.tgz",
      "integrity": "sha1-TapNnbAPmBmIDHn6RXrlsJof04k="
    },
    "encodeurl": {
      "version": "1.0.2",
      "resolved": "https://npm.bentley.com/npm/npm/encodeurl/-/encodeurl-1.0.2.tgz",
      "integrity": "sha1-rT/0yG7C0CkyL1oCw6mmBslbP1k="
    },
    "end-of-stream": {
      "version": "1.4.1",
      "resolved": "https://npm.bentley.com/npm/npm/end-of-stream/-/end-of-stream-1.4.1.tgz",
      "integrity": "sha1-7SljTRm6ukY7bOa4CjchPqtx7EM=",
      "requires": {
        "once": "1.4.0"
      }
    },
    "enhanced-resolve": {
      "version": "3.4.1",
      "resolved": "https://npm.bentley.com/npm/npm/enhanced-resolve/-/enhanced-resolve-3.4.1.tgz",
      "integrity": "sha1-BCHjOf1xQZs9oT0Smzl5BAIwR24=",
      "requires": {
        "graceful-fs": "4.1.11",
        "memory-fs": "0.4.1",
        "object-assign": "4.1.1",
        "tapable": "0.2.8"
      }
    },
    "errno": {
      "version": "0.1.7",
      "resolved": "https://npm.bentley.com/npm/npm/errno/-/errno-0.1.7.tgz",
      "integrity": "sha1-RoTXF3mtOa8Xfj8AeZb3xnyFJhg=",
      "requires": {
        "prr": "1.0.1"
      }
    },
    "error-ex": {
      "version": "1.3.1",
      "resolved": "https://npm.bentley.com/npm/npm/error-ex/-/error-ex-1.3.1.tgz",
      "integrity": "sha1-+FWobOYa3E6GIcPNoh56dhLDqNw=",
      "requires": {
        "is-arrayish": "0.2.1"
      }
    },
    "es5-ext": {
      "version": "0.10.39",
      "resolved": "https://npm.bentley.com/npm/npm/es5-ext/-/es5-ext-0.10.39.tgz",
      "integrity": "sha1-/KIbZ1WSd8pKwaHtcEixB7b3bYc=",
      "requires": {
        "es6-iterator": "2.0.3",
        "es6-symbol": "3.1.1"
      }
    },
    "es6-iterator": {
      "version": "2.0.3",
      "resolved": "https://npm.bentley.com/npm/npm/es6-iterator/-/es6-iterator-2.0.3.tgz",
      "integrity": "sha1-p96IkUGgWpSwhUQDstCg+/qY87c=",
      "requires": {
        "d": "1.0.0",
        "es5-ext": "0.10.39",
        "es6-symbol": "3.1.1"
      }
    },
    "es6-map": {
      "version": "0.1.5",
      "resolved": "https://npm.bentley.com/npm/npm/es6-map/-/es6-map-0.1.5.tgz",
      "integrity": "sha1-kTbgUD3MBqMBaQ8LsU/042TpSfA=",
      "requires": {
        "d": "1.0.0",
        "es5-ext": "0.10.39",
        "es6-iterator": "2.0.3",
        "es6-set": "0.1.5",
        "es6-symbol": "3.1.1",
        "event-emitter": "0.3.5"
      }
    },
    "es6-promise": {
      "version": "4.2.4",
      "resolved": "https://npm.bentley.com/npm/npm/es6-promise/-/es6-promise-4.2.4.tgz",
      "integrity": "sha1-3EIhwrFlGHYL2MOaUtjzVvwA7Sk="
    },
    "es6-set": {
      "version": "0.1.5",
      "resolved": "https://npm.bentley.com/npm/npm/es6-set/-/es6-set-0.1.5.tgz",
      "integrity": "sha1-0rPsXU2ADO2BjbU40ol02wpzzLE=",
      "requires": {
        "d": "1.0.0",
        "es5-ext": "0.10.39",
        "es6-iterator": "2.0.3",
        "es6-symbol": "3.1.1",
        "event-emitter": "0.3.5"
      }
    },
    "es6-symbol": {
      "version": "3.1.1",
      "resolved": "https://npm.bentley.com/npm/npm/es6-symbol/-/es6-symbol-3.1.1.tgz",
      "integrity": "sha1-vwDvT9q2uhtG7Le2KbTH7VcVzHc=",
      "requires": {
        "d": "1.0.0",
        "es5-ext": "0.10.39"
      }
    },
    "es6-weak-map": {
      "version": "2.0.2",
      "resolved": "https://npm.bentley.com/npm/npm/es6-weak-map/-/es6-weak-map-2.0.2.tgz",
      "integrity": "sha1-XjqzIlH/0VOKH45f+hNXdy+S2W8=",
      "requires": {
        "d": "1.0.0",
        "es5-ext": "0.10.39",
        "es6-iterator": "2.0.3",
        "es6-symbol": "3.1.1"
      }
    },
    "escape-html": {
      "version": "1.0.3",
      "resolved": "https://npm.bentley.com/npm/npm/escape-html/-/escape-html-1.0.3.tgz",
      "integrity": "sha1-Aljq5NPQwJdN4cFpGI7wBR0dGYg="
    },
    "escape-string-regexp": {
      "version": "1.0.5",
      "resolved": "https://npm.bentley.com/npm/npm/escape-string-regexp/-/escape-string-regexp-1.0.5.tgz",
      "integrity": "sha1-G2HAViGQqN/2rjuyzwIAyhMLhtQ="
    },
    "escope": {
      "version": "3.6.0",
      "resolved": "https://npm.bentley.com/npm/npm/escope/-/escope-3.6.0.tgz",
      "integrity": "sha1-4Bl16BJ4GhY6ba392AOY3GTIicM=",
      "requires": {
        "es6-map": "0.1.5",
        "es6-weak-map": "2.0.2",
        "esrecurse": "4.2.0",
        "estraverse": "4.2.0"
      }
    },
    "esprima": {
      "version": "2.7.3",
      "resolved": "https://npm.bentley.com/npm/npm/esprima/-/esprima-2.7.3.tgz",
      "integrity": "sha1-luO3DVd59q1JzQMmc9HDEnZ7pYE="
    },
    "esrecurse": {
      "version": "4.2.0",
      "resolved": "https://npm.bentley.com/npm/npm/esrecurse/-/esrecurse-4.2.0.tgz",
      "integrity": "sha1-+pVo2Y04I/mkHZHpAtyrnqblsWM=",
      "requires": {
        "estraverse": "4.2.0",
        "object-assign": "4.1.1"
      }
    },
    "estraverse": {
      "version": "4.2.0",
      "resolved": "https://npm.bentley.com/npm/npm/estraverse/-/estraverse-4.2.0.tgz",
      "integrity": "sha1-De4/7TH81GlhjOc0IJn8GvoL2xM="
    },
    "esutils": {
      "version": "2.0.2",
      "resolved": "https://npm.bentley.com/npm/npm/esutils/-/esutils-2.0.2.tgz",
      "integrity": "sha1-Cr9PHKpbyx96nYrMbepPqqBLrJs="
    },
    "etag": {
      "version": "1.8.1",
      "resolved": "https://npm.bentley.com/npm/npm/etag/-/etag-1.8.1.tgz",
      "integrity": "sha1-Qa4u62XvpiJorr/qg6x9eSmbCIc="
    },
    "event-emitter": {
      "version": "0.3.5",
      "resolved": "https://npm.bentley.com/npm/npm/event-emitter/-/event-emitter-0.3.5.tgz",
      "integrity": "sha1-34xp7vFkeSPHFXuc6DhAYQsCzDk=",
      "requires": {
        "d": "1.0.0",
        "es5-ext": "0.10.39"
      }
    },
    "event-stream": {
      "version": "3.3.4",
      "resolved": "https://npm.bentley.com/npm/npm/event-stream/-/event-stream-3.3.4.tgz",
      "integrity": "sha1-SrTJoPWlTbkzi0w02Gv86PSzVXE=",
      "requires": {
        "duplexer": "0.1.1",
        "from": "0.1.7",
        "map-stream": "0.1.0",
        "pause-stream": "0.0.11",
        "split": "0.3.3",
        "stream-combiner": "0.0.4",
        "through": "2.3.8"
      }
    },
    "events": {
      "version": "1.1.1",
      "resolved": "https://npm.bentley.com/npm/npm/events/-/events-1.1.1.tgz",
      "integrity": "sha1-nr23Y1rQmccNzEwqH1AEKI6L2SQ="
    },
    "evp_bytestokey": {
      "version": "1.0.3",
      "resolved": "https://npm.bentley.com/npm/npm/evp_bytestokey/-/evp_bytestokey-1.0.3.tgz",
      "integrity": "sha1-f8vbGY3HGVlDLv4ThCaE4FJaywI=",
      "requires": {
        "md5.js": "1.3.4",
        "safe-buffer": "5.1.1"
      }
    },
    "execa": {
      "version": "0.7.0",
      "resolved": "https://npm.bentley.com/npm/npm/execa/-/execa-0.7.0.tgz",
      "integrity": "sha1-lEvs00zEHuMqY6n68nrVpl/Fl3c=",
      "requires": {
        "cross-spawn": "5.1.0",
        "get-stream": "3.0.0",
        "is-stream": "1.1.0",
        "npm-run-path": "2.0.2",
        "p-finally": "1.0.0",
        "signal-exit": "3.0.2",
        "strip-eof": "1.0.0"
      }
    },
    "expand-brackets": {
      "version": "0.1.5",
      "resolved": "https://npm.bentley.com/npm/npm/expand-brackets/-/expand-brackets-0.1.5.tgz",
      "integrity": "sha1-3wcoTjQqgHzXM6xa9yQR5YHRF3s=",
      "requires": {
        "is-posix-bracket": "0.1.1"
      }
    },
    "expand-range": {
      "version": "1.8.2",
      "resolved": "https://npm.bentley.com/npm/npm/expand-range/-/expand-range-1.8.2.tgz",
      "integrity": "sha1-opnv/TNf4nIeuujiV+x5ZE/IUzc=",
      "requires": {
        "fill-range": "2.2.3"
      }
    },
    "express": {
      "version": "4.16.2",
      "resolved": "https://npm.bentley.com/npm/npm/express/-/express-4.16.2.tgz",
      "integrity": "sha1-41xt/i1kt9ygpc1PIXgb4ymeB2w=",
      "requires": {
        "accepts": "1.3.4",
        "array-flatten": "1.1.1",
        "body-parser": "1.18.2",
        "content-disposition": "0.5.2",
        "content-type": "1.0.4",
        "cookie": "0.3.1",
        "cookie-signature": "1.0.6",
        "debug": "2.6.9",
        "depd": "1.1.2",
        "encodeurl": "1.0.2",
        "escape-html": "1.0.3",
        "etag": "1.8.1",
        "finalhandler": "1.1.0",
        "fresh": "0.5.2",
        "merge-descriptors": "1.0.1",
        "methods": "1.1.2",
        "on-finished": "2.3.0",
        "parseurl": "1.3.2",
        "path-to-regexp": "0.1.7",
        "proxy-addr": "2.0.3",
        "qs": "6.5.1",
        "range-parser": "1.2.0",
        "safe-buffer": "5.1.1",
        "send": "0.16.1",
        "serve-static": "1.13.1",
        "setprototypeof": "1.1.0",
        "statuses": "1.3.1",
        "type-is": "1.6.16",
        "utils-merge": "1.0.1",
        "vary": "1.1.2"
      },
      "dependencies": {
        "setprototypeof": {
          "version": "1.1.0",
          "resolved": "https://npm.bentley.com/npm/npm/setprototypeof/-/setprototypeof-1.1.0.tgz",
          "integrity": "sha1-0L2FU2iHtv58DYGMuWLZ2RxU5lY="
        },
        "statuses": {
          "version": "1.3.1",
          "resolved": "https://npm.bentley.com/npm/npm/statuses/-/statuses-1.3.1.tgz",
          "integrity": "sha1-+vUbnrdKrvOzrPStX2Gr8ky3uT4="
        }
      }
    },
    "extend": {
      "version": "1.2.1",
      "resolved": "https://npm.bentley.com/npm/npm/extend/-/extend-1.2.1.tgz",
      "integrity": "sha1-oPX9bPyDpf5J72mNYOyKYk3UV2w="
    },
    "extend-shallow": {
      "version": "3.0.2",
      "resolved": "https://npm.bentley.com/npm/npm/extend-shallow/-/extend-shallow-3.0.2.tgz",
      "integrity": "sha1-Jqcarwc7OfshJxcnRhMcJwQCjbg=",
      "requires": {
        "assign-symbols": "1.0.0",
        "is-extendable": "1.0.1"
      },
      "dependencies": {
        "is-extendable": {
          "version": "1.0.1",
          "resolved": "https://npm.bentley.com/npm/npm/is-extendable/-/is-extendable-1.0.1.tgz",
          "integrity": "sha1-p0cPnkJnM9gb2B4RVSZOOjUHyrQ=",
          "requires": {
            "is-plain-object": "2.0.4"
          }
        }
      }
    },
    "extglob": {
      "version": "0.3.2",
      "resolved": "https://npm.bentley.com/npm/npm/extglob/-/extglob-0.3.2.tgz",
      "integrity": "sha1-Lhj/PS9JqydlzskCPwEdqo2DSaE=",
      "requires": {
        "is-extglob": "1.0.0"
      }
    },
    "extract-zip": {
      "version": "1.6.6",
      "resolved": "https://npm.bentley.com/npm/npm/extract-zip/-/extract-zip-1.6.6.tgz",
      "integrity": "sha1-EpDt6NINCHK0Kf0/NRyhKOxe+Fw=",
      "requires": {
        "concat-stream": "1.6.0",
        "debug": "2.6.9",
        "mkdirp": "0.5.0",
        "yauzl": "2.4.1"
      },
      "dependencies": {
        "mkdirp": {
          "version": "0.5.0",
          "resolved": "https://npm.bentley.com/npm/npm/mkdirp/-/mkdirp-0.5.0.tgz",
          "integrity": "sha1-HXMHam35hs2TROFecfzAWkyavxI=",
          "requires": {
            "minimist": "0.0.8"
          }
        }
      }
    },
    "extsprintf": {
      "version": "1.3.0",
      "resolved": "https://npm.bentley.com/npm/npm/extsprintf/-/extsprintf-1.3.0.tgz",
      "integrity": "sha1-lpGEQOMEGnpBT4xS48V06zw+HgU="
    },
    "fancy-log": {
      "version": "1.3.2",
      "resolved": "https://npm.bentley.com/npm/npm/fancy-log/-/fancy-log-1.3.2.tgz",
      "integrity": "sha1-9BEl49hPLn2JpD0G2VjI94vha+E=",
      "requires": {
        "ansi-gray": "0.1.1",
        "color-support": "1.1.3",
        "time-stamp": "1.1.0"
      }
    },
    "fast-deep-equal": {
      "version": "1.0.0",
      "resolved": "https://npm.bentley.com/npm/npm/fast-deep-equal/-/fast-deep-equal-1.0.0.tgz",
      "integrity": "sha1-liVqO8l1WV6zbYLpkp0GDYk0Of8="
    },
    "fast-json-stable-stringify": {
      "version": "2.0.0",
      "resolved": "https://npm.bentley.com/npm/npm/fast-json-stable-stringify/-/fast-json-stable-stringify-2.0.0.tgz",
      "integrity": "sha1-1RQsDK7msRifh9OnYREGT4bIu/I="
    },
    "fd-slicer": {
      "version": "1.0.1",
      "resolved": "https://npm.bentley.com/npm/npm/fd-slicer/-/fd-slicer-1.0.1.tgz",
      "integrity": "sha1-i1vL2ewyfFBBv5qwI/1nUPEXfmU=",
      "requires": {
        "pend": "1.2.0"
      }
    },
    "filename-regex": {
      "version": "2.0.1",
      "resolved": "https://npm.bentley.com/npm/npm/filename-regex/-/filename-regex-2.0.1.tgz",
      "integrity": "sha1-wcS5vuPglyXdsQa3XB4wH+LxiyY="
    },
    "fill-range": {
      "version": "2.2.3",
      "resolved": "https://npm.bentley.com/npm/npm/fill-range/-/fill-range-2.2.3.tgz",
      "integrity": "sha1-ULd9/X5Gm8dJJHCWNpn+eoSFpyM=",
      "requires": {
        "is-number": "2.1.0",
        "isobject": "2.1.0",
        "randomatic": "1.1.7",
        "repeat-element": "1.1.2",
        "repeat-string": "1.6.1"
      }
    },
    "finalhandler": {
      "version": "1.1.0",
      "resolved": "https://npm.bentley.com/npm/npm/finalhandler/-/finalhandler-1.1.0.tgz",
      "integrity": "sha1-zgtoVbRYU+eRsvzGgARtiCU91/U=",
      "requires": {
        "debug": "2.6.9",
        "encodeurl": "1.0.2",
        "escape-html": "1.0.3",
        "on-finished": "2.3.0",
        "parseurl": "1.3.2",
        "statuses": "1.3.1",
        "unpipe": "1.0.0"
      },
      "dependencies": {
        "statuses": {
          "version": "1.3.1",
          "resolved": "https://npm.bentley.com/npm/npm/statuses/-/statuses-1.3.1.tgz",
          "integrity": "sha1-+vUbnrdKrvOzrPStX2Gr8ky3uT4="
        }
      }
    },
    "find-imports": {
      "version": "0.5.2",
      "resolved": "https://npm.bentley.com/npm/npm/find-imports/-/find-imports-0.5.2.tgz",
      "integrity": "sha1-8XORASiY/OCrRTdt1+z92fach3E=",
      "requires": {
        "babel-core": "6.26.0",
        "babel-preset-es2015": "6.24.1",
        "babel-preset-stage-0": "6.24.1",
        "esprima": "3.1.3",
        "glob": "7.1.2",
        "lodash": "4.17.5"
      },
      "dependencies": {
        "esprima": {
          "version": "3.1.3",
          "resolved": "https://npm.bentley.com/npm/npm/esprima/-/esprima-3.1.3.tgz",
          "integrity": "sha1-/cpRzuYTOJXjyI1TXOSdv/YqRjM="
        }
      }
    },
    "find-index": {
      "version": "0.1.1",
      "resolved": "https://npm.bentley.com/npm/npm/find-index/-/find-index-0.1.1.tgz",
      "integrity": "sha1-Z101iyyjiS15Whq0cjL4tuLg3eQ="
    },
    "find-up": {
      "version": "2.1.0",
      "resolved": "https://npm.bentley.com/npm/npm/find-up/-/find-up-2.1.0.tgz",
      "integrity": "sha1-RdG35QbHF93UgndaK3eSCjwMV6c=",
      "requires": {
        "locate-path": "2.0.0"
      }
    },
    "flatbuffers": {
      "version": "1.8.0",
      "resolved": "https://npm.bentley.com/npm/npm/flatbuffers/-/flatbuffers-1.8.0.tgz",
      "integrity": "sha1-SnCxbYQ9cL8IIvwNcTe3Vanogao="
    },
    "for-in": {
      "version": "1.0.2",
      "resolved": "https://npm.bentley.com/npm/npm/for-in/-/for-in-1.0.2.tgz",
      "integrity": "sha1-gQaNKVqBQuwKxybG4iAMMPttXoA="
    },
    "for-own": {
      "version": "0.1.5",
      "resolved": "https://npm.bentley.com/npm/npm/for-own/-/for-own-0.1.5.tgz",
      "integrity": "sha1-UmXGgaTylNq78XyVCbZ2OqhFEM4=",
      "requires": {
        "for-in": "1.0.2"
      }
    },
    "forever-agent": {
      "version": "0.6.1",
      "resolved": "https://npm.bentley.com/npm/npm/forever-agent/-/forever-agent-0.6.1.tgz",
      "integrity": "sha1-+8cfDEGt6zf5bFd60e1C2P2sypE="
    },
    "form-data": {
      "version": "2.1.4",
      "resolved": "https://npm.bentley.com/npm/npm/form-data/-/form-data-2.1.4.tgz",
      "integrity": "sha1-M8GDrPGTJ27KqYFDpp6Uv+4XUNE=",
      "requires": {
        "asynckit": "0.4.0",
        "combined-stream": "1.0.6",
        "mime-types": "2.1.18"
      }
    },
    "formidable": {
      "version": "1.1.1",
      "resolved": "https://npm.bentley.com/npm/npm/formidable/-/formidable-1.1.1.tgz",
      "integrity": "sha1-lriIb3w8NQi5Mta9cMTTqI818ak="
    },
    "forwarded": {
      "version": "0.1.2",
      "resolved": "https://npm.bentley.com/npm/npm/forwarded/-/forwarded-0.1.2.tgz",
      "integrity": "sha1-mMI9qxF1ZXuMBXPozszZGw/xjIQ="
    },
    "fresh": {
      "version": "0.5.2",
      "resolved": "https://npm.bentley.com/npm/npm/fresh/-/fresh-0.5.2.tgz",
      "integrity": "sha1-PYyt2Q2XZWn6g1qx+OSyOhBWBac="
    },
    "from": {
      "version": "0.1.7",
      "resolved": "https://npm.bentley.com/npm/npm/from/-/from-0.1.7.tgz",
      "integrity": "sha1-g8YK/Fi5xWmXAH7Rp2izqzA6RP4="
    },
    "fs-extra": {
      "version": "5.0.0",
      "resolved": "https://npm.bentley.com/npm/npm/fs-extra/-/fs-extra-5.0.0.tgz",
      "integrity": "sha1-QU0BEM3QZwVzTQVWUsVBEmDDGr0=",
      "requires": {
        "graceful-fs": "4.1.11",
        "jsonfile": "4.0.0",
        "universalify": "0.1.1"
      },
      "dependencies": {
        "jsonfile": {
          "version": "4.0.0",
          "resolved": "https://npm.bentley.com/npm/npm/jsonfile/-/jsonfile-4.0.0.tgz",
          "integrity": "sha1-h3Gq4HmbZAdrdmQPygWPnBDjPss=",
          "requires": {
            "graceful-fs": "4.1.11"
          }
        }
      }
    },
    "fs.realpath": {
      "version": "1.0.0",
      "resolved": "https://npm.bentley.com/npm/npm/fs.realpath/-/fs.realpath-1.0.0.tgz",
      "integrity": "sha1-FQStJSMVjKpA20onh8sBQRmU6k8="
    },
    "fuse.js": {
      "version": "3.2.0",
      "resolved": "https://npm.bentley.com/npm/npm/fuse.js/-/fuse.js-3.2.0.tgz",
      "integrity": "sha1-8ESOgGmFW/Kj5oPNwdMg5+KgfvQ="
    },
    "get-caller-file": {
      "version": "1.0.2",
      "resolved": "https://npm.bentley.com/npm/npm/get-caller-file/-/get-caller-file-1.0.2.tgz",
      "integrity": "sha1-9wLmMSfn4jHBYKgMFVSstw1QR+U="
    },
    "get-func-name": {
      "version": "2.0.0",
      "resolved": "https://npm.bentley.com/npm/npm/get-func-name/-/get-func-name-2.0.0.tgz",
      "integrity": "sha1-6td0q+5y4gQJQzoGY2YCPdaIekE="
    },
    "get-stdin": {
      "version": "4.0.1",
      "resolved": "https://npm.bentley.com/npm/npm/get-stdin/-/get-stdin-4.0.1.tgz",
      "integrity": "sha1-uWjGsKBDhDJJAui/Gl3zJXmkUP4="
    },
    "get-stream": {
      "version": "3.0.0",
      "resolved": "https://npm.bentley.com/npm/npm/get-stream/-/get-stream-3.0.0.tgz",
      "integrity": "sha1-jpQ9E1jcN1VQVOy+LtsFqhdO3hQ="
    },
    "getpass": {
      "version": "0.1.7",
      "resolved": "https://npm.bentley.com/npm/npm/getpass/-/getpass-0.1.7.tgz",
      "integrity": "sha1-Xv+OPmhNVprkyysSgmBOi6YhSfo=",
      "requires": {
        "assert-plus": "1.0.0"
      },
      "dependencies": {
        "assert-plus": {
          "version": "1.0.0",
          "resolved": "https://npm.bentley.com/npm/npm/assert-plus/-/assert-plus-1.0.0.tgz",
          "integrity": "sha1-8S4PPF13sLHN2RRpQuTpbB5N1SU="
        }
      }
    },
    "glob": {
      "version": "7.1.2",
      "resolved": "https://npm.bentley.com/npm/npm/glob/-/glob-7.1.2.tgz",
      "integrity": "sha1-wZyd+aAocC1nhhI4SmVSQExjbRU=",
      "requires": {
        "fs.realpath": "1.0.0",
        "inflight": "1.0.6",
        "inherits": "2.0.3",
        "minimatch": "3.0.4",
        "once": "1.4.0",
        "path-is-absolute": "1.0.1"
      }
    },
    "glob-base": {
      "version": "0.3.0",
      "resolved": "https://npm.bentley.com/npm/npm/glob-base/-/glob-base-0.3.0.tgz",
      "integrity": "sha1-27Fk9iIbHAscz4Kuoyi0l98Oo8Q=",
      "requires": {
        "glob-parent": "2.0.0",
        "is-glob": "2.0.1"
      }
    },
    "glob-parent": {
      "version": "2.0.0",
      "resolved": "https://npm.bentley.com/npm/npm/glob-parent/-/glob-parent-2.0.0.tgz",
      "integrity": "sha1-gTg9ctsFT8zPUzbaqQLxgvbtuyg=",
      "requires": {
        "is-glob": "2.0.1"
      }
    },
    "glob2base": {
      "version": "0.0.12",
      "resolved": "https://npm.bentley.com/npm/npm/glob2base/-/glob2base-0.0.12.tgz",
      "integrity": "sha1-nUGbPijxLoOjYhZKJ3BVkiycDVY=",
      "requires": {
        "find-index": "0.1.1"
      }
    },
    "globals": {
      "version": "9.18.0",
      "resolved": "https://npm.bentley.com/npm/npm/globals/-/globals-9.18.0.tgz",
      "integrity": "sha1-qjiWs+abSH8X4x7SFD1pqOMMLYo="
    },
    "graceful-fs": {
      "version": "4.1.11",
      "resolved": "https://npm.bentley.com/npm/npm/graceful-fs/-/graceful-fs-4.1.11.tgz",
      "integrity": "sha1-Dovf5NHduIVNZOBOp8AOKgJuVlg="
    },
    "graceful-readlink": {
      "version": "1.0.1",
      "resolved": "https://npm.bentley.com/npm/npm/graceful-readlink/-/graceful-readlink-1.0.1.tgz",
      "integrity": "sha1-TK+tdrxi8C+gObL5Tpo906ORpyU="
    },
    "growl": {
      "version": "1.9.2",
      "resolved": "https://npm.bentley.com/npm/npm/growl/-/growl-1.9.2.tgz",
      "integrity": "sha1-Dqd0NxXbjY3ixe3hd14bRayFwC8="
    },
    "handlebars": {
      "version": "4.0.11",
      "resolved": "https://npm.bentley.com/npm/npm/handlebars/-/handlebars-4.0.11.tgz",
      "integrity": "sha1-Ywo13+ApS8KB7a5v/F0yn8eYLcw=",
      "requires": {
        "async": "1.5.2",
        "optimist": "0.6.1",
        "source-map": "0.4.4",
        "uglify-js": "2.8.29"
      },
      "dependencies": {
        "source-map": {
          "version": "0.4.4",
          "resolved": "https://npm.bentley.com/npm/npm/source-map/-/source-map-0.4.4.tgz",
          "integrity": "sha1-66T12pwNyZneaAMti092FzZSA2s=",
          "requires": {
            "amdefine": "1.0.1"
          }
        }
      }
    },
    "har-schema": {
      "version": "1.0.5",
      "resolved": "https://npm.bentley.com/npm/npm/har-schema/-/har-schema-1.0.5.tgz",
      "integrity": "sha1-0mMTX0MwfALGAq/I/pWXDAFRNp4="
    },
    "har-validator": {
      "version": "4.2.1",
      "resolved": "https://npm.bentley.com/npm/npm/har-validator/-/har-validator-4.2.1.tgz",
      "integrity": "sha1-M0gdDxu/9gDdID11gSpqX7oALio=",
      "requires": {
        "ajv": "4.11.8",
        "har-schema": "1.0.5"
      }
    },
    "has-ansi": {
      "version": "2.0.0",
      "resolved": "https://npm.bentley.com/npm/npm/has-ansi/-/has-ansi-2.0.0.tgz",
      "integrity": "sha1-NPUEnOHs3ysGSa8+8k5F7TVBbZE=",
      "requires": {
        "ansi-regex": "2.1.1"
      }
    },
    "has-color": {
      "version": "0.1.7",
      "resolved": "https://npm.bentley.com/npm/npm/has-color/-/has-color-0.1.7.tgz",
      "integrity": "sha1-ZxRKUmDDT8PMpnfQQdr1L+e3iy8="
    },
    "has-flag": {
      "version": "3.0.0",
      "resolved": "https://npm.bentley.com/npm/npm/has-flag/-/has-flag-3.0.0.tgz",
      "integrity": "sha1-tdRU3CGZriJWmfNGfloH87lVuv0="
    },
    "hash-base": {
      "version": "3.0.4",
      "resolved": "https://npm.bentley.com/npm/npm/hash-base/-/hash-base-3.0.4.tgz",
      "integrity": "sha1-X8hoaEfs1zSZQDMZprCj8/auSRg=",
      "requires": {
        "inherits": "2.0.3",
        "safe-buffer": "5.1.1"
      }
    },
    "hash.js": {
      "version": "1.1.3",
      "resolved": "https://npm.bentley.com/npm/npm/hash.js/-/hash.js-1.1.3.tgz",
      "integrity": "sha1-NA3tvmKQGHFRweodd3o0SJNd+EY=",
      "requires": {
        "inherits": "2.0.3",
        "minimalistic-assert": "1.0.0"
      }
    },
    "hawk": {
      "version": "3.1.3",
      "resolved": "https://npm.bentley.com/npm/npm/hawk/-/hawk-3.1.3.tgz",
      "integrity": "sha1-B4REvXwWQLD+VA0sm3PVlnjo4cQ=",
      "requires": {
        "boom": "2.10.1",
        "cryptiles": "2.0.5",
        "hoek": "2.16.3",
        "sntp": "1.0.9"
      }
    },
    "he": {
      "version": "1.1.1",
      "resolved": "https://npm.bentley.com/npm/npm/he/-/he-1.1.1.tgz",
      "integrity": "sha1-k0EP0hsAlzUVH4howvJx80J+I/0="
    },
    "highlight.js": {
      "version": "9.12.0",
      "resolved": "https://npm.bentley.com/npm/npm/highlight.js/-/highlight.js-9.12.0.tgz",
      "integrity": "sha1-5tnb5Xy+/mB1HwKvM2GVhwyQwB4="
    },
    "hmac-drbg": {
      "version": "1.0.1",
      "resolved": "https://npm.bentley.com/npm/npm/hmac-drbg/-/hmac-drbg-1.0.1.tgz",
      "integrity": "sha1-0nRXAQJabHdabFRXk+1QL8DGSaE=",
      "requires": {
        "hash.js": "1.1.3",
        "minimalistic-assert": "1.0.0",
        "minimalistic-crypto-utils": "1.0.1"
      }
    },
    "hoek": {
      "version": "2.16.3",
      "resolved": "https://npm.bentley.com/npm/npm/hoek/-/hoek-2.16.3.tgz",
      "integrity": "sha1-ILt0A9POo5jpHcRxCo/xuCdKJe0="
    },
    "home-or-tmp": {
      "version": "2.0.0",
      "resolved": "https://npm.bentley.com/npm/npm/home-or-tmp/-/home-or-tmp-2.0.0.tgz",
      "integrity": "sha1-42w/LSyufXRqhX440Y1fMqeILbg=",
      "requires": {
        "os-homedir": "1.0.2",
        "os-tmpdir": "1.0.2"
      }
    },
    "home-path": {
      "version": "1.0.5",
      "resolved": "https://npm.bentley.com/npm/npm/home-path/-/home-path-1.0.5.tgz",
      "integrity": "sha1-eIspgVsS1Tus9XVkhHbm+QQdEz8="
    },
    "homedir-polyfill": {
      "version": "1.0.1",
      "resolved": "https://npm.bentley.com/npm/npm/homedir-polyfill/-/homedir-polyfill-1.0.1.tgz",
      "integrity": "sha1-TCu8inWJmP7r9e1oWA921GdotLw=",
      "requires": {
        "parse-passwd": "1.0.0"
      }
    },
    "hosted-git-info": {
      "version": "2.5.0",
      "resolved": "https://npm.bentley.com/npm/npm/hosted-git-info/-/hosted-git-info-2.5.0.tgz",
      "integrity": "sha1-bWDjSzq7yDEwYsO3mO+NkBoHrzw="
    },
    "http-errors": {
      "version": "1.6.2",
      "resolved": "https://npm.bentley.com/npm/npm/http-errors/-/http-errors-1.6.2.tgz",
      "integrity": "sha1-CgAsyFcHGSp+eUbO7cERVfYOxzY=",
      "requires": {
        "depd": "1.1.1",
        "inherits": "2.0.3",
        "setprototypeof": "1.0.3",
        "statuses": "1.4.0"
      },
      "dependencies": {
        "depd": {
          "version": "1.1.1",
          "resolved": "https://npm.bentley.com/npm/npm/depd/-/depd-1.1.1.tgz",
          "integrity": "sha1-V4O04cRZ8G+lyif5kfPQbnoxA1k="
        }
      }
    },
    "http-signature": {
      "version": "1.1.1",
      "resolved": "https://npm.bentley.com/npm/npm/http-signature/-/http-signature-1.1.1.tgz",
      "integrity": "sha1-33LiZwZs0Kxn+3at+OE0qPvPkb8=",
      "requires": {
        "assert-plus": "0.2.0",
        "jsprim": "1.4.1",
        "sshpk": "1.13.1"
      }
    },
    "https-browserify": {
      "version": "1.0.0",
      "resolved": "https://npm.bentley.com/npm/npm/https-browserify/-/https-browserify-1.0.0.tgz",
      "integrity": "sha1-7AbBDgo0wPL68Zn3/X/Hj//QPHM="
    },
    "i18next": {
      "version": "10.4.1",
      "resolved": "https://npm.bentley.com/npm/npm/i18next/-/i18next-10.4.1.tgz",
      "integrity": "sha1-kLCsFoOwpYdKOFiMaq8YMTYLRg8="
    },
    "i18next-browser-languagedetector": {
      "version": "2.1.0",
      "resolved": "https://npm.bentley.com/npm/npm/i18next-browser-languagedetector/-/i18next-browser-languagedetector-2.1.0.tgz",
      "integrity": "sha1-Gw4XsJUH+E56H6dhU5oHVE+SoN8="
    },
    "i18next-xhr-backend": {
      "version": "1.5.1",
      "resolved": "https://npm.bentley.com/npm/npm/i18next-xhr-backend/-/i18next-xhr-backend-1.5.1.tgz",
      "integrity": "sha1-UCgmEHgMamltiA36f0rB0B6MOtU="
    },
    "iconv-lite": {
      "version": "0.4.19",
      "resolved": "https://npm.bentley.com/npm/npm/iconv-lite/-/iconv-lite-0.4.19.tgz",
      "integrity": "sha1-90aPYBNfXl2tM5nAqBvpoWA6CCs="
    },
    "ieee754": {
      "version": "1.1.8",
      "resolved": "https://npm.bentley.com/npm/npm/ieee754/-/ieee754-1.1.8.tgz",
      "integrity": "sha1-vjPUCsEO8ZJnAfbwii2G+/0a0+Q="
    },
    "indent-string": {
      "version": "2.1.0",
      "resolved": "https://npm.bentley.com/npm/npm/indent-string/-/indent-string-2.1.0.tgz",
      "integrity": "sha1-ji1INIdCEhtKghi3oTfppSBJ3IA=",
      "requires": {
        "repeating": "2.0.1"
      }
    },
    "indexof": {
      "version": "0.0.1",
      "resolved": "https://npm.bentley.com/npm/npm/indexof/-/indexof-0.0.1.tgz",
      "integrity": "sha1-gtwzbSMrkGIXnQWrMpOmYFn9Q10="
    },
    "inflight": {
      "version": "1.0.6",
      "resolved": "https://npm.bentley.com/npm/npm/inflight/-/inflight-1.0.6.tgz",
      "integrity": "sha1-Sb1jMdfQLQwJvJEKEHW6gWW1bfk=",
      "requires": {
        "once": "1.4.0",
        "wrappy": "1.0.2"
      }
    },
    "inherits": {
      "version": "2.0.3",
      "resolved": "https://npm.bentley.com/npm/npm/inherits/-/inherits-2.0.3.tgz",
      "integrity": "sha1-Yzwsg+PaQqUC9SRmAiSA9CCCYd4="
    },
    "ini": {
      "version": "1.3.5",
      "resolved": "https://npm.bentley.com/npm/npm/ini/-/ini-1.3.5.tgz",
      "integrity": "sha1-7uJfVtscnsYIXgwid4CD9Zar+Sc="
    },
    "interpret": {
      "version": "1.1.0",
      "resolved": "https://npm.bentley.com/npm/npm/interpret/-/interpret-1.1.0.tgz",
      "integrity": "sha1-ftGxQQxqDg94z5XTuEQMY/eLhhQ="
    },
    "invariant": {
      "version": "2.2.3",
      "resolved": "https://npm.bentley.com/npm/npm/invariant/-/invariant-2.2.3.tgz",
      "integrity": "sha1-GoJ9/efcvXwyPwyoJr6Pp8Xp1og=",
      "requires": {
        "loose-envify": "1.3.1"
      }
    },
    "invert-kv": {
      "version": "1.0.0",
      "resolved": "https://npm.bentley.com/npm/npm/invert-kv/-/invert-kv-1.0.0.tgz",
      "integrity": "sha1-EEqOSqym09jNFXqO+L+rLXo//bY="
    },
    "ipaddr.js": {
      "version": "1.6.0",
      "resolved": "https://npm.bentley.com/npm/npm/ipaddr.js/-/ipaddr.js-1.6.0.tgz",
      "integrity": "sha1-4/o1e3c9phnybpXwSdBVxyeW+Gs="
    },
    "is-arrayish": {
      "version": "0.2.1",
      "resolved": "https://npm.bentley.com/npm/npm/is-arrayish/-/is-arrayish-0.2.1.tgz",
      "integrity": "sha1-d8mYQFJ6qOyxqLppe4BkWnqSap0="
    },
    "is-binary-path": {
      "version": "1.0.1",
      "resolved": "https://npm.bentley.com/npm/npm/is-binary-path/-/is-binary-path-1.0.1.tgz",
      "integrity": "sha1-dfFmQrSA8YenEcgUFh/TpKdlWJg=",
      "requires": {
        "binary-extensions": "1.11.0"
      }
    },
    "is-buffer": {
      "version": "1.1.6",
      "resolved": "https://npm.bentley.com/npm/npm/is-buffer/-/is-buffer-1.1.6.tgz",
      "integrity": "sha1-76ouqdqg16suoTqXsritUf776L4="
    },
    "is-builtin-module": {
      "version": "1.0.0",
      "resolved": "https://npm.bentley.com/npm/npm/is-builtin-module/-/is-builtin-module-1.0.0.tgz",
      "integrity": "sha1-VAVy0096wxGfj3bDDLwbHgN6/74=",
      "requires": {
        "builtin-modules": "1.1.1"
      }
    },
    "is-dotfile": {
      "version": "1.0.3",
      "resolved": "https://npm.bentley.com/npm/npm/is-dotfile/-/is-dotfile-1.0.3.tgz",
      "integrity": "sha1-pqLzL/0t+wT1yiXs0Pa4PPeYoeE="
    },
    "is-equal-shallow": {
      "version": "0.1.3",
      "resolved": "https://npm.bentley.com/npm/npm/is-equal-shallow/-/is-equal-shallow-0.1.3.tgz",
      "integrity": "sha1-IjgJj8Ih3gvPpdnqxMRdY4qhxTQ=",
      "requires": {
        "is-primitive": "2.0.0"
      }
    },
    "is-extendable": {
      "version": "0.1.1",
      "resolved": "https://npm.bentley.com/npm/npm/is-extendable/-/is-extendable-0.1.1.tgz",
      "integrity": "sha1-YrEQ4omkcUGOPsNqYX1HLjAd/Ik="
    },
    "is-extglob": {
      "version": "1.0.0",
      "resolved": "https://npm.bentley.com/npm/npm/is-extglob/-/is-extglob-1.0.0.tgz",
      "integrity": "sha1-rEaBd8SUNAWgkvyPKXYMb/xiBsA="
    },
    "is-finite": {
      "version": "1.0.2",
      "resolved": "https://npm.bentley.com/npm/npm/is-finite/-/is-finite-1.0.2.tgz",
      "integrity": "sha1-zGZ3aVYCvlUO8R6LSqYwU0K20Ko=",
      "requires": {
        "number-is-nan": "1.0.1"
      }
    },
    "is-fullwidth-code-point": {
      "version": "1.0.0",
      "resolved": "https://npm.bentley.com/npm/npm/is-fullwidth-code-point/-/is-fullwidth-code-point-1.0.0.tgz",
      "integrity": "sha1-754xOG8DGn8NZDr4L95QxFfvAMs=",
      "requires": {
        "number-is-nan": "1.0.1"
      }
    },
    "is-glob": {
      "version": "2.0.1",
      "resolved": "https://npm.bentley.com/npm/npm/is-glob/-/is-glob-2.0.1.tgz",
      "integrity": "sha1-0Jb5JqPe1WAPP9/ZEZjLCIjC2GM=",
      "requires": {
        "is-extglob": "1.0.0"
      }
    },
    "is-number": {
      "version": "2.1.0",
      "resolved": "https://npm.bentley.com/npm/npm/is-number/-/is-number-2.1.0.tgz",
      "integrity": "sha1-Afy7s5NGOlSPL0ZszhbezknbkI8=",
      "requires": {
        "kind-of": "3.2.2"
      }
    },
    "is-obj": {
      "version": "1.0.1",
      "resolved": "https://npm.bentley.com/npm/npm/is-obj/-/is-obj-1.0.1.tgz",
      "integrity": "sha1-PkcprB9f3gJc19g6iW2rn09n2w8="
    },
    "is-plain-object": {
      "version": "2.0.4",
      "resolved": "https://npm.bentley.com/npm/npm/is-plain-object/-/is-plain-object-2.0.4.tgz",
      "integrity": "sha1-LBY7P6+xtgbZ0Xko8FwqHDjgdnc=",
      "requires": {
        "isobject": "3.0.1"
      },
      "dependencies": {
        "isobject": {
          "version": "3.0.1",
          "resolved": "https://npm.bentley.com/npm/npm/isobject/-/isobject-3.0.1.tgz",
          "integrity": "sha1-TkMekrEalzFjaqH5yNHMvP2reN8="
        }
      }
    },
    "is-posix-bracket": {
      "version": "0.1.1",
      "resolved": "https://npm.bentley.com/npm/npm/is-posix-bracket/-/is-posix-bracket-0.1.1.tgz",
      "integrity": "sha1-MzTceXdDaOkvAW5vvAqI9c1ua8Q="
    },
    "is-primitive": {
      "version": "2.0.0",
      "resolved": "https://npm.bentley.com/npm/npm/is-primitive/-/is-primitive-2.0.0.tgz",
      "integrity": "sha1-IHurkWOEmcB7Kt8kCkGochADRXU="
    },
    "is-promise": {
      "version": "2.1.0",
      "resolved": "https://npm.bentley.com/npm/npm/is-promise/-/is-promise-2.1.0.tgz",
      "integrity": "sha1-eaKp7OfwlugPNtKy87wWwf9L8/o="
    },
    "is-stream": {
      "version": "1.1.0",
      "resolved": "https://npm.bentley.com/npm/npm/is-stream/-/is-stream-1.1.0.tgz",
      "integrity": "sha1-EtSj3U5o4Lec6428hBc66A2RykQ="
    },
    "is-typedarray": {
      "version": "1.0.0",
      "resolved": "https://npm.bentley.com/npm/npm/is-typedarray/-/is-typedarray-1.0.0.tgz",
      "integrity": "sha1-5HnICFjfDBsR3dppQPlgEfzaSpo="
    },
    "is-utf8": {
      "version": "0.2.1",
      "resolved": "https://npm.bentley.com/npm/npm/is-utf8/-/is-utf8-0.2.1.tgz",
      "integrity": "sha1-Sw2hRCEE0bM2NA6AeX6GXPOffXI="
    },
    "isarray": {
      "version": "1.0.0",
      "resolved": "https://npm.bentley.com/npm/npm/isarray/-/isarray-1.0.0.tgz",
      "integrity": "sha1-u5NdSFgsuhaMBoNJV6VKPgcSTxE="
    },
    "isexe": {
      "version": "2.0.0",
      "resolved": "https://npm.bentley.com/npm/npm/isexe/-/isexe-2.0.0.tgz",
      "integrity": "sha1-6PvzdNxVb/iUehDcsFctYz8s+hA="
    },
    "isobject": {
      "version": "2.1.0",
      "resolved": "https://npm.bentley.com/npm/npm/isobject/-/isobject-2.1.0.tgz",
      "integrity": "sha1-8GVWEJaj8dou9GJy+BXIQNh+DIk=",
      "requires": {
        "isarray": "1.0.0"
      }
    },
    "isstream": {
      "version": "0.1.2",
      "resolved": "https://npm.bentley.com/npm/npm/isstream/-/isstream-0.1.2.tgz",
      "integrity": "sha1-R+Y/evVa+m+S4VAOaQ64uFKcCZo="
    },
    "js-base64": {
      "version": "2.4.3",
      "resolved": "https://npm.bentley.com/npm/npm/js-base64/-/js-base64-2.4.3.tgz",
      "integrity": "sha1-LlRewrDylX9BNWUQIFIU6Y+tZYI="
    },
    "js-tokens": {
      "version": "3.0.2",
      "resolved": "https://npm.bentley.com/npm/npm/js-tokens/-/js-tokens-3.0.2.tgz",
      "integrity": "sha1-mGbfOVECEw449/mWvOtlRDIJwls="
    },
    "js-yaml": {
      "version": "3.10.0",
      "resolved": "https://npm.bentley.com/npm/npm/js-yaml/-/js-yaml-3.10.0.tgz",
      "integrity": "sha1-LnhEFka9RoLpY/IrbpKCPDCcYtw=",
      "requires": {
        "argparse": "1.0.10",
        "esprima": "4.0.0"
      },
      "dependencies": {
        "esprima": {
          "version": "4.0.0",
          "resolved": "https://npm.bentley.com/npm/npm/esprima/-/esprima-4.0.0.tgz",
          "integrity": "sha1-RJnt3NERDgshi6zy+n9/WfVcqAQ="
        }
      }
    },
    "jsesc": {
      "version": "1.3.0",
      "resolved": "https://npm.bentley.com/npm/npm/jsesc/-/jsesc-1.3.0.tgz",
      "integrity": "sha1-RsP+yMGJKxKwgz25vHYiF226s0s="
    },
    "json-edm-parser": {
      "version": "0.1.2",
      "resolved": "https://npm.bentley.com/npm/npm/json-edm-parser/-/json-edm-parser-0.1.2.tgz",
      "integrity": "sha1-HmCw/vG8CvZ7wNFG393lSGzWFbQ=",
      "requires": {
        "jsonparse": "1.2.0"
      }
    },
    "json-loader": {
      "version": "0.5.7",
      "resolved": "https://npm.bentley.com/npm/npm/json-loader/-/json-loader-0.5.7.tgz",
      "integrity": "sha1-3KFKcCNf+C8KyaOr62DTN6NlGF0="
    },
    "json-parser": {
      "version": "1.1.5",
      "resolved": "https://npm.bentley.com/npm/npm/json-parser/-/json-parser-1.1.5.tgz",
      "integrity": "sha1-5i7FJh0aal/CDoEqMgdAxtkAVnc=",
      "requires": {
        "esprima": "2.7.3"
      }
    },
    "json-schema": {
      "version": "0.2.3",
      "resolved": "https://npm.bentley.com/npm/npm/json-schema/-/json-schema-0.2.3.tgz",
      "integrity": "sha1-tIDIkuWaLwWVTOcnvT8qTogvnhM="
    },
    "json-schema-traverse": {
      "version": "0.3.1",
      "resolved": "https://npm.bentley.com/npm/npm/json-schema-traverse/-/json-schema-traverse-0.3.1.tgz",
      "integrity": "sha1-NJptRMU6Ud6JtAgFxdXlm0F9M0A="
    },
    "json-stable-stringify": {
      "version": "1.0.1",
      "resolved": "https://npm.bentley.com/npm/npm/json-stable-stringify/-/json-stable-stringify-1.0.1.tgz",
      "integrity": "sha1-mnWdOcXy/1A/1TAGRu1EX4jE+a8=",
      "requires": {
        "jsonify": "0.0.0"
      }
    },
    "json-stringify-safe": {
      "version": "5.0.1",
      "resolved": "https://npm.bentley.com/npm/npm/json-stringify-safe/-/json-stringify-safe-5.0.1.tgz",
      "integrity": "sha1-Epai1Y/UXxmg9s4B1lcB4sc1tus="
    },
    "json3": {
      "version": "3.3.2",
      "resolved": "https://npm.bentley.com/npm/npm/json3/-/json3-3.3.2.tgz",
      "integrity": "sha1-PAQ0dD35Pi9cQq7nsZvLSDV19OE="
    },
    "json5": {
      "version": "0.5.1",
      "resolved": "https://npm.bentley.com/npm/npm/json5/-/json5-0.5.1.tgz",
      "integrity": "sha1-Hq3nrMASA0rYTiOWdn6tn6VJWCE="
    },
    "jsonfile": {
      "version": "3.0.1",
      "resolved": "https://npm.bentley.com/npm/npm/jsonfile/-/jsonfile-3.0.1.tgz",
      "integrity": "sha1-pezG9l9T9mLEQVx2daAzHQmS7GY=",
      "requires": {
        "graceful-fs": "4.1.11"
      }
    },
    "jsonify": {
      "version": "0.0.0",
      "resolved": "https://npm.bentley.com/npm/npm/jsonify/-/jsonify-0.0.0.tgz",
      "integrity": "sha1-LHS27kHZPKUbe1qu6PUDYx0lKnM="
    },
    "jsonparse": {
      "version": "1.2.0",
      "resolved": "https://npm.bentley.com/npm/npm/jsonparse/-/jsonparse-1.2.0.tgz",
      "integrity": "sha1-XAxWhRBxYOcv50ib3eoLRMK8Z70="
    },
    "jsprim": {
      "version": "1.4.1",
      "resolved": "https://npm.bentley.com/npm/npm/jsprim/-/jsprim-1.4.1.tgz",
      "integrity": "sha1-MT5mvB5cwG5Di8G3SZwuXFastqI=",
      "requires": {
        "assert-plus": "1.0.0",
        "extsprintf": "1.3.0",
        "json-schema": "0.2.3",
        "verror": "1.10.0"
      },
      "dependencies": {
        "assert-plus": {
          "version": "1.0.0",
          "resolved": "https://npm.bentley.com/npm/npm/assert-plus/-/assert-plus-1.0.0.tgz",
          "integrity": "sha1-8S4PPF13sLHN2RRpQuTpbB5N1SU="
        }
      }
    },
    "kind-of": {
      "version": "3.2.2",
      "resolved": "https://npm.bentley.com/npm/npm/kind-of/-/kind-of-3.2.2.tgz",
      "integrity": "sha1-MeohpzS6ubuw8yRm2JOupR5KPGQ=",
      "requires": {
        "is-buffer": "1.1.6"
      }
    },
    "klaw": {
      "version": "1.3.1",
      "resolved": "https://npm.bentley.com/npm/npm/klaw/-/klaw-1.3.1.tgz",
      "integrity": "sha1-QIhDO0azsbolnXh4XY6W9zugJDk=",
      "requires": {
        "graceful-fs": "4.1.11"
      }
    },
    "lazy-cache": {
      "version": "1.0.4",
      "resolved": "https://npm.bentley.com/npm/npm/lazy-cache/-/lazy-cache-1.0.4.tgz",
      "integrity": "sha1-odePw6UEdMuAhF07O24dpJpEbo4="
    },
    "lcid": {
      "version": "1.0.0",
      "resolved": "https://npm.bentley.com/npm/npm/lcid/-/lcid-1.0.0.tgz",
      "integrity": "sha1-MIrMr6C8SDo4Z7S28rlQYlHRuDU=",
      "requires": {
        "invert-kv": "1.0.0"
      }
    },
    "load-json-file": {
      "version": "2.0.0",
      "resolved": "https://npm.bentley.com/npm/npm/load-json-file/-/load-json-file-2.0.0.tgz",
      "integrity": "sha1-eUfkIUmvgNaWy/eXvKq8/h/inKg=",
      "requires": {
        "graceful-fs": "4.1.11",
        "parse-json": "2.2.0",
        "pify": "2.3.0",
        "strip-bom": "3.0.0"
      }
    },
    "loader-runner": {
      "version": "2.3.0",
      "resolved": "https://npm.bentley.com/npm/npm/loader-runner/-/loader-runner-2.3.0.tgz",
      "integrity": "sha1-9IKuqC1UPgeSFwDVpG7yb9rGuKI="
    },
    "loader-utils": {
<<<<<<< HEAD
      "version": "0.2.17",
      "resolved": "https://npm.bentley.com/npm/npm/loader-utils/-/loader-utils-0.2.17.tgz",
      "integrity": "sha1-+G5jdNQyBabmxg6RlvF8Apm/s0g=",
=======
      "version": "1.1.0",
      "resolved": "https://registry.npmjs.org/loader-utils/-/loader-utils-1.1.0.tgz",
      "integrity": "sha1-yYrvSIvM7aL/teLeZG1qdUQp9c0=",
>>>>>>> 8f79907d
      "requires": {
        "big.js": "3.2.0",
        "emojis-list": "2.1.0",
        "json5": "0.5.1"
      }
    },
    "locate-path": {
      "version": "2.0.0",
      "resolved": "https://npm.bentley.com/npm/npm/locate-path/-/locate-path-2.0.0.tgz",
      "integrity": "sha1-K1aLJl7slExtnA3pw9u7ygNUzY4=",
      "requires": {
        "p-locate": "2.0.0",
        "path-exists": "3.0.0"
      }
    },
    "lodash": {
      "version": "4.17.5",
      "resolved": "https://npm.bentley.com/npm/npm/lodash/-/lodash-4.17.5.tgz",
      "integrity": "sha1-maktZcAnLevoyWtgV7yPv6O+1RE="
    },
    "lodash._baseassign": {
      "version": "3.2.0",
      "resolved": "https://npm.bentley.com/npm/npm/lodash._baseassign/-/lodash._baseassign-3.2.0.tgz",
      "integrity": "sha1-jDigmVAPIVrQnlnxci/QxSv+Ck4=",
      "requires": {
        "lodash._basecopy": "3.0.1",
        "lodash.keys": "3.1.2"
      }
    },
    "lodash._basecopy": {
      "version": "3.0.1",
      "resolved": "https://npm.bentley.com/npm/npm/lodash._basecopy/-/lodash._basecopy-3.0.1.tgz",
      "integrity": "sha1-jaDmqHbPNEwK2KVIghEd08XHyjY="
    },
    "lodash._basecreate": {
      "version": "3.0.3",
      "resolved": "https://npm.bentley.com/npm/npm/lodash._basecreate/-/lodash._basecreate-3.0.3.tgz",
      "integrity": "sha1-G8ZhYU2qf8MRt9A78WgGoCE8+CE="
    },
    "lodash._getnative": {
      "version": "3.9.1",
      "resolved": "https://npm.bentley.com/npm/npm/lodash._getnative/-/lodash._getnative-3.9.1.tgz",
      "integrity": "sha1-VwvH3t5G1hzc3mh9ZdPuy6o6r/U="
    },
    "lodash._isiterateecall": {
      "version": "3.0.9",
      "resolved": "https://npm.bentley.com/npm/npm/lodash._isiterateecall/-/lodash._isiterateecall-3.0.9.tgz",
      "integrity": "sha1-UgOte6Ql+uhCRg5pbbnPPmqsBXw="
    },
    "lodash.assign": {
      "version": "4.2.0",
      "resolved": "https://npm.bentley.com/npm/npm/lodash.assign/-/lodash.assign-4.2.0.tgz",
      "integrity": "sha1-DZnzzNem0mHRm9rrkkUAXShYCOc="
    },
    "lodash.clone": {
      "version": "4.5.0",
      "resolved": "https://npm.bentley.com/npm/npm/lodash.clone/-/lodash.clone-4.5.0.tgz",
      "integrity": "sha1-GVhwRQ9aExkkeN9Lw9I9LeoZB7Y="
    },
    "lodash.create": {
      "version": "3.1.1",
      "resolved": "https://npm.bentley.com/npm/npm/lodash.create/-/lodash.create-3.1.1.tgz",
      "integrity": "sha1-1/KEnw29p+BGgruM1yqwIkYd6+c=",
      "requires": {
        "lodash._baseassign": "3.2.0",
        "lodash._basecreate": "3.0.3",
        "lodash._isiterateecall": "3.0.9"
      }
    },
    "lodash.isarguments": {
      "version": "3.1.0",
      "resolved": "https://npm.bentley.com/npm/npm/lodash.isarguments/-/lodash.isarguments-3.1.0.tgz",
      "integrity": "sha1-L1c9hcaiQon/AGY7SRwdM4/zRYo="
    },
    "lodash.isarray": {
      "version": "3.0.4",
      "resolved": "https://npm.bentley.com/npm/npm/lodash.isarray/-/lodash.isarray-3.0.4.tgz",
      "integrity": "sha1-eeTriMNqgSKvhvhEqpvNhRtfu1U="
    },
    "lodash.keys": {
      "version": "3.1.2",
      "resolved": "https://npm.bentley.com/npm/npm/lodash.keys/-/lodash.keys-3.1.2.tgz",
      "integrity": "sha1-TbwEcrFWvlCgsoaFXRvQsMZWCYo=",
      "requires": {
        "lodash._getnative": "3.9.1",
        "lodash.isarguments": "3.1.0",
        "lodash.isarray": "3.0.4"
      }
    },
    "lodash.some": {
      "version": "4.6.0",
      "resolved": "https://npm.bentley.com/npm/npm/lodash.some/-/lodash.some-4.6.0.tgz",
      "integrity": "sha1-G7nzFO9ri63tE7VJFpsqlF62jk0="
    },
    "longest": {
      "version": "1.0.1",
      "resolved": "https://npm.bentley.com/npm/npm/longest/-/longest-1.0.1.tgz",
      "integrity": "sha1-MKCy2jj3N3DoKUoNIuZiXtd9AJc="
    },
    "loose-envify": {
      "version": "1.3.1",
      "resolved": "https://npm.bentley.com/npm/npm/loose-envify/-/loose-envify-1.3.1.tgz",
      "integrity": "sha1-0aitM/qc4OcT1l/dCsi3SNR4yEg=",
      "requires": {
        "js-tokens": "3.0.2"
      }
    },
    "loud-rejection": {
      "version": "1.6.0",
      "resolved": "https://npm.bentley.com/npm/npm/loud-rejection/-/loud-rejection-1.6.0.tgz",
      "integrity": "sha1-W0b4AUft7leIcPCG0Eghz5mOVR8=",
      "requires": {
        "currently-unhandled": "0.4.1",
        "signal-exit": "3.0.2"
      }
    },
    "lru-cache": {
      "version": "4.1.1",
      "resolved": "https://npm.bentley.com/npm/npm/lru-cache/-/lru-cache-4.1.1.tgz",
      "integrity": "sha1-Yi4y6CSItJJ5EUpPns9F581rulU=",
      "requires": {
        "pseudomap": "1.0.2",
        "yallist": "2.1.2"
      }
    },
    "lru-queue": {
      "version": "0.1.0",
      "resolved": "https://npm.bentley.com/npm/npm/lru-queue/-/lru-queue-0.1.0.tgz",
      "integrity": "sha1-Jzi9nw089PhEkMVzbEhpmsYyzaM=",
      "requires": {
        "es5-ext": "0.10.39"
      }
    },
    "make-error": {
      "version": "1.3.4",
      "resolved": "https://npm.bentley.com/npm/npm/make-error/-/make-error-1.3.4.tgz",
      "integrity": "sha1-GZeO1XX56VRdL/jBPjO10Ypn1TU="
    },
    "map-obj": {
      "version": "1.0.1",
      "resolved": "https://npm.bentley.com/npm/npm/map-obj/-/map-obj-1.0.1.tgz",
      "integrity": "sha1-2TPOuSBdgr3PSIb2dCvcK03qFG0="
    },
    "map-stream": {
      "version": "0.1.0",
      "resolved": "https://npm.bentley.com/npm/npm/map-stream/-/map-stream-0.1.0.tgz",
      "integrity": "sha1-5WqpTEyAVaFkBKBnS3jyFffI4ZQ="
    },
    "marked": {
      "version": "0.3.16",
      "resolved": "https://npm.bentley.com/npm/npm/marked/-/marked-0.3.16.tgz",
      "integrity": "sha1-LxiLffz6ZUD+mUCtrw87eRyaXLo="
    },
    "md5": {
      "version": "2.2.1",
      "resolved": "https://npm.bentley.com/npm/npm/md5/-/md5-2.2.1.tgz",
      "integrity": "sha1-U6s41f48iJG6RlMp6iP6wFQBJvk=",
      "requires": {
        "charenc": "0.0.2",
        "crypt": "0.0.2",
        "is-buffer": "1.1.6"
      }
    },
    "md5.js": {
      "version": "1.3.4",
      "resolved": "https://npm.bentley.com/npm/npm/md5.js/-/md5.js-1.3.4.tgz",
      "integrity": "sha1-6b296UogpawYsENA/Fdk1bCdkB0=",
      "requires": {
        "hash-base": "3.0.4",
        "inherits": "2.0.3"
      }
    },
    "media-typer": {
      "version": "0.3.0",
      "resolved": "https://npm.bentley.com/npm/npm/media-typer/-/media-typer-0.3.0.tgz",
      "integrity": "sha1-hxDXrwqmJvj/+hzgAWhUUmMlV0g="
    },
    "mem": {
      "version": "1.1.0",
      "resolved": "https://npm.bentley.com/npm/npm/mem/-/mem-1.1.0.tgz",
      "integrity": "sha1-Xt1StIXKHZAP5kiVUFOZoN+kX3Y=",
      "requires": {
        "mimic-fn": "1.2.0"
      }
    },
    "memoizee": {
<<<<<<< HEAD
      "version": "0.4.11",
      "resolved": "https://npm.bentley.com/npm/npm/memoizee/-/memoizee-0.4.11.tgz",
      "integrity": "sha1-vemBdmPJ5A/bKk6hw2cpYIeujI8=",
=======
      "version": "0.4.12",
      "resolved": "https://registry.npmjs.org/memoizee/-/memoizee-0.4.12.tgz",
      "integrity": "sha512-sprBu6nwxBWBvBOh5v2jcsGqiGLlL2xr2dLub3vR8dnE8YB17omwtm/0NSHl8jjNbcsJd5GMWJAnTSVe/O0Wfg==",
>>>>>>> 8f79907d
      "requires": {
        "d": "1.0.0",
        "es5-ext": "0.10.39",
        "es6-weak-map": "2.0.2",
        "event-emitter": "0.3.5",
        "is-promise": "2.1.0",
        "lru-queue": "0.1.0",
        "next-tick": "1.0.0",
        "timers-ext": "0.1.2"
      }
    },
    "memory-fs": {
      "version": "0.4.1",
      "resolved": "https://npm.bentley.com/npm/npm/memory-fs/-/memory-fs-0.4.1.tgz",
      "integrity": "sha1-OpoguEYlI+RHz7x+i7gO1me/xVI=",
      "requires": {
        "errno": "0.1.7",
        "readable-stream": "2.3.4"
      }
    },
    "meow": {
      "version": "3.7.0",
      "resolved": "https://npm.bentley.com/npm/npm/meow/-/meow-3.7.0.tgz",
      "integrity": "sha1-cstmi0JSKCkKu/qFaJJYcwioAfs=",
      "requires": {
        "camelcase-keys": "2.1.0",
        "decamelize": "1.2.0",
        "loud-rejection": "1.6.0",
        "map-obj": "1.0.1",
        "minimist": "1.2.0",
        "normalize-package-data": "2.4.0",
        "object-assign": "4.1.1",
        "read-pkg-up": "1.0.1",
        "redent": "1.0.0",
        "trim-newlines": "1.0.0"
      },
      "dependencies": {
        "find-up": {
          "version": "1.1.2",
          "resolved": "https://npm.bentley.com/npm/npm/find-up/-/find-up-1.1.2.tgz",
          "integrity": "sha1-ay6YIrGizgpgq2TWEOzK1TyyTQ8=",
          "requires": {
            "path-exists": "2.1.0",
            "pinkie-promise": "2.0.1"
          }
        },
        "load-json-file": {
          "version": "1.1.0",
          "resolved": "https://npm.bentley.com/npm/npm/load-json-file/-/load-json-file-1.1.0.tgz",
          "integrity": "sha1-lWkFcI1YtLq0wiYbBPWfMcmTdMA=",
          "requires": {
            "graceful-fs": "4.1.11",
            "parse-json": "2.2.0",
            "pify": "2.3.0",
            "pinkie-promise": "2.0.1",
            "strip-bom": "2.0.0"
          }
        },
        "minimist": {
          "version": "1.2.0",
          "resolved": "https://npm.bentley.com/npm/npm/minimist/-/minimist-1.2.0.tgz",
          "integrity": "sha1-o1AIsg9BOD7sH7kU9M1d95omQoQ="
        },
        "path-exists": {
          "version": "2.1.0",
          "resolved": "https://npm.bentley.com/npm/npm/path-exists/-/path-exists-2.1.0.tgz",
          "integrity": "sha1-D+tsZPD8UY2adU3V77YscCJ2H0s=",
          "requires": {
            "pinkie-promise": "2.0.1"
          }
        },
        "path-type": {
          "version": "1.1.0",
          "resolved": "https://npm.bentley.com/npm/npm/path-type/-/path-type-1.1.0.tgz",
          "integrity": "sha1-WcRPfuSR2nBNpBXaWkBwuk+P5EE=",
          "requires": {
            "graceful-fs": "4.1.11",
            "pify": "2.3.0",
            "pinkie-promise": "2.0.1"
          }
        },
        "read-pkg": {
          "version": "1.1.0",
          "resolved": "https://npm.bentley.com/npm/npm/read-pkg/-/read-pkg-1.1.0.tgz",
          "integrity": "sha1-9f+qXs0pyzHAR0vKfXVra7KePyg=",
          "requires": {
            "load-json-file": "1.1.0",
            "normalize-package-data": "2.4.0",
            "path-type": "1.1.0"
          }
        },
        "read-pkg-up": {
          "version": "1.0.1",
          "resolved": "https://npm.bentley.com/npm/npm/read-pkg-up/-/read-pkg-up-1.0.1.tgz",
          "integrity": "sha1-nWPBMnbAZZGNV/ACpX9AobZD+wI=",
          "requires": {
            "find-up": "1.1.2",
            "read-pkg": "1.1.0"
          }
        },
        "strip-bom": {
          "version": "2.0.0",
          "resolved": "https://npm.bentley.com/npm/npm/strip-bom/-/strip-bom-2.0.0.tgz",
          "integrity": "sha1-YhmoVhZSBJHzV4i9vxRHqZx+aw4=",
          "requires": {
            "is-utf8": "0.2.1"
          }
        }
      }
    },
    "merge-descriptors": {
      "version": "1.0.1",
      "resolved": "https://npm.bentley.com/npm/npm/merge-descriptors/-/merge-descriptors-1.0.1.tgz",
      "integrity": "sha1-sAqqVW3YtEVoFQ7J0blT8/kMu2E="
    },
    "merge-json": {
      "version": "0.1.0-b.3",
      "resolved": "https://npm.bentley.com/npm/npm/merge-json/-/merge-json-0.1.0-b.3.tgz",
      "integrity": "sha1-RI4RhCTHdSryrcqD+7BJdYWWpoA="
    },
    "methods": {
      "version": "1.1.2",
      "resolved": "https://npm.bentley.com/npm/npm/methods/-/methods-1.1.2.tgz",
      "integrity": "sha1-VSmk1nZUE07cxSZmVoNbD4Ua/O4="
    },
    "micromatch": {
      "version": "2.3.11",
      "resolved": "https://npm.bentley.com/npm/npm/micromatch/-/micromatch-2.3.11.tgz",
      "integrity": "sha1-hmd8l9FyCzY0MdBNDRUpO9OMFWU=",
      "requires": {
        "arr-diff": "2.0.0",
        "array-unique": "0.2.1",
        "braces": "1.8.5",
        "expand-brackets": "0.1.5",
        "extglob": "0.3.2",
        "filename-regex": "2.0.1",
        "is-extglob": "1.0.0",
        "is-glob": "2.0.1",
        "kind-of": "3.2.2",
        "normalize-path": "2.1.1",
        "object.omit": "2.0.1",
        "parse-glob": "3.0.4",
        "regex-cache": "0.4.4"
      }
    },
    "miller-rabin": {
      "version": "4.0.1",
      "resolved": "https://npm.bentley.com/npm/npm/miller-rabin/-/miller-rabin-4.0.1.tgz",
      "integrity": "sha1-8IA1HIZbDcViqEYpZtqlNUPHik0=",
      "requires": {
        "bn.js": "4.11.8",
        "brorand": "1.1.0"
      }
    },
    "mime": {
      "version": "1.6.0",
      "resolved": "https://npm.bentley.com/npm/npm/mime/-/mime-1.6.0.tgz",
      "integrity": "sha1-Ms2eXGRVO9WNGaVor0Uqz/BJgbE="
    },
    "mime-db": {
      "version": "1.33.0",
      "resolved": "https://npm.bentley.com/npm/npm/mime-db/-/mime-db-1.33.0.tgz",
      "integrity": "sha1-o0kgUKXLm2NFBUHjnZeI0icng9s="
    },
    "mime-types": {
      "version": "2.1.18",
      "resolved": "https://npm.bentley.com/npm/npm/mime-types/-/mime-types-2.1.18.tgz",
      "integrity": "sha1-bzI/YKg9ERRvgx/xH9ZuL+VQO7g=",
      "requires": {
        "mime-db": "1.33.0"
      }
    },
    "mimic-fn": {
      "version": "1.2.0",
      "resolved": "https://npm.bentley.com/npm/npm/mimic-fn/-/mimic-fn-1.2.0.tgz",
      "integrity": "sha1-ggyGo5M0ZA6ZUWkovQP8qIBX0CI="
    },
    "mingo": {
      "version": "1.3.3",
      "resolved": "https://npm.bentley.com/npm/npm/mingo/-/mingo-1.3.3.tgz",
      "integrity": "sha1-aSLE0Ufvx3GgFCWixMj3eER4xUY="
    },
    "minimalistic-assert": {
      "version": "1.0.0",
      "resolved": "https://npm.bentley.com/npm/npm/minimalistic-assert/-/minimalistic-assert-1.0.0.tgz",
      "integrity": "sha1-cCvi3aazf0g2vLP121ZkG2Sh09M="
    },
    "minimalistic-crypto-utils": {
      "version": "1.0.1",
      "resolved": "https://npm.bentley.com/npm/npm/minimalistic-crypto-utils/-/minimalistic-crypto-utils-1.0.1.tgz",
      "integrity": "sha1-9sAMHAsIIkblxNmd+4x8CDsrWCo="
    },
    "minimatch": {
      "version": "3.0.4",
      "resolved": "https://npm.bentley.com/npm/npm/minimatch/-/minimatch-3.0.4.tgz",
      "integrity": "sha1-UWbihkV/AzBgZL5Ul+jbsMPTIIM=",
      "requires": {
        "brace-expansion": "1.1.11"
      }
    },
    "minimist": {
      "version": "0.0.8",
      "resolved": "https://npm.bentley.com/npm/npm/minimist/-/minimist-0.0.8.tgz",
      "integrity": "sha1-hX/Kv8M5fSYluCKCYuhqp6ARsF0="
    },
    "mkdirp": {
      "version": "0.5.1",
      "resolved": "https://npm.bentley.com/npm/npm/mkdirp/-/mkdirp-0.5.1.tgz",
      "integrity": "sha1-MAV0OOrGz3+MR2fzhkjWaX11yQM=",
      "requires": {
        "minimist": "0.0.8"
      }
    },
    "mocha": {
      "version": "3.5.3",
      "resolved": "https://npm.bentley.com/npm/npm/mocha/-/mocha-3.5.3.tgz",
      "integrity": "sha1-HgSA/jbS2lhY0etqzDhBiybqog0=",
      "requires": {
        "browser-stdout": "1.3.0",
        "commander": "2.9.0",
        "debug": "2.6.8",
        "diff": "3.2.0",
        "escape-string-regexp": "1.0.5",
        "glob": "7.1.1",
        "growl": "1.9.2",
        "he": "1.1.1",
        "json3": "3.3.2",
        "lodash.create": "3.1.1",
        "mkdirp": "0.5.1",
        "supports-color": "3.1.2"
      },
      "dependencies": {
        "commander": {
          "version": "2.9.0",
          "resolved": "https://npm.bentley.com/npm/npm/commander/-/commander-2.9.0.tgz",
          "integrity": "sha1-nJkJQXbhIkDLItbFFGCYQA/g99Q=",
          "requires": {
            "graceful-readlink": "1.0.1"
          }
        },
        "debug": {
          "version": "2.6.8",
          "resolved": "https://npm.bentley.com/npm/npm/debug/-/debug-2.6.8.tgz",
          "integrity": "sha1-5zFTHKLt4n0YgiJCfaF4IdaP9Pw=",
          "requires": {
            "ms": "2.0.0"
          }
        },
        "diff": {
          "version": "3.2.0",
          "resolved": "https://npm.bentley.com/npm/npm/diff/-/diff-3.2.0.tgz",
          "integrity": "sha1-yc45Okt8vQsFinJck98pkCeGj/k="
        },
        "glob": {
          "version": "7.1.1",
          "resolved": "https://npm.bentley.com/npm/npm/glob/-/glob-7.1.1.tgz",
          "integrity": "sha1-gFIR3wT6rxxjo2ADBs31reULLsg=",
          "requires": {
            "fs.realpath": "1.0.0",
            "inflight": "1.0.6",
            "inherits": "2.0.3",
            "minimatch": "3.0.4",
            "once": "1.4.0",
            "path-is-absolute": "1.0.1"
          }
        },
        "has-flag": {
          "version": "1.0.0",
          "resolved": "https://npm.bentley.com/npm/npm/has-flag/-/has-flag-1.0.0.tgz",
          "integrity": "sha1-nZ55MWXOAXoA8AQYxD+UKnsdEfo="
        },
        "supports-color": {
          "version": "3.1.2",
          "resolved": "https://npm.bentley.com/npm/npm/supports-color/-/supports-color-3.1.2.tgz",
          "integrity": "sha1-cqJiiU2dQIuVbKBf83su2KbiotU=",
          "requires": {
            "has-flag": "1.0.0"
          }
        }
      }
    },
    "mocha-junit-reporter": {
      "version": "1.17.0",
      "resolved": "https://npm.bentley.com/npm/npm/mocha-junit-reporter/-/mocha-junit-reporter-1.17.0.tgz",
      "integrity": "sha1-LlFJ7UD8XS48px5C21qx/snG2Fw=",
      "requires": {
        "debug": "2.6.9",
        "md5": "2.2.1",
        "mkdirp": "0.5.1",
        "strip-ansi": "4.0.0",
        "xml": "1.0.1"
      },
      "dependencies": {
        "ansi-regex": {
          "version": "3.0.0",
          "resolved": "https://npm.bentley.com/npm/npm/ansi-regex/-/ansi-regex-3.0.0.tgz",
          "integrity": "sha1-7QMXwyIGT3lGbAKWa922Bas32Zg="
        },
        "strip-ansi": {
          "version": "4.0.0",
          "resolved": "https://npm.bentley.com/npm/npm/strip-ansi/-/strip-ansi-4.0.0.tgz",
          "integrity": "sha1-qEeQIusaw2iocTibY1JixQXuNo8=",
          "requires": {
            "ansi-regex": "3.0.0"
          }
        }
      }
    },
    "ms": {
      "version": "2.0.0",
      "resolved": "https://npm.bentley.com/npm/npm/ms/-/ms-2.0.0.tgz",
      "integrity": "sha1-VgiurfwAvmwpAd9fmGF4jeDVl8g="
    },
    "negotiator": {
      "version": "0.6.1",
      "resolved": "https://npm.bentley.com/npm/npm/negotiator/-/negotiator-0.6.1.tgz",
      "integrity": "sha1-KzJxhOiZIQEXeyhWP7XnECrNDKk="
    },
    "next-tick": {
      "version": "1.0.0",
      "resolved": "https://npm.bentley.com/npm/npm/next-tick/-/next-tick-1.0.0.tgz",
      "integrity": "sha1-yobR/ogoFpsBICCOPchCS524NCw="
    },
    "node-libs-browser": {
      "version": "2.1.0",
      "resolved": "https://npm.bentley.com/npm/npm/node-libs-browser/-/node-libs-browser-2.1.0.tgz",
      "integrity": "sha1-X5QmPUBPbkR2fXJpAf/wVHjWAN8=",
      "requires": {
        "assert": "1.4.1",
        "browserify-zlib": "0.2.0",
        "buffer": "4.9.1",
        "console-browserify": "1.1.0",
        "constants-browserify": "1.0.0",
        "crypto-browserify": "3.12.0",
        "domain-browser": "1.2.0",
        "events": "1.1.1",
        "https-browserify": "1.0.0",
        "os-browserify": "0.3.0",
        "path-browserify": "0.0.0",
        "process": "0.11.10",
        "punycode": "1.4.1",
        "querystring-es3": "0.2.1",
        "readable-stream": "2.3.4",
        "stream-browserify": "2.0.1",
        "stream-http": "2.8.0",
        "string_decoder": "1.0.3",
        "timers-browserify": "2.0.6",
        "tty-browserify": "0.0.0",
        "url": "0.11.0",
        "util": "0.10.3",
        "vm-browserify": "0.0.4"
      }
    },
    "node-replace": {
      "version": "0.3.3",
      "resolved": "https://npm.bentley.com/npm/npm/node-replace/-/node-replace-0.3.3.tgz",
      "integrity": "sha1-8h8ndVTNJkk1MT9B0oi6tij4UjU=",
      "requires": {
        "colors": "1.1.2",
        "minimatch": "3.0.4",
        "nomnom": "1.8.1"
      }
    },
    "nomnom": {
      "version": "1.8.1",
      "resolved": "https://npm.bentley.com/npm/npm/nomnom/-/nomnom-1.8.1.tgz",
      "integrity": "sha1-IVH3Ikcrp55Qp2/BJbuMjy5Nwqc=",
      "requires": {
        "chalk": "0.4.0",
        "underscore": "1.6.0"
      },
      "dependencies": {
        "ansi-styles": {
          "version": "1.0.0",
          "resolved": "https://npm.bentley.com/npm/npm/ansi-styles/-/ansi-styles-1.0.0.tgz",
          "integrity": "sha1-yxAt8cVvUSPquLZ817mAJ6AnkXg="
        },
        "chalk": {
          "version": "0.4.0",
          "resolved": "https://npm.bentley.com/npm/npm/chalk/-/chalk-0.4.0.tgz",
          "integrity": "sha1-UZmj3c0MHv4jvAjBsCewYXbgxk8=",
          "requires": {
            "ansi-styles": "1.0.0",
            "has-color": "0.1.7",
            "strip-ansi": "0.1.1"
          }
        },
        "strip-ansi": {
          "version": "0.1.1",
          "resolved": "https://npm.bentley.com/npm/npm/strip-ansi/-/strip-ansi-0.1.1.tgz",
          "integrity": "sha1-OeipjQRNFQZgq+SmgIrPcLt7yZE="
        },
        "underscore": {
          "version": "1.6.0",
          "resolved": "https://npm.bentley.com/npm/npm/underscore/-/underscore-1.6.0.tgz",
          "integrity": "sha1-izixDKze9jM3uLJOT/htRa6lKag="
        }
      }
    },
    "normalize-package-data": {
      "version": "2.4.0",
      "resolved": "https://npm.bentley.com/npm/npm/normalize-package-data/-/normalize-package-data-2.4.0.tgz",
      "integrity": "sha1-EvlaMH1YNSB1oEkHuErIvpisAS8=",
      "requires": {
        "hosted-git-info": "2.5.0",
        "is-builtin-module": "1.0.0",
        "semver": "5.5.0",
        "validate-npm-package-license": "3.0.1"
      }
    },
    "normalize-path": {
      "version": "2.1.1",
      "resolved": "https://npm.bentley.com/npm/npm/normalize-path/-/normalize-path-2.1.1.tgz",
      "integrity": "sha1-GrKLVW4Zg2Oowab35vogE3/mrtk=",
      "requires": {
        "remove-trailing-separator": "1.1.0"
      }
    },
    "npm-run-path": {
      "version": "2.0.2",
      "resolved": "https://npm.bentley.com/npm/npm/npm-run-path/-/npm-run-path-2.0.2.tgz",
      "integrity": "sha1-NakjLfo11wZ7TLLd8jV7GHFTbF8=",
      "requires": {
        "path-key": "2.0.1"
      }
    },
    "nugget": {
      "version": "2.0.1",
      "resolved": "https://npm.bentley.com/npm/npm/nugget/-/nugget-2.0.1.tgz",
      "integrity": "sha1-IBCVpIfhrTYIGzQy+jytpPjQcbA=",
      "requires": {
        "debug": "2.6.9",
        "minimist": "1.2.0",
        "pretty-bytes": "1.0.4",
        "progress-stream": "1.2.0",
        "request": "2.81.0",
        "single-line-log": "1.1.2",
        "throttleit": "0.0.2"
      },
      "dependencies": {
        "minimist": {
          "version": "1.2.0",
          "resolved": "https://npm.bentley.com/npm/npm/minimist/-/minimist-1.2.0.tgz",
          "integrity": "sha1-o1AIsg9BOD7sH7kU9M1d95omQoQ="
        }
      }
    },
    "null-loader": {
      "version": "0.1.1",
      "resolved": "https://npm.bentley.com/npm/npm/null-loader/-/null-loader-0.1.1.tgz",
      "integrity": "sha1-F76av80/8OFRL2/Er8sfUDk3j64="
    },
    "number-is-nan": {
      "version": "1.0.1",
      "resolved": "https://npm.bentley.com/npm/npm/number-is-nan/-/number-is-nan-1.0.1.tgz",
      "integrity": "sha1-CXtgK1NCKlIsGvuHkDGDNpQaAR0="
    },
    "nyc": {
      "version": "11.4.1",
      "resolved": "https://npm.bentley.com/npm/npm/nyc/-/nyc-11.4.1.tgz",
      "integrity": "sha1-E/335+8i0CfGHRdHWPaXimj09eU=",
      "requires": {
        "archy": "1.0.0",
        "arrify": "1.0.1",
        "caching-transform": "1.0.1",
        "convert-source-map": "1.5.1",
        "debug-log": "1.0.1",
        "default-require-extensions": "1.0.0",
        "find-cache-dir": "0.1.1",
        "find-up": "2.1.0",
        "foreground-child": "1.5.6",
        "glob": "7.1.2",
        "istanbul-lib-coverage": "1.1.1",
        "istanbul-lib-hook": "1.1.0",
        "istanbul-lib-instrument": "1.9.1",
        "istanbul-lib-report": "1.1.2",
        "istanbul-lib-source-maps": "1.2.2",
        "istanbul-reports": "1.1.3",
        "md5-hex": "1.3.0",
        "merge-source-map": "1.0.4",
        "micromatch": "2.3.11",
        "mkdirp": "0.5.1",
        "resolve-from": "2.0.0",
        "rimraf": "2.6.2",
        "signal-exit": "3.0.2",
        "spawn-wrap": "1.4.2",
        "test-exclude": "4.1.1",
        "yargs": "10.0.3",
        "yargs-parser": "8.0.0"
      },
      "dependencies": {
        "align-text": {
          "version": "0.1.4",
          "bundled": true,
          "requires": {
            "kind-of": "3.2.2",
            "longest": "1.0.1",
            "repeat-string": "1.6.1"
          }
        },
        "amdefine": {
          "version": "1.0.1",
          "bundled": true
        },
        "ansi-regex": {
          "version": "2.1.1",
          "bundled": true
        },
        "ansi-styles": {
          "version": "2.2.1",
          "bundled": true
        },
        "append-transform": {
          "version": "0.4.0",
          "bundled": true,
          "requires": {
            "default-require-extensions": "1.0.0"
          }
        },
        "archy": {
          "version": "1.0.0",
          "bundled": true
        },
        "arr-diff": {
          "version": "2.0.0",
          "bundled": true,
          "requires": {
            "arr-flatten": "1.1.0"
          }
        },
        "arr-flatten": {
          "version": "1.1.0",
          "bundled": true
        },
        "array-unique": {
          "version": "0.2.1",
          "bundled": true
        },
        "arrify": {
          "version": "1.0.1",
          "bundled": true
        },
        "async": {
          "version": "1.5.2",
          "bundled": true
        },
        "babel-code-frame": {
          "version": "6.26.0",
          "bundled": true,
          "requires": {
            "chalk": "1.1.3",
            "esutils": "2.0.2",
            "js-tokens": "3.0.2"
          }
        },
        "babel-generator": {
          "version": "6.26.0",
          "bundled": true,
          "requires": {
            "babel-messages": "6.23.0",
            "babel-runtime": "6.26.0",
            "babel-types": "6.26.0",
            "detect-indent": "4.0.0",
            "jsesc": "1.3.0",
            "lodash": "4.17.4",
            "source-map": "0.5.7",
            "trim-right": "1.0.1"
          }
        },
        "babel-messages": {
          "version": "6.23.0",
          "bundled": true,
          "requires": {
            "babel-runtime": "6.26.0"
          }
        },
        "babel-runtime": {
          "version": "6.26.0",
          "bundled": true,
          "requires": {
            "core-js": "2.5.3",
            "regenerator-runtime": "0.11.1"
          }
        },
        "babel-template": {
          "version": "6.26.0",
          "bundled": true,
          "requires": {
            "babel-runtime": "6.26.0",
            "babel-traverse": "6.26.0",
            "babel-types": "6.26.0",
            "babylon": "6.18.0",
            "lodash": "4.17.4"
          }
        },
        "babel-traverse": {
          "version": "6.26.0",
          "bundled": true,
          "requires": {
            "babel-code-frame": "6.26.0",
            "babel-messages": "6.23.0",
            "babel-runtime": "6.26.0",
            "babel-types": "6.26.0",
            "babylon": "6.18.0",
            "debug": "2.6.9",
            "globals": "9.18.0",
            "invariant": "2.2.2",
            "lodash": "4.17.4"
          }
        },
        "babel-types": {
          "version": "6.26.0",
          "bundled": true,
          "requires": {
            "babel-runtime": "6.26.0",
            "esutils": "2.0.2",
            "lodash": "4.17.4",
            "to-fast-properties": "1.0.3"
          }
        },
        "babylon": {
          "version": "6.18.0",
          "bundled": true
        },
        "balanced-match": {
          "version": "1.0.0",
          "bundled": true
        },
        "brace-expansion": {
          "version": "1.1.8",
          "bundled": true,
          "requires": {
            "balanced-match": "1.0.0",
            "concat-map": "0.0.1"
          }
        },
        "braces": {
          "version": "1.8.5",
          "bundled": true,
          "requires": {
            "expand-range": "1.8.2",
            "preserve": "0.2.0",
            "repeat-element": "1.1.2"
          }
        },
        "builtin-modules": {
          "version": "1.1.1",
          "bundled": true
        },
        "caching-transform": {
          "version": "1.0.1",
          "bundled": true,
          "requires": {
            "md5-hex": "1.3.0",
            "mkdirp": "0.5.1",
            "write-file-atomic": "1.3.4"
          }
        },
        "camelcase": {
          "version": "1.2.1",
          "bundled": true,
          "optional": true
        },
        "center-align": {
          "version": "0.1.3",
          "bundled": true,
          "optional": true,
          "requires": {
            "align-text": "0.1.4",
            "lazy-cache": "1.0.4"
          }
        },
        "chalk": {
          "version": "1.1.3",
          "bundled": true,
          "requires": {
            "ansi-styles": "2.2.1",
            "escape-string-regexp": "1.0.5",
            "has-ansi": "2.0.0",
            "strip-ansi": "3.0.1",
            "supports-color": "2.0.0"
          }
        },
        "cliui": {
          "version": "2.1.0",
          "bundled": true,
          "optional": true,
          "requires": {
            "center-align": "0.1.3",
            "right-align": "0.1.3",
            "wordwrap": "0.0.2"
          },
          "dependencies": {
            "wordwrap": {
              "version": "0.0.2",
              "bundled": true,
              "optional": true
            }
          }
        },
        "code-point-at": {
          "version": "1.1.0",
          "bundled": true
        },
        "commondir": {
          "version": "1.0.1",
          "bundled": true
        },
        "concat-map": {
          "version": "0.0.1",
          "bundled": true
        },
        "convert-source-map": {
          "version": "1.5.1",
          "bundled": true
        },
        "core-js": {
          "version": "2.5.3",
          "bundled": true
        },
        "cross-spawn": {
          "version": "4.0.2",
          "bundled": true,
          "requires": {
            "lru-cache": "4.1.1",
            "which": "1.3.0"
          }
        },
        "debug": {
          "version": "2.6.9",
          "bundled": true,
          "requires": {
            "ms": "2.0.0"
          }
        },
        "debug-log": {
          "version": "1.0.1",
          "bundled": true
        },
        "decamelize": {
          "version": "1.2.0",
          "bundled": true
        },
        "default-require-extensions": {
          "version": "1.0.0",
          "bundled": true,
          "requires": {
            "strip-bom": "2.0.0"
          }
        },
        "detect-indent": {
          "version": "4.0.0",
          "bundled": true,
          "requires": {
            "repeating": "2.0.1"
          }
        },
        "error-ex": {
          "version": "1.3.1",
          "bundled": true,
          "requires": {
            "is-arrayish": "0.2.1"
          }
        },
        "escape-string-regexp": {
          "version": "1.0.5",
          "bundled": true
        },
        "esutils": {
          "version": "2.0.2",
          "bundled": true
        },
        "execa": {
          "version": "0.7.0",
          "bundled": true,
          "requires": {
            "cross-spawn": "5.1.0",
            "get-stream": "3.0.0",
            "is-stream": "1.1.0",
            "npm-run-path": "2.0.2",
            "p-finally": "1.0.0",
            "signal-exit": "3.0.2",
            "strip-eof": "1.0.0"
          },
          "dependencies": {
            "cross-spawn": {
              "version": "5.1.0",
              "bundled": true,
              "requires": {
                "lru-cache": "4.1.1",
                "shebang-command": "1.2.0",
                "which": "1.3.0"
              }
            }
          }
        },
        "expand-brackets": {
          "version": "0.1.5",
          "bundled": true,
          "requires": {
            "is-posix-bracket": "0.1.1"
          }
        },
        "expand-range": {
          "version": "1.8.2",
          "bundled": true,
          "requires": {
            "fill-range": "2.2.3"
          }
        },
        "extglob": {
          "version": "0.3.2",
          "bundled": true,
          "requires": {
            "is-extglob": "1.0.0"
          }
        },
        "filename-regex": {
          "version": "2.0.1",
          "bundled": true
        },
        "fill-range": {
          "version": "2.2.3",
          "bundled": true,
          "requires": {
            "is-number": "2.1.0",
            "isobject": "2.1.0",
            "randomatic": "1.1.7",
            "repeat-element": "1.1.2",
            "repeat-string": "1.6.1"
          }
        },
        "find-cache-dir": {
          "version": "0.1.1",
          "bundled": true,
          "requires": {
            "commondir": "1.0.1",
            "mkdirp": "0.5.1",
            "pkg-dir": "1.0.0"
          }
        },
        "find-up": {
          "version": "2.1.0",
          "bundled": true,
          "requires": {
            "locate-path": "2.0.0"
          }
        },
        "for-in": {
          "version": "1.0.2",
          "bundled": true
        },
        "for-own": {
          "version": "0.1.5",
          "bundled": true,
          "requires": {
            "for-in": "1.0.2"
          }
        },
        "foreground-child": {
          "version": "1.5.6",
          "bundled": true,
          "requires": {
            "cross-spawn": "4.0.2",
            "signal-exit": "3.0.2"
          }
        },
        "fs.realpath": {
          "version": "1.0.0",
          "bundled": true
        },
        "get-caller-file": {
          "version": "1.0.2",
          "bundled": true
        },
        "get-stream": {
          "version": "3.0.0",
          "bundled": true
        },
        "glob": {
          "version": "7.1.2",
          "bundled": true,
          "requires": {
            "fs.realpath": "1.0.0",
            "inflight": "1.0.6",
            "inherits": "2.0.3",
            "minimatch": "3.0.4",
            "once": "1.4.0",
            "path-is-absolute": "1.0.1"
          }
        },
        "glob-base": {
          "version": "0.3.0",
          "bundled": true,
          "requires": {
            "glob-parent": "2.0.0",
            "is-glob": "2.0.1"
          }
        },
        "glob-parent": {
          "version": "2.0.0",
          "bundled": true,
          "requires": {
            "is-glob": "2.0.1"
          }
        },
        "globals": {
          "version": "9.18.0",
          "bundled": true
        },
        "graceful-fs": {
          "version": "4.1.11",
          "bundled": true
        },
        "handlebars": {
          "version": "4.0.11",
          "bundled": true,
          "requires": {
            "async": "1.5.2",
            "optimist": "0.6.1",
            "source-map": "0.4.4",
            "uglify-js": "2.8.29"
          },
          "dependencies": {
            "source-map": {
              "version": "0.4.4",
              "bundled": true,
              "requires": {
                "amdefine": "1.0.1"
              }
            }
          }
        },
        "has-ansi": {
          "version": "2.0.0",
          "bundled": true,
          "requires": {
            "ansi-regex": "2.1.1"
          }
        },
        "has-flag": {
          "version": "1.0.0",
          "bundled": true
        },
        "hosted-git-info": {
          "version": "2.5.0",
          "bundled": true
        },
        "imurmurhash": {
          "version": "0.1.4",
          "bundled": true
        },
        "inflight": {
          "version": "1.0.6",
          "bundled": true,
          "requires": {
            "once": "1.4.0",
            "wrappy": "1.0.2"
          }
        },
        "inherits": {
          "version": "2.0.3",
          "bundled": true
        },
        "invariant": {
          "version": "2.2.2",
          "bundled": true,
          "requires": {
            "loose-envify": "1.3.1"
          }
        },
        "invert-kv": {
          "version": "1.0.0",
          "bundled": true
        },
        "is-arrayish": {
          "version": "0.2.1",
          "bundled": true
        },
        "is-buffer": {
          "version": "1.1.6",
          "bundled": true
        },
        "is-builtin-module": {
          "version": "1.0.0",
          "bundled": true,
          "requires": {
            "builtin-modules": "1.1.1"
          }
        },
        "is-dotfile": {
          "version": "1.0.3",
          "bundled": true
        },
        "is-equal-shallow": {
          "version": "0.1.3",
          "bundled": true,
          "requires": {
            "is-primitive": "2.0.0"
          }
        },
        "is-extendable": {
          "version": "0.1.1",
          "bundled": true
        },
        "is-extglob": {
          "version": "1.0.0",
          "bundled": true
        },
        "is-finite": {
          "version": "1.0.2",
          "bundled": true,
          "requires": {
            "number-is-nan": "1.0.1"
          }
        },
        "is-fullwidth-code-point": {
          "version": "1.0.0",
          "bundled": true,
          "requires": {
            "number-is-nan": "1.0.1"
          }
        },
        "is-glob": {
          "version": "2.0.1",
          "bundled": true,
          "requires": {
            "is-extglob": "1.0.0"
          }
        },
        "is-number": {
          "version": "2.1.0",
          "bundled": true,
          "requires": {
            "kind-of": "3.2.2"
          }
        },
        "is-posix-bracket": {
          "version": "0.1.1",
          "bundled": true
        },
        "is-primitive": {
          "version": "2.0.0",
          "bundled": true
        },
        "is-stream": {
          "version": "1.1.0",
          "bundled": true
        },
        "is-utf8": {
          "version": "0.2.1",
          "bundled": true
        },
        "isarray": {
          "version": "1.0.0",
          "bundled": true
        },
        "isexe": {
          "version": "2.0.0",
          "bundled": true
        },
        "isobject": {
          "version": "2.1.0",
          "bundled": true,
          "requires": {
            "isarray": "1.0.0"
          }
        },
        "istanbul-lib-coverage": {
          "version": "1.1.1",
          "bundled": true
        },
        "istanbul-lib-hook": {
          "version": "1.1.0",
          "bundled": true,
          "requires": {
            "append-transform": "0.4.0"
          }
        },
        "istanbul-lib-instrument": {
          "version": "1.9.1",
          "bundled": true,
          "requires": {
            "babel-generator": "6.26.0",
            "babel-template": "6.26.0",
            "babel-traverse": "6.26.0",
            "babel-types": "6.26.0",
            "babylon": "6.18.0",
            "istanbul-lib-coverage": "1.1.1",
            "semver": "5.4.1"
          }
        },
        "istanbul-lib-report": {
          "version": "1.1.2",
          "bundled": true,
          "requires": {
            "istanbul-lib-coverage": "1.1.1",
            "mkdirp": "0.5.1",
            "path-parse": "1.0.5",
            "supports-color": "3.2.3"
          },
          "dependencies": {
            "supports-color": {
              "version": "3.2.3",
              "bundled": true,
              "requires": {
                "has-flag": "1.0.0"
              }
            }
          }
        },
        "istanbul-lib-source-maps": {
          "version": "1.2.2",
          "bundled": true,
          "requires": {
            "debug": "3.1.0",
            "istanbul-lib-coverage": "1.1.1",
            "mkdirp": "0.5.1",
            "rimraf": "2.6.2",
            "source-map": "0.5.7"
          },
          "dependencies": {
            "debug": {
              "version": "3.1.0",
              "bundled": true,
              "requires": {
                "ms": "2.0.0"
              }
            }
          }
        },
        "istanbul-reports": {
          "version": "1.1.3",
          "bundled": true,
          "requires": {
            "handlebars": "4.0.11"
          }
        },
        "js-tokens": {
          "version": "3.0.2",
          "bundled": true
        },
        "jsesc": {
          "version": "1.3.0",
          "bundled": true
        },
        "kind-of": {
          "version": "3.2.2",
          "bundled": true,
          "requires": {
            "is-buffer": "1.1.6"
          }
        },
        "lazy-cache": {
          "version": "1.0.4",
          "bundled": true,
          "optional": true
        },
        "lcid": {
          "version": "1.0.0",
          "bundled": true,
          "requires": {
            "invert-kv": "1.0.0"
          }
        },
        "load-json-file": {
          "version": "1.1.0",
          "bundled": true,
          "requires": {
            "graceful-fs": "4.1.11",
            "parse-json": "2.2.0",
            "pify": "2.3.0",
            "pinkie-promise": "2.0.1",
            "strip-bom": "2.0.0"
          }
        },
        "locate-path": {
          "version": "2.0.0",
          "bundled": true,
          "requires": {
            "p-locate": "2.0.0",
            "path-exists": "3.0.0"
          },
          "dependencies": {
            "path-exists": {
              "version": "3.0.0",
              "bundled": true
            }
          }
        },
        "lodash": {
          "version": "4.17.4",
          "bundled": true
        },
        "longest": {
          "version": "1.0.1",
          "bundled": true
        },
        "loose-envify": {
          "version": "1.3.1",
          "bundled": true,
          "requires": {
            "js-tokens": "3.0.2"
          }
        },
        "lru-cache": {
          "version": "4.1.1",
          "bundled": true,
          "requires": {
            "pseudomap": "1.0.2",
            "yallist": "2.1.2"
          }
        },
        "md5-hex": {
          "version": "1.3.0",
          "bundled": true,
          "requires": {
            "md5-o-matic": "0.1.1"
          }
        },
        "md5-o-matic": {
          "version": "0.1.1",
          "bundled": true
        },
        "mem": {
          "version": "1.1.0",
          "bundled": true,
          "requires": {
            "mimic-fn": "1.1.0"
          }
        },
        "merge-source-map": {
          "version": "1.0.4",
          "bundled": true,
          "requires": {
            "source-map": "0.5.7"
          }
        },
        "micromatch": {
          "version": "2.3.11",
          "bundled": true,
          "requires": {
            "arr-diff": "2.0.0",
            "array-unique": "0.2.1",
            "braces": "1.8.5",
            "expand-brackets": "0.1.5",
            "extglob": "0.3.2",
            "filename-regex": "2.0.1",
            "is-extglob": "1.0.0",
            "is-glob": "2.0.1",
            "kind-of": "3.2.2",
            "normalize-path": "2.1.1",
            "object.omit": "2.0.1",
            "parse-glob": "3.0.4",
            "regex-cache": "0.4.4"
          }
        },
        "mimic-fn": {
          "version": "1.1.0",
          "bundled": true
        },
        "minimatch": {
          "version": "3.0.4",
          "bundled": true,
          "requires": {
            "brace-expansion": "1.1.8"
          }
        },
        "minimist": {
          "version": "0.0.8",
          "bundled": true
        },
        "mkdirp": {
          "version": "0.5.1",
          "bundled": true,
          "requires": {
            "minimist": "0.0.8"
          }
        },
        "ms": {
          "version": "2.0.0",
          "bundled": true
        },
        "normalize-package-data": {
          "version": "2.4.0",
          "bundled": true,
          "requires": {
            "hosted-git-info": "2.5.0",
            "is-builtin-module": "1.0.0",
            "semver": "5.4.1",
            "validate-npm-package-license": "3.0.1"
          }
        },
        "normalize-path": {
          "version": "2.1.1",
          "bundled": true,
          "requires": {
            "remove-trailing-separator": "1.1.0"
          }
        },
        "npm-run-path": {
          "version": "2.0.2",
          "bundled": true,
          "requires": {
            "path-key": "2.0.1"
          }
        },
        "number-is-nan": {
          "version": "1.0.1",
          "bundled": true
        },
        "object-assign": {
          "version": "4.1.1",
          "bundled": true
        },
        "object.omit": {
          "version": "2.0.1",
          "bundled": true,
          "requires": {
            "for-own": "0.1.5",
            "is-extendable": "0.1.1"
          }
        },
        "once": {
          "version": "1.4.0",
          "bundled": true,
          "requires": {
            "wrappy": "1.0.2"
          }
        },
        "optimist": {
          "version": "0.6.1",
          "bundled": true,
          "requires": {
            "minimist": "0.0.8",
            "wordwrap": "0.0.3"
          }
        },
        "os-homedir": {
          "version": "1.0.2",
          "bundled": true
        },
        "os-locale": {
          "version": "2.1.0",
          "bundled": true,
          "requires": {
            "execa": "0.7.0",
            "lcid": "1.0.0",
            "mem": "1.1.0"
          }
        },
        "p-finally": {
          "version": "1.0.0",
          "bundled": true
        },
        "p-limit": {
          "version": "1.1.0",
          "bundled": true
        },
        "p-locate": {
          "version": "2.0.0",
          "bundled": true,
          "requires": {
            "p-limit": "1.1.0"
          }
        },
        "parse-glob": {
          "version": "3.0.4",
          "bundled": true,
          "requires": {
            "glob-base": "0.3.0",
            "is-dotfile": "1.0.3",
            "is-extglob": "1.0.0",
            "is-glob": "2.0.1"
          }
        },
        "parse-json": {
          "version": "2.2.0",
          "bundled": true,
          "requires": {
            "error-ex": "1.3.1"
          }
        },
        "path-exists": {
          "version": "2.1.0",
          "bundled": true,
          "requires": {
            "pinkie-promise": "2.0.1"
          }
        },
        "path-is-absolute": {
          "version": "1.0.1",
          "bundled": true
        },
        "path-key": {
          "version": "2.0.1",
          "bundled": true
        },
        "path-parse": {
          "version": "1.0.5",
          "bundled": true
        },
        "path-type": {
          "version": "1.1.0",
          "bundled": true,
          "requires": {
            "graceful-fs": "4.1.11",
            "pify": "2.3.0",
            "pinkie-promise": "2.0.1"
          }
        },
        "pify": {
          "version": "2.3.0",
          "bundled": true
        },
        "pinkie": {
          "version": "2.0.4",
          "bundled": true
        },
        "pinkie-promise": {
          "version": "2.0.1",
          "bundled": true,
          "requires": {
            "pinkie": "2.0.4"
          }
        },
        "pkg-dir": {
          "version": "1.0.0",
          "bundled": true,
          "requires": {
            "find-up": "1.1.2"
          },
          "dependencies": {
            "find-up": {
              "version": "1.1.2",
              "bundled": true,
              "requires": {
                "path-exists": "2.1.0",
                "pinkie-promise": "2.0.1"
              }
            }
          }
        },
        "preserve": {
          "version": "0.2.0",
          "bundled": true
        },
        "pseudomap": {
          "version": "1.0.2",
          "bundled": true
        },
        "randomatic": {
          "version": "1.1.7",
          "bundled": true,
          "requires": {
            "is-number": "3.0.0",
            "kind-of": "4.0.0"
          },
          "dependencies": {
            "is-number": {
              "version": "3.0.0",
              "bundled": true,
              "requires": {
                "kind-of": "3.2.2"
              },
              "dependencies": {
                "kind-of": {
                  "version": "3.2.2",
                  "bundled": true,
                  "requires": {
                    "is-buffer": "1.1.6"
                  }
                }
              }
            },
            "kind-of": {
              "version": "4.0.0",
              "bundled": true,
              "requires": {
                "is-buffer": "1.1.6"
              }
            }
          }
        },
        "read-pkg": {
          "version": "1.1.0",
          "bundled": true,
          "requires": {
            "load-json-file": "1.1.0",
            "normalize-package-data": "2.4.0",
            "path-type": "1.1.0"
          }
        },
        "read-pkg-up": {
          "version": "1.0.1",
          "bundled": true,
          "requires": {
            "find-up": "1.1.2",
            "read-pkg": "1.1.0"
          },
          "dependencies": {
            "find-up": {
              "version": "1.1.2",
              "bundled": true,
              "requires": {
                "path-exists": "2.1.0",
                "pinkie-promise": "2.0.1"
              }
            }
          }
        },
        "regenerator-runtime": {
          "version": "0.11.1",
          "bundled": true
        },
        "regex-cache": {
          "version": "0.4.4",
          "bundled": true,
          "requires": {
            "is-equal-shallow": "0.1.3"
          }
        },
        "remove-trailing-separator": {
          "version": "1.1.0",
          "bundled": true
        },
        "repeat-element": {
          "version": "1.1.2",
          "bundled": true
        },
        "repeat-string": {
          "version": "1.6.1",
          "bundled": true
        },
        "repeating": {
          "version": "2.0.1",
          "bundled": true,
          "requires": {
            "is-finite": "1.0.2"
          }
        },
        "require-directory": {
          "version": "2.1.1",
          "bundled": true
        },
        "require-main-filename": {
          "version": "1.0.1",
          "bundled": true
        },
        "resolve-from": {
          "version": "2.0.0",
          "bundled": true
        },
        "right-align": {
          "version": "0.1.3",
          "bundled": true,
          "optional": true,
          "requires": {
            "align-text": "0.1.4"
          }
        },
        "rimraf": {
          "version": "2.6.2",
          "bundled": true,
          "requires": {
            "glob": "7.1.2"
          }
        },
        "semver": {
          "version": "5.4.1",
          "bundled": true
        },
        "set-blocking": {
          "version": "2.0.0",
          "bundled": true
        },
        "shebang-command": {
          "version": "1.2.0",
          "bundled": true,
          "requires": {
            "shebang-regex": "1.0.0"
          }
        },
        "shebang-regex": {
          "version": "1.0.0",
          "bundled": true
        },
        "signal-exit": {
          "version": "3.0.2",
          "bundled": true
        },
        "slide": {
          "version": "1.1.6",
          "bundled": true
        },
        "source-map": {
          "version": "0.5.7",
          "bundled": true
        },
        "spawn-wrap": {
          "version": "1.4.2",
          "bundled": true,
          "requires": {
            "foreground-child": "1.5.6",
            "mkdirp": "0.5.1",
            "os-homedir": "1.0.2",
            "rimraf": "2.6.2",
            "signal-exit": "3.0.2",
            "which": "1.3.0"
          }
        },
        "spdx-correct": {
          "version": "1.0.2",
          "bundled": true,
          "requires": {
            "spdx-license-ids": "1.2.2"
          }
        },
        "spdx-expression-parse": {
          "version": "1.0.4",
          "bundled": true
        },
        "spdx-license-ids": {
          "version": "1.2.2",
          "bundled": true
        },
        "string-width": {
          "version": "2.1.1",
          "bundled": true,
          "requires": {
            "is-fullwidth-code-point": "2.0.0",
            "strip-ansi": "4.0.0"
          },
          "dependencies": {
            "ansi-regex": {
              "version": "3.0.0",
              "bundled": true
            },
            "is-fullwidth-code-point": {
              "version": "2.0.0",
              "bundled": true
            },
            "strip-ansi": {
              "version": "4.0.0",
              "bundled": true,
              "requires": {
                "ansi-regex": "3.0.0"
              }
            }
          }
        },
        "strip-ansi": {
          "version": "3.0.1",
          "bundled": true,
          "requires": {
            "ansi-regex": "2.1.1"
          }
        },
        "strip-bom": {
          "version": "2.0.0",
          "bundled": true,
          "requires": {
            "is-utf8": "0.2.1"
          }
        },
        "strip-eof": {
          "version": "1.0.0",
          "bundled": true
        },
        "supports-color": {
          "version": "2.0.0",
          "bundled": true
        },
        "test-exclude": {
          "version": "4.1.1",
          "bundled": true,
          "requires": {
            "arrify": "1.0.1",
            "micromatch": "2.3.11",
            "object-assign": "4.1.1",
            "read-pkg-up": "1.0.1",
            "require-main-filename": "1.0.1"
          }
        },
        "to-fast-properties": {
          "version": "1.0.3",
          "bundled": true
        },
        "trim-right": {
          "version": "1.0.1",
          "bundled": true
        },
        "uglify-js": {
          "version": "2.8.29",
          "bundled": true,
          "optional": true,
          "requires": {
            "source-map": "0.5.7",
            "uglify-to-browserify": "1.0.2",
            "yargs": "3.10.0"
          },
          "dependencies": {
            "yargs": {
              "version": "3.10.0",
              "bundled": true,
              "optional": true,
              "requires": {
                "camelcase": "1.2.1",
                "cliui": "2.1.0",
                "decamelize": "1.2.0",
                "window-size": "0.1.0"
              }
            }
          }
        },
        "uglify-to-browserify": {
          "version": "1.0.2",
          "bundled": true,
          "optional": true
        },
        "validate-npm-package-license": {
          "version": "3.0.1",
          "bundled": true,
          "requires": {
            "spdx-correct": "1.0.2",
            "spdx-expression-parse": "1.0.4"
          }
        },
        "which": {
          "version": "1.3.0",
          "bundled": true,
          "requires": {
            "isexe": "2.0.0"
          }
        },
        "which-module": {
          "version": "2.0.0",
          "bundled": true
        },
        "window-size": {
          "version": "0.1.0",
          "bundled": true,
          "optional": true
        },
        "wordwrap": {
          "version": "0.0.3",
          "bundled": true
        },
        "wrap-ansi": {
          "version": "2.1.0",
          "bundled": true,
          "requires": {
            "string-width": "1.0.2",
            "strip-ansi": "3.0.1"
          },
          "dependencies": {
            "string-width": {
              "version": "1.0.2",
              "bundled": true,
              "requires": {
                "code-point-at": "1.1.0",
                "is-fullwidth-code-point": "1.0.0",
                "strip-ansi": "3.0.1"
              }
            }
          }
        },
        "wrappy": {
          "version": "1.0.2",
          "bundled": true
        },
        "write-file-atomic": {
          "version": "1.3.4",
          "bundled": true,
          "requires": {
            "graceful-fs": "4.1.11",
            "imurmurhash": "0.1.4",
            "slide": "1.1.6"
          }
        },
        "y18n": {
          "version": "3.2.1",
          "bundled": true
        },
        "yallist": {
          "version": "2.1.2",
          "bundled": true
        },
        "yargs": {
          "version": "10.0.3",
          "bundled": true,
          "requires": {
            "cliui": "3.2.0",
            "decamelize": "1.2.0",
            "find-up": "2.1.0",
            "get-caller-file": "1.0.2",
            "os-locale": "2.1.0",
            "require-directory": "2.1.1",
            "require-main-filename": "1.0.1",
            "set-blocking": "2.0.0",
            "string-width": "2.1.1",
            "which-module": "2.0.0",
            "y18n": "3.2.1",
            "yargs-parser": "8.0.0"
          },
          "dependencies": {
            "cliui": {
              "version": "3.2.0",
              "bundled": true,
              "requires": {
                "string-width": "1.0.2",
                "strip-ansi": "3.0.1",
                "wrap-ansi": "2.1.0"
              },
              "dependencies": {
                "string-width": {
                  "version": "1.0.2",
                  "bundled": true,
                  "requires": {
                    "code-point-at": "1.1.0",
                    "is-fullwidth-code-point": "1.0.0",
                    "strip-ansi": "3.0.1"
                  }
                }
              }
            }
          }
        },
        "yargs-parser": {
          "version": "8.0.0",
          "bundled": true,
          "requires": {
            "camelcase": "4.1.0"
          },
          "dependencies": {
            "camelcase": {
              "version": "4.1.0",
              "bundled": true
            }
          }
        }
      }
    },
    "oauth-sign": {
      "version": "0.8.2",
      "resolved": "https://npm.bentley.com/npm/npm/oauth-sign/-/oauth-sign-0.8.2.tgz",
      "integrity": "sha1-Rqarfwrq2N6unsBWV4C31O/rnUM="
    },
    "object-assign": {
      "version": "4.1.1",
      "resolved": "https://npm.bentley.com/npm/npm/object-assign/-/object-assign-4.1.1.tgz",
      "integrity": "sha1-IQmtx5ZYh8/AXLvUQsrIv7s2CGM="
    },
    "object-keys": {
      "version": "0.4.0",
      "resolved": "https://npm.bentley.com/npm/npm/object-keys/-/object-keys-0.4.0.tgz",
      "integrity": "sha1-KKaq50KN0sOpLz2V8hM13SBOAzY="
    },
    "object.omit": {
      "version": "2.0.1",
      "resolved": "https://npm.bentley.com/npm/npm/object.omit/-/object.omit-2.0.1.tgz",
      "integrity": "sha1-Gpx0SCnznbuFjHbKNXmuKlTr0fo=",
      "requires": {
        "for-own": "0.1.5",
        "is-extendable": "0.1.1"
      }
    },
    "on-finished": {
      "version": "2.3.0",
      "resolved": "https://npm.bentley.com/npm/npm/on-finished/-/on-finished-2.3.0.tgz",
      "integrity": "sha1-IPEzZIGwg811M3mSoWlxqi2QaUc=",
      "requires": {
        "ee-first": "1.1.1"
      }
    },
    "once": {
      "version": "1.4.0",
      "resolved": "https://npm.bentley.com/npm/npm/once/-/once-1.4.0.tgz",
      "integrity": "sha1-WDsap3WWHUsROsF9nFC6753Xa9E=",
      "requires": {
        "wrappy": "1.0.2"
      }
    },
    "optimist": {
      "version": "0.6.1",
      "resolved": "https://npm.bentley.com/npm/npm/optimist/-/optimist-0.6.1.tgz",
      "integrity": "sha1-2j6nRob6IaGaERwybpDrFaAZZoY=",
      "requires": {
        "minimist": "0.0.8",
        "wordwrap": "0.0.3"
      }
    },
    "os-browserify": {
      "version": "0.3.0",
      "resolved": "https://npm.bentley.com/npm/npm/os-browserify/-/os-browserify-0.3.0.tgz",
      "integrity": "sha1-hUNzx/XCMVkU/Jv8a9gjj92h7Cc="
    },
    "os-homedir": {
      "version": "1.0.2",
      "resolved": "https://npm.bentley.com/npm/npm/os-homedir/-/os-homedir-1.0.2.tgz",
      "integrity": "sha1-/7xJiDNuDoM94MFox+8VISGqf7M="
    },
    "os-locale": {
      "version": "2.1.0",
      "resolved": "https://npm.bentley.com/npm/npm/os-locale/-/os-locale-2.1.0.tgz",
      "integrity": "sha1-QrwpAKa1uL0XN2yOiCtlr8zyS/I=",
      "requires": {
        "execa": "0.7.0",
        "lcid": "1.0.0",
        "mem": "1.1.0"
      }
    },
    "os-tmpdir": {
      "version": "1.0.2",
      "resolved": "https://npm.bentley.com/npm/npm/os-tmpdir/-/os-tmpdir-1.0.2.tgz",
      "integrity": "sha1-u+Z0BseaqFxc/sdm/lc0VV36EnQ="
    },
    "p-finally": {
      "version": "1.0.0",
      "resolved": "https://npm.bentley.com/npm/npm/p-finally/-/p-finally-1.0.0.tgz",
      "integrity": "sha1-P7z7FbiZpEEjs0ttzBi3JDNqLK4="
    },
    "p-limit": {
      "version": "1.2.0",
      "resolved": "https://npm.bentley.com/npm/npm/p-limit/-/p-limit-1.2.0.tgz",
      "integrity": "sha1-DpK2vty1nwIsE9DxlJ3ILRWQnxw=",
      "requires": {
        "p-try": "1.0.0"
      }
    },
    "p-locate": {
      "version": "2.0.0",
      "resolved": "https://npm.bentley.com/npm/npm/p-locate/-/p-locate-2.0.0.tgz",
      "integrity": "sha1-IKAQOyIqcMj9OcwuWAaA893l7EM=",
      "requires": {
        "p-limit": "1.2.0"
      }
    },
    "p-try": {
      "version": "1.0.0",
      "resolved": "https://npm.bentley.com/npm/npm/p-try/-/p-try-1.0.0.tgz",
      "integrity": "sha1-y8ec26+P1CKOE/Yh8rGiN8GyB7M="
    },
    "pako": {
      "version": "1.0.6",
      "resolved": "https://npm.bentley.com/npm/npm/pako/-/pako-1.0.6.tgz",
      "integrity": "sha1-AQEhG6pwxLykoPY/Igbpe3368lg="
    },
    "parse-asn1": {
      "version": "5.1.0",
      "resolved": "https://npm.bentley.com/npm/npm/parse-asn1/-/parse-asn1-5.1.0.tgz",
      "integrity": "sha1-N8T5t+06tlx0gXtfJICTf7+XxxI=",
      "requires": {
        "asn1.js": "4.10.1",
        "browserify-aes": "1.1.1",
        "create-hash": "1.1.3",
        "evp_bytestokey": "1.0.3",
        "pbkdf2": "3.0.14"
      }
    },
    "parse-glob": {
      "version": "3.0.4",
      "resolved": "https://npm.bentley.com/npm/npm/parse-glob/-/parse-glob-3.0.4.tgz",
      "integrity": "sha1-ssN2z7EfNVE7rdFz7wu246OIORw=",
      "requires": {
        "glob-base": "0.3.0",
        "is-dotfile": "1.0.3",
        "is-extglob": "1.0.0",
        "is-glob": "2.0.1"
      }
    },
    "parse-json": {
      "version": "2.2.0",
      "resolved": "https://npm.bentley.com/npm/npm/parse-json/-/parse-json-2.2.0.tgz",
      "integrity": "sha1-9ID0BDTvgHQfhGkJn43qGPVaTck=",
      "requires": {
        "error-ex": "1.3.1"
      }
    },
    "parse-passwd": {
      "version": "1.0.0",
      "resolved": "https://npm.bentley.com/npm/npm/parse-passwd/-/parse-passwd-1.0.0.tgz",
      "integrity": "sha1-bVuTSkVpk7I9N/QKOC1vFmao5cY="
    },
    "parseurl": {
      "version": "1.3.2",
      "resolved": "https://npm.bentley.com/npm/npm/parseurl/-/parseurl-1.3.2.tgz",
      "integrity": "sha1-/CidTtiZMRlGDBViUyYs3I3mW/M="
    },
    "path-browserify": {
      "version": "0.0.0",
      "resolved": "https://npm.bentley.com/npm/npm/path-browserify/-/path-browserify-0.0.0.tgz",
      "integrity": "sha1-oLhwcpquIUAFt9UDLsLLuw+0RRo="
    },
    "path-exists": {
      "version": "3.0.0",
      "resolved": "https://npm.bentley.com/npm/npm/path-exists/-/path-exists-3.0.0.tgz",
      "integrity": "sha1-zg6+ql94yxiSXqfYENe1mwEP1RU="
    },
    "path-is-absolute": {
      "version": "1.0.1",
      "resolved": "https://npm.bentley.com/npm/npm/path-is-absolute/-/path-is-absolute-1.0.1.tgz",
      "integrity": "sha1-F0uSaHNVNP+8es5r9TpanhtcX18="
    },
    "path-key": {
      "version": "2.0.1",
      "resolved": "https://npm.bentley.com/npm/npm/path-key/-/path-key-2.0.1.tgz",
      "integrity": "sha1-QRyttXTFoUDTpLGRDUDYDMn0C0A="
    },
    "path-parse": {
      "version": "1.0.5",
      "resolved": "https://npm.bentley.com/npm/npm/path-parse/-/path-parse-1.0.5.tgz",
      "integrity": "sha1-PBrfhx6pzWyUMbbqK9dKD/BVxME="
    },
    "path-to-regexp": {
      "version": "0.1.7",
      "resolved": "https://npm.bentley.com/npm/npm/path-to-regexp/-/path-to-regexp-0.1.7.tgz",
      "integrity": "sha1-32BBeABfUi8V60SQ5yR6G/qmf4w="
    },
    "path-type": {
      "version": "2.0.0",
      "resolved": "https://npm.bentley.com/npm/npm/path-type/-/path-type-2.0.0.tgz",
      "integrity": "sha1-8BLMuEFbcJb8LaoQVMPXI4lZTHM=",
      "requires": {
        "pify": "2.3.0"
      }
    },
    "pathval": {
      "version": "1.1.0",
      "resolved": "https://npm.bentley.com/npm/npm/pathval/-/pathval-1.1.0.tgz",
      "integrity": "sha1-uULm1L3mUwBe9rcTYd74cn0GReA="
    },
    "pause-stream": {
      "version": "0.0.11",
      "resolved": "https://npm.bentley.com/npm/npm/pause-stream/-/pause-stream-0.0.11.tgz",
      "integrity": "sha1-/lo0sMvOErWqaitAPuLnO2AvFEU=",
      "requires": {
        "through": "2.3.8"
      }
    },
    "pbkdf2": {
      "version": "3.0.14",
      "resolved": "https://npm.bentley.com/npm/npm/pbkdf2/-/pbkdf2-3.0.14.tgz",
      "integrity": "sha1-o14TxkeZsGzhUyD0WcIw5o5zut4=",
      "requires": {
        "create-hash": "1.1.3",
        "create-hmac": "1.1.6",
        "ripemd160": "2.0.1",
        "safe-buffer": "5.1.1",
        "sha.js": "2.4.10"
      }
    },
    "pend": {
      "version": "1.2.0",
      "resolved": "https://npm.bentley.com/npm/npm/pend/-/pend-1.2.0.tgz",
      "integrity": "sha1-elfrVQpng/kRUzH89GY9XI4AelA="
    },
    "performance-now": {
      "version": "0.2.0",
      "resolved": "https://npm.bentley.com/npm/npm/performance-now/-/performance-now-0.2.0.tgz",
      "integrity": "sha1-M+8wxcd9TqIcWlOGnZG1bY8lVeU="
    },
    "pify": {
      "version": "2.3.0",
      "resolved": "https://npm.bentley.com/npm/npm/pify/-/pify-2.3.0.tgz",
      "integrity": "sha1-7RQaasBDqEnqWISY59yosVMw6Qw="
    },
    "pinkie": {
      "version": "2.0.4",
      "resolved": "https://npm.bentley.com/npm/npm/pinkie/-/pinkie-2.0.4.tgz",
      "integrity": "sha1-clVrgM+g1IqXToDnckjoDtT3+HA="
    },
    "pinkie-promise": {
      "version": "2.0.1",
      "resolved": "https://npm.bentley.com/npm/npm/pinkie-promise/-/pinkie-promise-2.0.1.tgz",
      "integrity": "sha1-ITXW36ejWMBprJsXh3YogihFD/o=",
      "requires": {
        "pinkie": "2.0.4"
      }
    },
    "plugin-error": {
      "version": "1.0.1",
      "resolved": "https://npm.bentley.com/npm/npm/plugin-error/-/plugin-error-1.0.1.tgz",
      "integrity": "sha1-dwFr2JGdCsN3/c3QMiMolTyleBw=",
      "requires": {
        "ansi-colors": "1.1.0",
        "arr-diff": "4.0.0",
        "arr-union": "3.1.0",
        "extend-shallow": "3.0.2"
      },
      "dependencies": {
        "arr-diff": {
          "version": "4.0.0",
          "resolved": "https://npm.bentley.com/npm/npm/arr-diff/-/arr-diff-4.0.0.tgz",
          "integrity": "sha1-1kYQdP6/7HHn4VI1dhoyml3HxSA="
        }
      }
    },
    "postinstall-build": {
      "version": "5.0.1",
      "resolved": "https://npm.bentley.com/npm/npm/postinstall-build/-/postinstall-build-5.0.1.tgz",
      "integrity": "sha1-uRepB5smF42aJK9aXNjLSpkdEbk="
    },
    "preserve": {
      "version": "0.2.0",
      "resolved": "https://npm.bentley.com/npm/npm/preserve/-/preserve-0.2.0.tgz",
      "integrity": "sha1-gV7R9uvGWSb4ZbMQwHE7yzMVzks="
    },
    "pretty-bytes": {
      "version": "1.0.4",
      "resolved": "https://npm.bentley.com/npm/npm/pretty-bytes/-/pretty-bytes-1.0.4.tgz",
      "integrity": "sha1-CiLoIQYJrTVUL4yNXSFZr/B1HIQ=",
      "requires": {
        "get-stdin": "4.0.1",
        "meow": "3.7.0"
      }
    },
    "private": {
      "version": "0.1.8",
      "resolved": "https://npm.bentley.com/npm/npm/private/-/private-0.1.8.tgz",
      "integrity": "sha1-I4Hts2ifelPWUxkAYPz4ItLzaP8="
    },
    "process": {
      "version": "0.11.10",
      "resolved": "https://npm.bentley.com/npm/npm/process/-/process-0.11.10.tgz",
      "integrity": "sha1-czIwDoQBYb2j5podHZGn1LwW8YI="
    },
    "process-nextick-args": {
      "version": "2.0.0",
      "resolved": "https://npm.bentley.com/npm/npm/process-nextick-args/-/process-nextick-args-2.0.0.tgz",
      "integrity": "sha1-o31zL0JxtKsa0HDTVQjoKQeI/6o="
    },
    "progress": {
      "version": "2.0.0",
      "resolved": "https://npm.bentley.com/npm/npm/progress/-/progress-2.0.0.tgz",
      "integrity": "sha1-ihvjZr+Pwj2yvSPxDG/pILQ4nR8="
    },
    "progress-stream": {
      "version": "1.2.0",
      "resolved": "https://npm.bentley.com/npm/npm/progress-stream/-/progress-stream-1.2.0.tgz",
      "integrity": "sha1-LNPP6jO6OonJwSHsM0er6asSX3c=",
      "requires": {
        "speedometer": "0.1.4",
        "through2": "0.2.3"
      },
      "dependencies": {
        "isarray": {
          "version": "0.0.1",
          "resolved": "https://npm.bentley.com/npm/npm/isarray/-/isarray-0.0.1.tgz",
          "integrity": "sha1-ihis/Kmo9Bd+Cav8YDiTmwXR7t8="
        },
        "readable-stream": {
          "version": "1.1.14",
          "resolved": "https://npm.bentley.com/npm/npm/readable-stream/-/readable-stream-1.1.14.tgz",
          "integrity": "sha1-fPTFTvZI44EwhMY23SB54WbAgdk=",
          "requires": {
            "core-util-is": "1.0.2",
            "inherits": "2.0.3",
            "isarray": "0.0.1",
            "string_decoder": "0.10.31"
          }
        },
        "string_decoder": {
          "version": "0.10.31",
          "resolved": "https://npm.bentley.com/npm/npm/string_decoder/-/string_decoder-0.10.31.tgz",
          "integrity": "sha1-YuIDvEF2bGwoyfyEMB2rHFMQ+pQ="
        },
        "through2": {
          "version": "0.2.3",
          "resolved": "https://npm.bentley.com/npm/npm/through2/-/through2-0.2.3.tgz",
          "integrity": "sha1-6zKE2k6jEbbMis42U3SKUqvyWj8=",
          "requires": {
            "readable-stream": "1.1.14",
            "xtend": "2.1.2"
          }
        },
        "xtend": {
          "version": "2.1.2",
          "resolved": "https://npm.bentley.com/npm/npm/xtend/-/xtend-2.1.2.tgz",
          "integrity": "sha1-bv7MKk2tjmlixJAbM3znuoe10os=",
          "requires": {
            "object-keys": "0.4.0"
          }
        }
      }
    },
    "proxy-addr": {
      "version": "2.0.3",
      "resolved": "https://npm.bentley.com/npm/npm/proxy-addr/-/proxy-addr-2.0.3.tgz",
      "integrity": "sha1-NV8mJQWmIWRrMTCnKOtkfiIFU0E=",
      "requires": {
        "forwarded": "0.1.2",
        "ipaddr.js": "1.6.0"
      }
    },
    "prr": {
      "version": "1.0.1",
      "resolved": "https://npm.bentley.com/npm/npm/prr/-/prr-1.0.1.tgz",
      "integrity": "sha1-0/wRS6BplaRexok/SEzrHXj19HY="
    },
    "pseudomap": {
      "version": "1.0.2",
      "resolved": "https://npm.bentley.com/npm/npm/pseudomap/-/pseudomap-1.0.2.tgz",
      "integrity": "sha1-8FKijacOYYkX7wqKw0wa5aaChrM="
    },
    "public-encrypt": {
      "version": "4.0.0",
      "resolved": "https://npm.bentley.com/npm/npm/public-encrypt/-/public-encrypt-4.0.0.tgz",
      "integrity": "sha1-OfaZ86RlYN1eusvKaTyvfGXBjMY=",
      "requires": {
        "bn.js": "4.11.8",
        "browserify-rsa": "4.0.1",
        "create-hash": "1.1.3",
        "parse-asn1": "5.1.0",
        "randombytes": "2.0.6"
      }
    },
    "punycode": {
      "version": "1.4.1",
      "resolved": "https://npm.bentley.com/npm/npm/punycode/-/punycode-1.4.1.tgz",
      "integrity": "sha1-wNWmOycYgArY4esPpSachN1BhF4="
    },
    "qs": {
      "version": "6.5.1",
      "resolved": "https://npm.bentley.com/npm/npm/qs/-/qs-6.5.1.tgz",
      "integrity": "sha1-NJzfbu+J7EXBLX1es/wMhwNDptg="
    },
    "querystring": {
      "version": "0.2.0",
      "resolved": "https://npm.bentley.com/npm/npm/querystring/-/querystring-0.2.0.tgz",
      "integrity": "sha1-sgmEkgO7Jd+CDadW50cAWHhSFiA="
    },
    "querystring-es3": {
      "version": "0.2.1",
      "resolved": "https://npm.bentley.com/npm/npm/querystring-es3/-/querystring-es3-0.2.1.tgz",
      "integrity": "sha1-nsYfeQSYdXB9aUFFlv2Qek1xHnM="
    },
    "randomatic": {
      "version": "1.1.7",
      "resolved": "https://npm.bentley.com/npm/npm/randomatic/-/randomatic-1.1.7.tgz",
      "integrity": "sha1-x6vpzIuHwLqodrGf3oP9RkeX44w=",
      "requires": {
        "is-number": "3.0.0",
        "kind-of": "4.0.0"
      },
      "dependencies": {
        "is-number": {
          "version": "3.0.0",
          "resolved": "https://npm.bentley.com/npm/npm/is-number/-/is-number-3.0.0.tgz",
          "integrity": "sha1-JP1iAaR4LPUFYcgQJ2r8fRLXEZU=",
          "requires": {
            "kind-of": "3.2.2"
          },
          "dependencies": {
            "kind-of": {
              "version": "3.2.2",
              "resolved": "https://npm.bentley.com/npm/npm/kind-of/-/kind-of-3.2.2.tgz",
              "integrity": "sha1-MeohpzS6ubuw8yRm2JOupR5KPGQ=",
              "requires": {
                "is-buffer": "1.1.6"
              }
            }
          }
        },
        "kind-of": {
          "version": "4.0.0",
          "resolved": "https://npm.bentley.com/npm/npm/kind-of/-/kind-of-4.0.0.tgz",
          "integrity": "sha1-IIE989cSkosgc3hpGkUGb65y3Vc=",
          "requires": {
            "is-buffer": "1.1.6"
          }
        }
      }
    },
    "randombytes": {
      "version": "2.0.6",
      "resolved": "https://npm.bentley.com/npm/npm/randombytes/-/randombytes-2.0.6.tgz",
      "integrity": "sha1-0wLFIpSFiISKjTAMkytEwkIx2oA=",
      "requires": {
        "safe-buffer": "5.1.1"
      }
    },
    "randomfill": {
      "version": "1.0.4",
      "resolved": "https://npm.bentley.com/npm/npm/randomfill/-/randomfill-1.0.4.tgz",
      "integrity": "sha1-ySGW/IarQr6YPxvzF3giSTHWFFg=",
      "requires": {
        "randombytes": "2.0.6",
        "safe-buffer": "5.1.1"
      }
    },
    "range-parser": {
      "version": "1.2.0",
      "resolved": "https://npm.bentley.com/npm/npm/range-parser/-/range-parser-1.2.0.tgz",
      "integrity": "sha1-9JvmtIeJTdxA3MlKMi9hEJLgDV4="
    },
    "raw-body": {
      "version": "2.3.2",
      "resolved": "https://npm.bentley.com/npm/npm/raw-body/-/raw-body-2.3.2.tgz",
      "integrity": "sha1-vNYMd9Prk83gBQKVw/N5OJvIj4k=",
      "requires": {
        "bytes": "3.0.0",
        "http-errors": "1.6.2",
        "iconv-lite": "0.4.19",
        "unpipe": "1.0.0"
      }
    },
    "rc": {
      "version": "1.2.5",
      "resolved": "https://npm.bentley.com/npm/npm/rc/-/rc-1.2.5.tgz",
      "integrity": "sha1-J1zWh/bjs2zHVrqibf7oCnkDAf0=",
      "requires": {
        "deep-extend": "0.4.2",
        "ini": "1.3.5",
        "minimist": "1.2.0",
        "strip-json-comments": "2.0.1"
      },
      "dependencies": {
        "minimist": {
          "version": "1.2.0",
          "resolved": "https://npm.bentley.com/npm/npm/minimist/-/minimist-1.2.0.tgz",
          "integrity": "sha1-o1AIsg9BOD7sH7kU9M1d95omQoQ="
        }
      }
    },
    "read-pkg": {
      "version": "2.0.0",
      "resolved": "https://npm.bentley.com/npm/npm/read-pkg/-/read-pkg-2.0.0.tgz",
      "integrity": "sha1-jvHAYjxqbbDcZxPEv6xGMysjaPg=",
      "requires": {
        "load-json-file": "2.0.0",
        "normalize-package-data": "2.4.0",
        "path-type": "2.0.0"
      }
    },
    "read-pkg-up": {
      "version": "2.0.0",
      "resolved": "https://npm.bentley.com/npm/npm/read-pkg-up/-/read-pkg-up-2.0.0.tgz",
      "integrity": "sha1-a3KoBImE4MQeeVEP1en6mbO1Sb4=",
      "requires": {
        "find-up": "2.1.0",
        "read-pkg": "2.0.0"
      }
    },
    "readable-stream": {
      "version": "2.3.4",
      "resolved": "https://npm.bentley.com/npm/npm/readable-stream/-/readable-stream-2.3.4.tgz",
      "integrity": "sha1-yUbD9H+n2Oq8C2FQ9KEvaaRXQHE=",
      "requires": {
        "core-util-is": "1.0.2",
        "inherits": "2.0.3",
        "isarray": "1.0.0",
        "process-nextick-args": "2.0.0",
        "safe-buffer": "5.1.1",
        "string_decoder": "1.0.3",
        "util-deprecate": "1.0.2"
      }
    },
    "readdirp": {
      "version": "2.1.0",
      "resolved": "https://npm.bentley.com/npm/npm/readdirp/-/readdirp-2.1.0.tgz",
      "integrity": "sha1-TtCtBg3zBzMAxIRANz9y0cxkLXg=",
      "requires": {
        "graceful-fs": "4.1.11",
        "minimatch": "3.0.4",
        "readable-stream": "2.3.4",
        "set-immediate-shim": "1.0.1"
      }
    },
    "rechoir": {
      "version": "0.6.2",
      "resolved": "https://npm.bentley.com/npm/npm/rechoir/-/rechoir-0.6.2.tgz",
      "integrity": "sha1-hSBLVNuoLVdC4oyWdW70OvUOM4Q=",
      "requires": {
        "resolve": "1.5.0"
      }
    },
    "redent": {
      "version": "1.0.0",
      "resolved": "https://npm.bentley.com/npm/npm/redent/-/redent-1.0.0.tgz",
      "integrity": "sha1-z5Fqsf1fHxbfsggi3W7H9zDCr94=",
      "requires": {
        "indent-string": "2.1.0",
        "strip-indent": "1.0.1"
      }
    },
    "regenerate": {
      "version": "1.3.3",
      "resolved": "https://npm.bentley.com/npm/npm/regenerate/-/regenerate-1.3.3.tgz",
      "integrity": "sha1-DDNtOYBVPXVcObWGrjsgqknIK38="
    },
    "regenerator-runtime": {
      "version": "0.11.1",
      "resolved": "https://npm.bentley.com/npm/npm/regenerator-runtime/-/regenerator-runtime-0.11.1.tgz",
      "integrity": "sha1-vgWtf5v30i4Fb5cmzuUBf78Z4uk="
    },
    "regenerator-transform": {
      "version": "0.10.1",
      "resolved": "https://npm.bentley.com/npm/npm/regenerator-transform/-/regenerator-transform-0.10.1.tgz",
      "integrity": "sha1-HkmWg3Ix2ot/PPQRTXG1aRoGgN0=",
      "requires": {
        "babel-runtime": "6.26.0",
        "babel-types": "6.26.0",
        "private": "0.1.8"
      }
    },
    "regex-cache": {
      "version": "0.4.4",
      "resolved": "https://npm.bentley.com/npm/npm/regex-cache/-/regex-cache-0.4.4.tgz",
      "integrity": "sha1-db3FiioUls7EihKDW8VMjVYjNt0=",
      "requires": {
        "is-equal-shallow": "0.1.3"
      }
    },
    "regexpu-core": {
      "version": "2.0.0",
      "resolved": "https://npm.bentley.com/npm/npm/regexpu-core/-/regexpu-core-2.0.0.tgz",
      "integrity": "sha1-SdA4g3uNz4v6W5pCE5k45uoq4kA=",
      "requires": {
        "regenerate": "1.3.3",
        "regjsgen": "0.2.0",
        "regjsparser": "0.1.5"
      }
    },
    "regjsgen": {
      "version": "0.2.0",
      "resolved": "https://npm.bentley.com/npm/npm/regjsgen/-/regjsgen-0.2.0.tgz",
      "integrity": "sha1-bAFq3qxVT3WCP+N6wFuS1aTtsfc="
    },
    "regjsparser": {
      "version": "0.1.5",
      "resolved": "https://npm.bentley.com/npm/npm/regjsparser/-/regjsparser-0.1.5.tgz",
      "integrity": "sha1-fuj4Tcb6eS0/0K4ijSS9lJ6tIFw=",
      "requires": {
        "jsesc": "0.5.0"
      },
      "dependencies": {
        "jsesc": {
          "version": "0.5.0",
          "resolved": "https://npm.bentley.com/npm/npm/jsesc/-/jsesc-0.5.0.tgz",
          "integrity": "sha1-597mbjXW/Bb3EP6R1c9p9w8IkR0="
        }
      }
    },
    "remove-trailing-separator": {
      "version": "1.1.0",
      "resolved": "https://npm.bentley.com/npm/npm/remove-trailing-separator/-/remove-trailing-separator-1.1.0.tgz",
      "integrity": "sha1-wkvOKig62tW8P1jg1IJJuSN52O8="
    },
    "repeat-element": {
      "version": "1.1.2",
      "resolved": "https://npm.bentley.com/npm/npm/repeat-element/-/repeat-element-1.1.2.tgz",
      "integrity": "sha1-7wiaF40Ug7quTZPrmLT55OEdmQo="
    },
    "repeat-string": {
      "version": "1.6.1",
      "resolved": "https://npm.bentley.com/npm/npm/repeat-string/-/repeat-string-1.6.1.tgz",
      "integrity": "sha1-jcrkcOHIirwtYA//Sndihtp15jc="
    },
    "repeating": {
      "version": "2.0.1",
      "resolved": "https://npm.bentley.com/npm/npm/repeating/-/repeating-2.0.1.tgz",
      "integrity": "sha1-UhTFOpJtNVJwdSf7q0FdvAjQbdo=",
      "requires": {
        "is-finite": "1.0.2"
      }
    },
    "replace-ext": {
      "version": "1.0.0",
      "resolved": "https://npm.bentley.com/npm/npm/replace-ext/-/replace-ext-1.0.0.tgz",
      "integrity": "sha1-3mMSg3P8v3w8z6TeWkgMRaZ5WOs="
    },
    "request": {
      "version": "2.81.0",
      "resolved": "https://npm.bentley.com/npm/npm/request/-/request-2.81.0.tgz",
      "integrity": "sha1-xpKJRqDgbF+Nb4qTM0af/aRimKA=",
      "requires": {
        "aws-sign2": "0.6.0",
        "aws4": "1.6.0",
        "caseless": "0.12.0",
        "combined-stream": "1.0.6",
        "extend": "3.0.1",
        "forever-agent": "0.6.1",
        "form-data": "2.1.4",
        "har-validator": "4.2.1",
        "hawk": "3.1.3",
        "http-signature": "1.1.1",
        "is-typedarray": "1.0.0",
        "isstream": "0.1.2",
        "json-stringify-safe": "5.0.1",
        "mime-types": "2.1.18",
        "oauth-sign": "0.8.2",
        "performance-now": "0.2.0",
        "qs": "6.4.0",
        "safe-buffer": "5.1.1",
        "stringstream": "0.0.5",
        "tough-cookie": "2.3.3",
        "tunnel-agent": "0.6.0",
        "uuid": "3.2.1"
      },
      "dependencies": {
        "extend": {
          "version": "3.0.1",
          "resolved": "https://npm.bentley.com/npm/npm/extend/-/extend-3.0.1.tgz",
          "integrity": "sha1-p1Xqe8Gt/MWjHOfnYtuq3F5jZEQ="
        },
        "qs": {
          "version": "6.4.0",
          "resolved": "https://npm.bentley.com/npm/npm/qs/-/qs-6.4.0.tgz",
          "integrity": "sha1-E+JtKK1rD/qpExLNO/cI7TUecjM="
        }
      }
    },
    "require-directory": {
      "version": "2.1.1",
      "resolved": "https://npm.bentley.com/npm/npm/require-directory/-/require-directory-2.1.1.tgz",
      "integrity": "sha1-jGStX9MNqxyXbiNE/+f3kqam30I="
    },
    "require-main-filename": {
      "version": "1.0.1",
      "resolved": "https://npm.bentley.com/npm/npm/require-main-filename/-/require-main-filename-1.0.1.tgz",
      "integrity": "sha1-l/cXtp1IeE9fUmpsWqj/3aBVpNE="
    },
    "resolve": {
      "version": "1.5.0",
      "resolved": "https://npm.bentley.com/npm/npm/resolve/-/resolve-1.5.0.tgz",
      "integrity": "sha1-HwmsznlsmnYlefMbLBzEw83fnzY=",
      "requires": {
        "path-parse": "1.0.5"
      }
    },
    "right-align": {
      "version": "0.1.3",
      "resolved": "https://npm.bentley.com/npm/npm/right-align/-/right-align-0.1.3.tgz",
      "integrity": "sha1-YTObci/mo1FWiSENJOFMlhSGE+8=",
      "requires": {
        "align-text": "0.1.4"
      }
    },
    "rimraf": {
      "version": "2.6.2",
      "resolved": "https://npm.bentley.com/npm/npm/rimraf/-/rimraf-2.6.2.tgz",
      "integrity": "sha1-LtgVDSShbqhlHm1u8PR8QVjOejY=",
      "requires": {
        "glob": "7.1.2"
      }
    },
    "ripemd160": {
      "version": "2.0.1",
      "resolved": "https://npm.bentley.com/npm/npm/ripemd160/-/ripemd160-2.0.1.tgz",
      "integrity": "sha1-D0WEKVxTo2KK9+bXmsohzlfRxuc=",
      "requires": {
        "hash-base": "2.0.2",
        "inherits": "2.0.3"
      },
      "dependencies": {
        "hash-base": {
          "version": "2.0.2",
          "resolved": "https://npm.bentley.com/npm/npm/hash-base/-/hash-base-2.0.2.tgz",
          "integrity": "sha1-ZuodhW206KVHDK32/OI65SRO8uE=",
          "requires": {
            "inherits": "2.0.3"
          }
        }
      }
    },
    "rx": {
      "version": "2.3.24",
      "resolved": "https://npm.bentley.com/npm/npm/rx/-/rx-2.3.24.tgz",
      "integrity": "sha1-FPlQpCF9fjXapxu8vljv9o6ksrc="
    },
    "safe-buffer": {
      "version": "5.1.1",
      "resolved": "https://npm.bentley.com/npm/npm/safe-buffer/-/safe-buffer-5.1.1.tgz",
      "integrity": "sha1-iTMSr2myEj3vcfV4iQAWce6yyFM="
    },
    "save": {
      "version": "2.3.2",
      "resolved": "https://npm.bentley.com/npm/npm/save/-/save-2.3.2.tgz",
      "integrity": "sha1-hZJnS1VlzE4SvG3dnLCfgo4+z30=",
      "requires": {
        "async": "2.6.0",
        "event-stream": "3.3.4",
        "lodash.assign": "4.2.0",
        "mingo": "1.3.3"
      },
      "dependencies": {
        "async": {
          "version": "2.6.0",
          "resolved": "https://npm.bentley.com/npm/npm/async/-/async-2.6.0.tgz",
          "integrity": "sha1-YaKau2/MAm/qd+VtHG7FOnlZUfQ=",
          "requires": {
            "lodash": "4.17.5"
          }
        }
      }
    },
    "sax": {
      "version": "0.5.8",
      "resolved": "https://npm.bentley.com/npm/npm/sax/-/sax-0.5.8.tgz",
      "integrity": "sha1-1HLbIo6zMcJQaw6MFVJK25OdEsE="
    },
    "semver": {
      "version": "5.5.0",
      "resolved": "https://npm.bentley.com/npm/npm/semver/-/semver-5.5.0.tgz",
      "integrity": "sha1-3Eu8emyp2Rbe5dQ1FvAJK1j3uKs="
    },
    "send": {
      "version": "0.16.1",
      "resolved": "https://npm.bentley.com/npm/npm/send/-/send-0.16.1.tgz",
      "integrity": "sha1-pw4coh0TgsEdDZ9iMd6ygQgNerM=",
      "requires": {
        "debug": "2.6.9",
        "depd": "1.1.2",
        "destroy": "1.0.4",
        "encodeurl": "1.0.2",
        "escape-html": "1.0.3",
        "etag": "1.8.1",
        "fresh": "0.5.2",
        "http-errors": "1.6.2",
        "mime": "1.4.1",
        "ms": "2.0.0",
        "on-finished": "2.3.0",
        "range-parser": "1.2.0",
        "statuses": "1.3.1"
      },
      "dependencies": {
        "mime": {
          "version": "1.4.1",
          "resolved": "https://npm.bentley.com/npm/npm/mime/-/mime-1.4.1.tgz",
          "integrity": "sha1-Eh+evEnjdm8xGnbh+hyAA8SwOqY="
        },
        "statuses": {
          "version": "1.3.1",
          "resolved": "https://npm.bentley.com/npm/npm/statuses/-/statuses-1.3.1.tgz",
          "integrity": "sha1-+vUbnrdKrvOzrPStX2Gr8ky3uT4="
        }
      }
    },
    "serve-static": {
      "version": "1.13.1",
      "resolved": "https://npm.bentley.com/npm/npm/serve-static/-/serve-static-1.13.1.tgz",
      "integrity": "sha1-TFfVNASnYdjy58HooYpH2/J4pxk=",
      "requires": {
        "encodeurl": "1.0.2",
        "escape-html": "1.0.3",
        "parseurl": "1.3.2",
        "send": "0.16.1"
      }
    },
    "set-blocking": {
      "version": "2.0.0",
      "resolved": "https://npm.bentley.com/npm/npm/set-blocking/-/set-blocking-2.0.0.tgz",
      "integrity": "sha1-BF+XgtARrppoA93TgrJDkrPYkPc="
    },
    "set-immediate-shim": {
      "version": "1.0.1",
      "resolved": "https://npm.bentley.com/npm/npm/set-immediate-shim/-/set-immediate-shim-1.0.1.tgz",
      "integrity": "sha1-SysbJ+uAip+NzEgaWOXlb1mfP2E="
    },
    "setimmediate": {
      "version": "1.0.5",
      "resolved": "https://npm.bentley.com/npm/npm/setimmediate/-/setimmediate-1.0.5.tgz",
      "integrity": "sha1-KQy7Iy4waULX1+qbg3Mqt4VvgoU="
    },
    "setprototypeof": {
      "version": "1.0.3",
      "resolved": "https://npm.bentley.com/npm/npm/setprototypeof/-/setprototypeof-1.0.3.tgz",
      "integrity": "sha1-ZlZ+NwQ+608E2RvWWMDL77VbjgQ="
    },
    "sha.js": {
      "version": "2.4.10",
      "resolved": "https://npm.bentley.com/npm/npm/sha.js/-/sha.js-2.4.10.tgz",
      "integrity": "sha1-sf3lzX0RpWJmOKB8YEq5Cc+jH5s=",
      "requires": {
        "inherits": "2.0.3",
        "safe-buffer": "5.1.1"
      }
    },
    "shebang-command": {
      "version": "1.2.0",
      "resolved": "https://npm.bentley.com/npm/npm/shebang-command/-/shebang-command-1.2.0.tgz",
      "integrity": "sha1-RKrGW2lbAzmJaMOfNj/uXer98eo=",
      "requires": {
        "shebang-regex": "1.0.0"
      }
    },
    "shebang-regex": {
      "version": "1.0.0",
      "resolved": "https://npm.bentley.com/npm/npm/shebang-regex/-/shebang-regex-1.0.0.tgz",
      "integrity": "sha1-2kL0l0DAtC2yypcoVxyxkMmO/qM="
    },
    "shell-quote": {
      "version": "1.6.1",
      "resolved": "https://npm.bentley.com/npm/npm/shell-quote/-/shell-quote-1.6.1.tgz",
      "integrity": "sha1-9HgZSczkAmlxJ0MOo7PFR29IF2c=",
      "requires": {
        "array-filter": "0.0.1",
        "array-map": "0.0.0",
        "array-reduce": "0.0.0",
        "jsonify": "0.0.0"
      }
    },
    "shelljs": {
      "version": "0.7.8",
      "resolved": "https://npm.bentley.com/npm/npm/shelljs/-/shelljs-0.7.8.tgz",
      "integrity": "sha1-3svPh0sNHl+3LhSxZKloMEjprLM=",
      "requires": {
        "glob": "7.1.2",
        "interpret": "1.1.0",
        "rechoir": "0.6.2"
      }
    },
    "signal-exit": {
      "version": "3.0.2",
      "resolved": "https://npm.bentley.com/npm/npm/signal-exit/-/signal-exit-3.0.2.tgz",
      "integrity": "sha1-tf3AjxKH6hF4Yo5BXiUTK3NkbG0="
    },
    "single-line-log": {
      "version": "1.1.2",
      "resolved": "https://npm.bentley.com/npm/npm/single-line-log/-/single-line-log-1.1.2.tgz",
      "integrity": "sha1-wvg/Jzo+GhbtsJlWYdoO1e8DM2Q=",
      "requires": {
        "string-width": "1.0.2"
      },
      "dependencies": {
        "string-width": {
          "version": "1.0.2",
          "resolved": "https://npm.bentley.com/npm/npm/string-width/-/string-width-1.0.2.tgz",
          "integrity": "sha1-EYvfW4zcUaKn5w0hHgfisLmxB9M=",
          "requires": {
            "code-point-at": "1.1.0",
            "is-fullwidth-code-point": "1.0.0",
            "strip-ansi": "3.0.1"
          }
        }
      }
    },
    "slash": {
      "version": "1.0.0",
      "resolved": "https://npm.bentley.com/npm/npm/slash/-/slash-1.0.0.tgz",
      "integrity": "sha1-xB8vbDn8FtHNF61LXYlhFK5HDVU="
    },
    "sntp": {
      "version": "1.0.9",
      "resolved": "https://npm.bentley.com/npm/npm/sntp/-/sntp-1.0.9.tgz",
      "integrity": "sha1-ZUEYTMkK7qbG57NeJlkIJEPGYZg=",
      "requires": {
        "hoek": "2.16.3"
      }
    },
    "source-list-map": {
      "version": "2.0.0",
      "resolved": "https://npm.bentley.com/npm/npm/source-list-map/-/source-list-map-2.0.0.tgz",
      "integrity": "sha1-qqR0A/eyRakvvJfqCPJQ1gh+0IU="
    },
    "source-map": {
      "version": "0.5.7",
      "resolved": "https://npm.bentley.com/npm/npm/source-map/-/source-map-0.5.7.tgz",
      "integrity": "sha1-igOdLRAh0i0eoUyA2OpGi6LvP8w="
    },
    "source-map-loader": {
      "version": "0.2.3",
      "resolved": "https://npm.bentley.com/npm/npm/source-map-loader/-/source-map-loader-0.2.3.tgz",
      "integrity": "sha1-1LDIzUfVTtzj5r+g9SP0UrWw5SE=",
      "requires": {
        "async": "2.6.0",
        "loader-utils": "0.2.17",
        "source-map": "0.6.1"
      },
      "dependencies": {
        "async": {
          "version": "2.6.0",
          "resolved": "https://npm.bentley.com/npm/npm/async/-/async-2.6.0.tgz",
          "integrity": "sha1-YaKau2/MAm/qd+VtHG7FOnlZUfQ=",
          "requires": {
            "lodash": "4.17.5"
          }
        },
        "loader-utils": {
          "version": "0.2.17",
          "resolved": "https://registry.npmjs.org/loader-utils/-/loader-utils-0.2.17.tgz",
          "integrity": "sha1-+G5jdNQyBabmxg6RlvF8Apm/s0g=",
          "requires": {
            "big.js": "3.2.0",
            "emojis-list": "2.1.0",
            "json5": "0.5.1",
            "object-assign": "4.1.1"
          }
        },
        "source-map": {
          "version": "0.6.1",
          "resolved": "https://npm.bentley.com/npm/npm/source-map/-/source-map-0.6.1.tgz",
          "integrity": "sha1-dHIq8y6WFOnCh6jQu95IteLxomM="
        }
      }
    },
    "source-map-support": {
      "version": "0.5.3",
      "resolved": "https://npm.bentley.com/npm/npm/source-map-support/-/source-map-support-0.5.3.tgz",
      "integrity": "sha1-Kz1f/ymM+k0a/X1DUtVp6aAVjnY=",
      "requires": {
        "source-map": "0.6.1"
      },
      "dependencies": {
        "source-map": {
          "version": "0.6.1",
          "resolved": "https://npm.bentley.com/npm/npm/source-map/-/source-map-0.6.1.tgz",
          "integrity": "sha1-dHIq8y6WFOnCh6jQu95IteLxomM="
        }
      }
    },
    "spawn-command": {
      "version": "0.0.2-1",
      "resolved": "https://npm.bentley.com/npm/npm/spawn-command/-/spawn-command-0.0.2-1.tgz",
      "integrity": "sha1-YvXpRmmBwbeW3Fkpk34RycaSG9A="
    },
    "spdx-correct": {
      "version": "1.0.2",
      "resolved": "https://npm.bentley.com/npm/npm/spdx-correct/-/spdx-correct-1.0.2.tgz",
      "integrity": "sha1-SzBz2TP/UfORLwOsVRlJikFQ20A=",
      "requires": {
        "spdx-license-ids": "1.2.2"
      }
    },
    "spdx-expression-parse": {
      "version": "1.0.4",
      "resolved": "https://npm.bentley.com/npm/npm/spdx-expression-parse/-/spdx-expression-parse-1.0.4.tgz",
      "integrity": "sha1-m98vIOH0DtRH++JzJmGR/O1RYmw="
    },
    "spdx-license-ids": {
      "version": "1.2.2",
      "resolved": "https://npm.bentley.com/npm/npm/spdx-license-ids/-/spdx-license-ids-1.2.2.tgz",
      "integrity": "sha1-yd96NCRZSt5r0RkA1ZZpbcBrrFc="
    },
    "speedometer": {
      "version": "0.1.4",
      "resolved": "https://npm.bentley.com/npm/npm/speedometer/-/speedometer-0.1.4.tgz",
      "integrity": "sha1-mHbb0qFp0xFUAtSObqYynIgWpQ0="
    },
    "split": {
      "version": "0.3.3",
      "resolved": "https://npm.bentley.com/npm/npm/split/-/split-0.3.3.tgz",
      "integrity": "sha1-zQ7qXmOiEd//frDwkcQTPi0N0o8=",
      "requires": {
        "through": "2.3.8"
      }
    },
    "sprintf-js": {
      "version": "1.0.3",
      "resolved": "https://npm.bentley.com/npm/npm/sprintf-js/-/sprintf-js-1.0.3.tgz",
      "integrity": "sha1-BOaSb2YolTVPPdAVIDYzuFcpfiw="
    },
    "sshpk": {
      "version": "1.13.1",
      "resolved": "https://npm.bentley.com/npm/npm/sshpk/-/sshpk-1.13.1.tgz",
      "integrity": "sha1-US322mKHFEMW3EwY/hzx2UBzm+M=",
      "requires": {
        "asn1": "0.2.3",
        "assert-plus": "1.0.0",
        "dashdash": "1.14.1",
        "getpass": "0.1.7"
      },
      "dependencies": {
        "assert-plus": {
          "version": "1.0.0",
          "resolved": "https://npm.bentley.com/npm/npm/assert-plus/-/assert-plus-1.0.0.tgz",
          "integrity": "sha1-8S4PPF13sLHN2RRpQuTpbB5N1SU="
        }
      }
    },
    "statuses": {
      "version": "1.4.0",
      "resolved": "https://npm.bentley.com/npm/npm/statuses/-/statuses-1.4.0.tgz",
      "integrity": "sha1-u3PURtonlhBu/MG2AaJT1sRr0Ic="
    },
    "stream-browserify": {
      "version": "2.0.1",
      "resolved": "https://npm.bentley.com/npm/npm/stream-browserify/-/stream-browserify-2.0.1.tgz",
      "integrity": "sha1-ZiZu5fm9uZQKTkUUyvtDu3Hlyds=",
      "requires": {
        "inherits": "2.0.3",
        "readable-stream": "2.3.4"
      }
    },
    "stream-combiner": {
      "version": "0.0.4",
      "resolved": "https://npm.bentley.com/npm/npm/stream-combiner/-/stream-combiner-0.0.4.tgz",
      "integrity": "sha1-TV5DPBhSYd3mI8o/RMWGvPXErRQ=",
      "requires": {
        "duplexer": "0.1.1"
      }
    },
    "stream-http": {
      "version": "2.8.0",
      "resolved": "https://npm.bentley.com/npm/npm/stream-http/-/stream-http-2.8.0.tgz",
      "integrity": "sha1-/YZUbaybHJGv+PxdKHuY+vtBvBA=",
      "requires": {
        "builtin-status-codes": "3.0.0",
        "inherits": "2.0.3",
        "readable-stream": "2.3.4",
        "to-arraybuffer": "1.0.1",
        "xtend": "4.0.1"
      }
    },
    "stream-shift": {
      "version": "1.0.0",
      "resolved": "https://npm.bentley.com/npm/npm/stream-shift/-/stream-shift-1.0.0.tgz",
      "integrity": "sha1-1cdSgl5TZ+eG944Y5EXqIjoVWVI="
    },
    "string-width": {
      "version": "2.1.1",
      "resolved": "https://npm.bentley.com/npm/npm/string-width/-/string-width-2.1.1.tgz",
      "integrity": "sha1-q5Pyeo3BPSjKyBXEYhQ6bZASrp4=",
      "requires": {
        "is-fullwidth-code-point": "2.0.0",
        "strip-ansi": "4.0.0"
      },
      "dependencies": {
        "ansi-regex": {
          "version": "3.0.0",
          "resolved": "https://npm.bentley.com/npm/npm/ansi-regex/-/ansi-regex-3.0.0.tgz",
          "integrity": "sha1-7QMXwyIGT3lGbAKWa922Bas32Zg="
        },
        "is-fullwidth-code-point": {
          "version": "2.0.0",
          "resolved": "https://npm.bentley.com/npm/npm/is-fullwidth-code-point/-/is-fullwidth-code-point-2.0.0.tgz",
          "integrity": "sha1-o7MKXE8ZkYMWeqq5O+764937ZU8="
        },
        "strip-ansi": {
          "version": "4.0.0",
          "resolved": "https://npm.bentley.com/npm/npm/strip-ansi/-/strip-ansi-4.0.0.tgz",
          "integrity": "sha1-qEeQIusaw2iocTibY1JixQXuNo8=",
          "requires": {
            "ansi-regex": "3.0.0"
          }
        }
      }
    },
    "string_decoder": {
      "version": "1.0.3",
      "resolved": "https://npm.bentley.com/npm/npm/string_decoder/-/string_decoder-1.0.3.tgz",
      "integrity": "sha1-D8Z9fBQYJd6UKC3VNr7GubzoYKs=",
      "requires": {
        "safe-buffer": "5.1.1"
      }
    },
    "stringstream": {
      "version": "0.0.5",
      "resolved": "https://npm.bentley.com/npm/npm/stringstream/-/stringstream-0.0.5.tgz",
      "integrity": "sha1-TkhM1N5aC7vuGORjB3EKioFiGHg="
    },
    "strip-ansi": {
      "version": "3.0.1",
      "resolved": "https://npm.bentley.com/npm/npm/strip-ansi/-/strip-ansi-3.0.1.tgz",
      "integrity": "sha1-ajhfuIU9lS1f8F0Oiq+UJ43GPc8=",
      "requires": {
        "ansi-regex": "2.1.1"
      }
    },
    "strip-bom": {
      "version": "3.0.0",
      "resolved": "https://npm.bentley.com/npm/npm/strip-bom/-/strip-bom-3.0.0.tgz",
      "integrity": "sha1-IzTBjpx1n3vdVv3vfprj1YjmjtM="
    },
    "strip-eof": {
      "version": "1.0.0",
      "resolved": "https://npm.bentley.com/npm/npm/strip-eof/-/strip-eof-1.0.0.tgz",
      "integrity": "sha1-u0P/VZim6wXYm1n80SnJgzE2Br8="
    },
    "strip-indent": {
      "version": "1.0.1",
      "resolved": "https://npm.bentley.com/npm/npm/strip-indent/-/strip-indent-1.0.1.tgz",
      "integrity": "sha1-DHlipq3vp7vUrDZkYKY4VSrhoKI=",
      "requires": {
        "get-stdin": "4.0.1"
      }
    },
    "strip-json-comments": {
      "version": "2.0.1",
      "resolved": "https://npm.bentley.com/npm/npm/strip-json-comments/-/strip-json-comments-2.0.1.tgz",
      "integrity": "sha1-PFMZQukIwml8DsNEhYwobHygpgo="
    },
    "subarg": {
      "version": "1.0.0",
      "resolved": "https://npm.bentley.com/npm/npm/subarg/-/subarg-1.0.0.tgz",
      "integrity": "sha1-9izxdYHplrSPyWVpn1TAauJouNI=",
      "requires": {
        "minimist": "1.2.0"
      },
      "dependencies": {
        "minimist": {
          "version": "1.2.0",
          "resolved": "https://npm.bentley.com/npm/npm/minimist/-/minimist-1.2.0.tgz",
          "integrity": "sha1-o1AIsg9BOD7sH7kU9M1d95omQoQ="
        }
      }
    },
    "sumchecker": {
      "version": "1.3.1",
      "resolved": "https://npm.bentley.com/npm/npm/sumchecker/-/sumchecker-1.3.1.tgz",
      "integrity": "sha1-ebs7RFbdBPGOvbwNcDodHa7FEF0=",
      "requires": {
        "debug": "2.6.9",
        "es6-promise": "4.2.4"
      }
    },
    "superagent": {
      "version": "3.8.2",
      "resolved": "https://npm.bentley.com/npm/npm/superagent/-/superagent-3.8.2.tgz",
      "integrity": "sha1-5KEbnQR/fT7+s7vlNtnsACHRZAM=",
      "requires": {
        "component-emitter": "1.2.1",
        "cookiejar": "2.1.1",
        "debug": "3.1.0",
        "extend": "3.0.1",
        "form-data": "2.3.2",
        "formidable": "1.1.1",
        "methods": "1.1.2",
        "mime": "1.6.0",
        "qs": "6.5.1",
        "readable-stream": "2.3.4"
      },
      "dependencies": {
        "debug": {
          "version": "3.1.0",
          "resolved": "https://npm.bentley.com/npm/npm/debug/-/debug-3.1.0.tgz",
          "integrity": "sha1-W7WgZyYotkFJVmuhaBnmFRjGcmE=",
          "requires": {
            "ms": "2.0.0"
          }
        },
        "extend": {
          "version": "3.0.1",
          "resolved": "https://npm.bentley.com/npm/npm/extend/-/extend-3.0.1.tgz",
          "integrity": "sha1-p1Xqe8Gt/MWjHOfnYtuq3F5jZEQ="
        },
        "form-data": {
          "version": "2.3.2",
          "resolved": "https://npm.bentley.com/npm/npm/form-data/-/form-data-2.3.2.tgz",
          "integrity": "sha1-SXBJi+YEwgwAXU9cI67NIda0kJk=",
          "requires": {
            "asynckit": "0.4.0",
            "combined-stream": "1.0.6",
            "mime-types": "2.1.18"
          }
        }
      }
    },
    "supports-color": {
      "version": "5.2.0",
      "resolved": "https://npm.bentley.com/npm/npm/supports-color/-/supports-color-5.2.0.tgz",
      "integrity": "sha1-sNUzOxGE3TZmy+WqC0XFrHrBeko=",
      "requires": {
        "has-flag": "3.0.0"
      }
    },
    "tapable": {
      "version": "0.2.8",
      "resolved": "https://npm.bentley.com/npm/npm/tapable/-/tapable-0.2.8.tgz",
      "integrity": "sha1-mTcqXJmb8t8WCvwNdL7U9HlIzSI="
    },
    "throttleit": {
      "version": "0.0.2",
      "resolved": "https://npm.bentley.com/npm/npm/throttleit/-/throttleit-0.0.2.tgz",
      "integrity": "sha1-z+34jmDADdlpe2H90qg0OptoDq8="
    },
    "through": {
      "version": "2.3.8",
      "resolved": "https://npm.bentley.com/npm/npm/through/-/through-2.3.8.tgz",
      "integrity": "sha1-DdTJ/6q8NXlgsbckEV1+Doai4fU="
    },
    "through2": {
      "version": "2.0.3",
      "resolved": "https://npm.bentley.com/npm/npm/through2/-/through2-2.0.3.tgz",
      "integrity": "sha1-AARWmzfHx0ujnEPzzteNGtlBQL4=",
      "requires": {
        "readable-stream": "2.3.4",
        "xtend": "4.0.1"
      }
    },
    "time-stamp": {
      "version": "1.1.0",
      "resolved": "https://npm.bentley.com/npm/npm/time-stamp/-/time-stamp-1.1.0.tgz",
      "integrity": "sha1-dkpaEa9QVhkhsTPztE5hhofg9cM="
    },
    "timers-browserify": {
      "version": "2.0.6",
      "resolved": "https://npm.bentley.com/npm/npm/timers-browserify/-/timers-browserify-2.0.6.tgz",
      "integrity": "sha1-JB52kn2coF9NlZgZAi9bNmS2S64=",
      "requires": {
        "setimmediate": "1.0.5"
      }
    },
    "timers-ext": {
      "version": "0.1.2",
      "resolved": "https://npm.bentley.com/npm/npm/timers-ext/-/timers-ext-0.1.2.tgz",
      "integrity": "sha1-YcxHp2wavTGV8UUn+XjViulMUgQ=",
      "requires": {
        "es5-ext": "0.10.39",
        "next-tick": "1.0.0"
      }
    },
    "to-arraybuffer": {
      "version": "1.0.1",
      "resolved": "https://npm.bentley.com/npm/npm/to-arraybuffer/-/to-arraybuffer-1.0.1.tgz",
      "integrity": "sha1-fSKbH8xjfkZsoIEYCDanqr/4P0M="
    },
    "to-fast-properties": {
      "version": "1.0.3",
      "resolved": "https://npm.bentley.com/npm/npm/to-fast-properties/-/to-fast-properties-1.0.3.tgz",
      "integrity": "sha1-uDVx+k2MJbguIxsG46MFXeTKGkc="
    },
    "tough-cookie": {
      "version": "2.3.3",
      "resolved": "https://npm.bentley.com/npm/npm/tough-cookie/-/tough-cookie-2.3.3.tgz",
      "integrity": "sha1-C2GKVWW23qkL80JdBNVe3EdadWE=",
      "requires": {
        "punycode": "1.4.1"
      }
    },
    "tree-kill": {
      "version": "1.2.0",
      "resolved": "https://npm.bentley.com/npm/npm/tree-kill/-/tree-kill-1.2.0.tgz",
      "integrity": "sha1-WEZ4Yje0I5AU8F2xVrZDIS1MbzY="
    },
    "trim-newlines": {
      "version": "1.0.0",
      "resolved": "https://npm.bentley.com/npm/npm/trim-newlines/-/trim-newlines-1.0.0.tgz",
      "integrity": "sha1-WIeWa7WCpFA6QetST301ARgVphM="
    },
    "trim-right": {
      "version": "1.0.1",
      "resolved": "https://npm.bentley.com/npm/npm/trim-right/-/trim-right-1.0.1.tgz",
      "integrity": "sha1-yy4SAwZ+DI3h9hQJS5/kVwTqYAM="
    },
    "ts-node": {
      "version": "3.3.0",
      "resolved": "https://npm.bentley.com/npm/npm/ts-node/-/ts-node-3.3.0.tgz",
      "integrity": "sha1-wTxqMCTjC+EYDdUwOPwgkonUv2k=",
      "requires": {
        "arrify": "1.0.1",
        "chalk": "2.3.1",
        "diff": "3.4.0",
        "make-error": "1.3.4",
        "minimist": "1.2.0",
        "mkdirp": "0.5.1",
        "source-map-support": "0.4.18",
        "tsconfig": "6.0.0",
        "v8flags": "3.0.1",
        "yn": "2.0.0"
      },
      "dependencies": {
        "minimist": {
          "version": "1.2.0",
          "resolved": "https://npm.bentley.com/npm/npm/minimist/-/minimist-1.2.0.tgz",
          "integrity": "sha1-o1AIsg9BOD7sH7kU9M1d95omQoQ="
        },
        "source-map-support": {
          "version": "0.4.18",
          "resolved": "https://npm.bentley.com/npm/npm/source-map-support/-/source-map-support-0.4.18.tgz",
          "integrity": "sha1-Aoam3ovkJkEzhZTpfM6nXwosWF8=",
          "requires": {
            "source-map": "0.5.7"
          }
        }
      }
    },
    "tsconfig": {
      "version": "6.0.0",
      "resolved": "https://npm.bentley.com/npm/npm/tsconfig/-/tsconfig-6.0.0.tgz",
      "integrity": "sha1-aw6DdgA9evGGT434+J3QBZ/80DI=",
      "requires": {
        "strip-bom": "3.0.0",
        "strip-json-comments": "2.0.1"
      }
    },
    "tsconfig-paths": {
      "version": "2.7.3",
      "resolved": "https://npm.bentley.com/npm/npm/tsconfig-paths/-/tsconfig-paths-2.7.3.tgz",
      "integrity": "sha1-7zbKYoWR/UnzfuaxqBbsSjIwwdM=",
      "requires": {
        "deepmerge": "2.0.1",
        "strip-bom": "3.0.0",
        "strip-json-comments": "2.0.1"
      }
    },
    "tslib": {
      "version": "1.9.0",
      "resolved": "https://npm.bentley.com/npm/npm/tslib/-/tslib-1.9.0.tgz",
      "integrity": "sha1-43qG/ajLuvI6BX9HPJ9Nxk5fwug="
    },
    "tslint": {
      "version": "5.9.1",
      "resolved": "https://npm.bentley.com/npm/npm/tslint/-/tslint-5.9.1.tgz",
      "integrity": "sha1-ElX4ej/1frCw4fDmEKi0dIBGya4=",
      "requires": {
        "babel-code-frame": "6.26.0",
        "builtin-modules": "1.1.1",
        "chalk": "2.3.1",
        "commander": "2.14.1",
        "diff": "3.4.0",
        "glob": "7.1.2",
        "js-yaml": "3.10.0",
        "minimatch": "3.0.4",
        "resolve": "1.5.0",
        "semver": "5.5.0",
        "tslib": "1.9.0",
        "tsutils": "2.21.2"
      }
    },
    "tsutils": {
<<<<<<< HEAD
      "version": "2.21.1",
      "resolved": "https://npm.bentley.com/npm/npm/tsutils/-/tsutils-2.21.1.tgz",
      "integrity": "sha1-WyPCYyMzAO10QrQheFXLx1R8KWo=",
=======
      "version": "2.21.2",
      "resolved": "https://registry.npmjs.org/tsutils/-/tsutils-2.21.2.tgz",
      "integrity": "sha512-iaIuyjIUeFLdD39MYdzqBuY7Zv6+uGxSwRH4mf+HuzsnznjFz0R2tGrAe0/JvtNh91WrN8UN/DZRFTZNDuVekA==",
>>>>>>> 8f79907d
      "requires": {
        "tslib": "1.9.0"
      }
    },
    "tty-browserify": {
      "version": "0.0.0",
      "resolved": "https://npm.bentley.com/npm/npm/tty-browserify/-/tty-browserify-0.0.0.tgz",
      "integrity": "sha1-oVe6QC2iTpv5V/mqadUk7tQpAaY="
    },
    "tunnel-agent": {
      "version": "0.6.0",
      "resolved": "https://npm.bentley.com/npm/npm/tunnel-agent/-/tunnel-agent-0.6.0.tgz",
      "integrity": "sha1-J6XeoGs2sEoKmWZ3SykIaPD8QP0=",
      "requires": {
        "safe-buffer": "5.1.1"
      }
    },
    "type-detect": {
      "version": "4.0.8",
      "resolved": "https://npm.bentley.com/npm/npm/type-detect/-/type-detect-4.0.8.tgz",
      "integrity": "sha1-dkb7XxiHHPu3dJ5pvTmmOI63RQw="
    },
    "type-is": {
      "version": "1.6.16",
      "resolved": "https://npm.bentley.com/npm/npm/type-is/-/type-is-1.6.16.tgz",
      "integrity": "sha1-+JzjQVQcZysl7nrjxz3uOyvlAZQ=",
      "requires": {
        "media-typer": "0.3.0",
        "mime-types": "2.1.18"
      }
    },
    "typedarray": {
      "version": "0.0.6",
      "resolved": "https://npm.bentley.com/npm/npm/typedarray/-/typedarray-0.0.6.tgz",
      "integrity": "sha1-hnrHTjhkGHsdPUfZlqeOxciDB3c="
    },
    "typedoc": {
      "version": "0.9.0",
      "resolved": "https://npm.bentley.com/npm/npm/typedoc/-/typedoc-0.9.0.tgz",
      "integrity": "sha1-FZv/fHeEzluR2G8+TMiSjmIECVc=",
      "requires": {
        "@types/fs-extra": "4.0.0",
        "@types/handlebars": "4.0.31",
        "@types/highlight.js": "9.1.8",
        "@types/lodash": "4.14.74",
        "@types/marked": "0.3.0",
        "@types/minimatch": "2.0.29",
        "@types/shelljs": "0.7.0",
        "fs-extra": "4.0.3",
        "handlebars": "4.0.11",
        "highlight.js": "9.12.0",
        "lodash": "4.17.5",
        "marked": "0.3.16",
        "minimatch": "3.0.4",
        "progress": "2.0.0",
        "shelljs": "0.7.8",
        "typedoc-default-themes": "0.5.0",
        "typescript": "2.4.1"
      },
      "dependencies": {
        "@types/fs-extra": {
          "version": "4.0.0",
          "resolved": "https://npm.bentley.com/npm/npm/@types/fs-extra/-/fs-extra-4.0.0.tgz",
          "integrity": "sha1-HddCrVybzjCPelLQLrwBQhvJEC8=",
          "requires": {
            "@types/node": "9.4.6"
          }
        },
        "fs-extra": {
          "version": "4.0.3",
          "resolved": "https://npm.bentley.com/npm/npm/fs-extra/-/fs-extra-4.0.3.tgz",
          "integrity": "sha1-DYUhIuW8W+tFP7Ao6cDJvzY0DJQ=",
          "requires": {
            "graceful-fs": "4.1.11",
            "jsonfile": "4.0.0",
            "universalify": "0.1.1"
          }
        },
        "jsonfile": {
          "version": "4.0.0",
          "resolved": "https://npm.bentley.com/npm/npm/jsonfile/-/jsonfile-4.0.0.tgz",
          "integrity": "sha1-h3Gq4HmbZAdrdmQPygWPnBDjPss=",
          "requires": {
            "graceful-fs": "4.1.11"
          }
        },
        "typescript": {
          "version": "2.4.1",
          "resolved": "https://npm.bentley.com/npm/npm/typescript/-/typescript-2.4.1.tgz",
          "integrity": "sha1-w8yxbdqgsjFN4DHn5v7onlujRrw="
        }
      }
    },
    "typedoc-default-themes": {
      "version": "0.5.0",
      "resolved": "https://npm.bentley.com/npm/npm/typedoc-default-themes/-/typedoc-default-themes-0.5.0.tgz",
      "integrity": "sha1-bcJDPnjti+qOiHo6zeLzF4W9Yic="
    },
    "typemoq": {
      "version": "2.1.0",
      "resolved": "https://npm.bentley.com/npm/npm/typemoq/-/typemoq-2.1.0.tgz",
      "integrity": "sha1-RFLONg2SzyoaGA8MKd4oA/h68eg=",
      "requires": {
        "circular-json": "0.3.3",
        "lodash": "4.17.5",
        "postinstall-build": "5.0.1"
      }
    },
    "typescript": {
      "version": "2.6.2",
      "resolved": "https://npm.bentley.com/npm/npm/typescript/-/typescript-2.6.2.tgz",
      "integrity": "sha1-PFtv1/beCRQmkCfwPAlGdY92c6Q="
    },
    "uglify-js": {
      "version": "2.8.29",
      "resolved": "https://npm.bentley.com/npm/npm/uglify-js/-/uglify-js-2.8.29.tgz",
      "integrity": "sha1-KcVzMUgFe7Th913zW3qcty5qWd0=",
      "requires": {
        "source-map": "0.5.7",
        "yargs": "3.10.0"
      },
      "dependencies": {
        "camelcase": {
          "version": "1.2.1",
          "resolved": "https://npm.bentley.com/npm/npm/camelcase/-/camelcase-1.2.1.tgz",
          "integrity": "sha1-m7UwTS4LVmmLLHWLCKPqqdqlijk="
        },
        "cliui": {
          "version": "2.1.0",
          "resolved": "https://npm.bentley.com/npm/npm/cliui/-/cliui-2.1.0.tgz",
          "integrity": "sha1-S0dXYP+AJkx2LDoXGQMukcf+oNE=",
          "requires": {
            "center-align": "0.1.3",
            "right-align": "0.1.3",
            "wordwrap": "0.0.2"
          }
        },
        "wordwrap": {
          "version": "0.0.2",
          "resolved": "https://npm.bentley.com/npm/npm/wordwrap/-/wordwrap-0.0.2.tgz",
          "integrity": "sha1-t5Zpu0LstAn4PVg8rVLKF+qhZD8="
        },
        "yargs": {
          "version": "3.10.0",
          "resolved": "https://npm.bentley.com/npm/npm/yargs/-/yargs-3.10.0.tgz",
          "integrity": "sha1-9+572FfdfB0tOMDnTvvWgdFDH9E=",
          "requires": {
            "camelcase": "1.2.1",
            "cliui": "2.1.0",
            "decamelize": "1.2.0",
            "window-size": "0.1.0"
          }
        }
      }
    },
    "uglifyjs-webpack-plugin": {
      "version": "0.4.6",
      "resolved": "https://npm.bentley.com/npm/npm/uglifyjs-webpack-plugin/-/uglifyjs-webpack-plugin-0.4.6.tgz",
      "integrity": "sha1-uVH0q7a9YX5m9j64kUmOORdj4wk=",
      "requires": {
        "source-map": "0.5.7",
        "uglify-js": "2.8.29",
        "webpack-sources": "1.1.0"
      }
    },
    "underscore": {
      "version": "1.8.3",
      "resolved": "https://npm.bentley.com/npm/npm/underscore/-/underscore-1.8.3.tgz",
      "integrity": "sha1-Tz+1OxBuYJf8+ctBCfKl6b36UCI="
    },
    "universalify": {
      "version": "0.1.1",
      "resolved": "https://npm.bentley.com/npm/npm/universalify/-/universalify-0.1.1.tgz",
      "integrity": "sha1-+nG63UQ3r0wUiEHjs7Fl+enlkLc="
    },
    "unpipe": {
      "version": "1.0.0",
      "resolved": "https://npm.bentley.com/npm/npm/unpipe/-/unpipe-1.0.0.tgz",
      "integrity": "sha1-sr9O6FFKrmFltIF4KdIbLvSZBOw="
    },
    "url": {
      "version": "0.11.0",
      "resolved": "https://npm.bentley.com/npm/npm/url/-/url-0.11.0.tgz",
      "integrity": "sha1-ODjpfPxgUh63PFJajlW/3Z4uKPE=",
      "requires": {
        "punycode": "1.3.2",
        "querystring": "0.2.0"
      },
      "dependencies": {
        "punycode": {
          "version": "1.3.2",
          "resolved": "https://npm.bentley.com/npm/npm/punycode/-/punycode-1.3.2.tgz",
          "integrity": "sha1-llOgNvt8HuQjQvIyXM7v6jkmxI0="
        }
      }
    },
    "util": {
      "version": "0.10.3",
      "resolved": "https://npm.bentley.com/npm/npm/util/-/util-0.10.3.tgz",
      "integrity": "sha1-evsa/lCAUkZInj23/g7TeTNqwPk=",
      "requires": {
        "inherits": "2.0.1"
      },
      "dependencies": {
        "inherits": {
          "version": "2.0.1",
          "resolved": "https://npm.bentley.com/npm/npm/inherits/-/inherits-2.0.1.tgz",
          "integrity": "sha1-sX0I0ya0Qj5Wjv9xn5GwscvfafE="
        }
      }
    },
    "util-deprecate": {
      "version": "1.0.2",
      "resolved": "https://npm.bentley.com/npm/npm/util-deprecate/-/util-deprecate-1.0.2.tgz",
      "integrity": "sha1-RQ1Nyfpw3nMnYvvS1KKJgUGaDM8="
    },
    "utils-merge": {
      "version": "1.0.1",
      "resolved": "https://npm.bentley.com/npm/npm/utils-merge/-/utils-merge-1.0.1.tgz",
      "integrity": "sha1-n5VxD1CiZ5R7LMwSR0HBAoQn5xM="
    },
    "uuid": {
      "version": "3.2.1",
      "resolved": "https://npm.bentley.com/npm/npm/uuid/-/uuid-3.2.1.tgz",
      "integrity": "sha1-EsUou51Y0LkmXZovbw/ovhf/HxQ="
    },
    "v8flags": {
      "version": "3.0.1",
      "resolved": "https://npm.bentley.com/npm/npm/v8flags/-/v8flags-3.0.1.tgz",
      "integrity": "sha1-3Oj8N5wX2fLJ6e142JzgAFKxt2s=",
      "requires": {
        "homedir-polyfill": "1.0.1"
      }
    },
    "validate-npm-package-license": {
      "version": "3.0.1",
      "resolved": "https://npm.bentley.com/npm/npm/validate-npm-package-license/-/validate-npm-package-license-3.0.1.tgz",
      "integrity": "sha1-KAS6vnEq0zeUWaz74kdGqywwP7w=",
      "requires": {
        "spdx-correct": "1.0.2",
        "spdx-expression-parse": "1.0.4"
      }
    },
    "validator": {
      "version": "3.35.0",
      "resolved": "https://npm.bentley.com/npm/npm/validator/-/validator-3.35.0.tgz",
      "integrity": "sha1-PwcklALB/I/Ak8MsbkPXKnnModw="
    },
    "vary": {
      "version": "1.1.2",
      "resolved": "https://npm.bentley.com/npm/npm/vary/-/vary-1.1.2.tgz",
      "integrity": "sha1-IpnwLG3tMNSllhsLn3RSShj2NPw="
    },
    "verror": {
      "version": "1.10.0",
      "resolved": "https://npm.bentley.com/npm/npm/verror/-/verror-1.10.0.tgz",
      "integrity": "sha1-OhBcoXBTr1XW4nDB+CiGguGNpAA=",
      "requires": {
        "assert-plus": "1.0.0",
        "core-util-is": "1.0.2",
        "extsprintf": "1.3.0"
      },
      "dependencies": {
        "assert-plus": {
          "version": "1.0.0",
          "resolved": "https://npm.bentley.com/npm/npm/assert-plus/-/assert-plus-1.0.0.tgz",
          "integrity": "sha1-8S4PPF13sLHN2RRpQuTpbB5N1SU="
        }
      }
    },
    "vinyl": {
      "version": "2.1.0",
      "resolved": "https://npm.bentley.com/npm/npm/vinyl/-/vinyl-2.1.0.tgz",
      "integrity": "sha1-Ah+cLPlR1rk5lDyJ617lrdT9kkw=",
      "requires": {
        "clone": "2.1.1",
        "clone-buffer": "1.0.0",
        "clone-stats": "1.0.0",
        "cloneable-readable": "1.0.0",
        "remove-trailing-separator": "1.1.0",
        "replace-ext": "1.0.0"
      }
    },
    "vm-browserify": {
      "version": "0.0.4",
      "resolved": "https://npm.bentley.com/npm/npm/vm-browserify/-/vm-browserify-0.0.4.tgz",
      "integrity": "sha1-XX6kW7755Kb/ZflUOOCofDV9WnM=",
      "requires": {
        "indexof": "0.0.1"
      }
    },
    "watchpack": {
      "version": "1.4.0",
      "resolved": "https://npm.bentley.com/npm/npm/watchpack/-/watchpack-1.4.0.tgz",
      "integrity": "sha1-ShRyvLuVK9Cpu0A2gB+VTfs5+qw=",
      "requires": {
        "async": "2.6.0",
        "chokidar": "1.7.0",
        "graceful-fs": "4.1.11"
      },
      "dependencies": {
        "async": {
          "version": "2.6.0",
          "resolved": "https://npm.bentley.com/npm/npm/async/-/async-2.6.0.tgz",
          "integrity": "sha1-YaKau2/MAm/qd+VtHG7FOnlZUfQ=",
          "requires": {
            "lodash": "4.17.5"
          }
        }
      }
    },
    "webpack": {
      "version": "3.11.0",
      "resolved": "https://npm.bentley.com/npm/npm/webpack/-/webpack-3.11.0.tgz",
      "integrity": "sha1-d9pFGx17SxF62vQaGpO1dC8k2JQ=",
      "requires": {
        "acorn": "5.4.1",
        "acorn-dynamic-import": "2.0.2",
        "ajv": "6.1.1",
        "ajv-keywords": "3.1.0",
        "async": "2.6.0",
        "enhanced-resolve": "3.4.1",
        "escope": "3.6.0",
        "interpret": "1.1.0",
        "json-loader": "0.5.7",
        "json5": "0.5.1",
        "loader-runner": "2.3.0",
        "loader-utils": "1.1.0",
        "memory-fs": "0.4.1",
        "mkdirp": "0.5.1",
        "node-libs-browser": "2.1.0",
        "source-map": "0.5.7",
        "supports-color": "4.5.0",
        "tapable": "0.2.8",
        "uglifyjs-webpack-plugin": "0.4.6",
        "watchpack": "1.4.0",
        "webpack-sources": "1.1.0",
        "yargs": "8.0.2"
      },
      "dependencies": {
        "ajv": {
          "version": "6.1.1",
          "resolved": "https://npm.bentley.com/npm/npm/ajv/-/ajv-6.1.1.tgz",
          "integrity": "sha1-l41Zf7wrfQ5aXD3esUmmgvKr+g4=",
          "requires": {
            "fast-deep-equal": "1.0.0",
            "fast-json-stable-stringify": "2.0.0",
            "json-schema-traverse": "0.3.1"
          }
        },
        "async": {
          "version": "2.6.0",
          "resolved": "https://npm.bentley.com/npm/npm/async/-/async-2.6.0.tgz",
          "integrity": "sha1-YaKau2/MAm/qd+VtHG7FOnlZUfQ=",
          "requires": {
            "lodash": "4.17.5"
          }
        },
        "has-flag": {
          "version": "2.0.0",
          "resolved": "https://npm.bentley.com/npm/npm/has-flag/-/has-flag-2.0.0.tgz",
          "integrity": "sha1-6CB68cx7MNRGzHC3NLXovhj4jVE="
        },
<<<<<<< HEAD
        "loader-utils": {
          "version": "1.1.0",
          "resolved": "https://npm.bentley.com/npm/npm/loader-utils/-/loader-utils-1.1.0.tgz",
          "integrity": "sha1-yYrvSIvM7aL/teLeZG1qdUQp9c0=",
          "requires": {
            "big.js": "3.2.0",
            "emojis-list": "2.1.0",
            "json5": "0.5.1"
          }
        },
=======
>>>>>>> 8f79907d
        "supports-color": {
          "version": "4.5.0",
          "resolved": "https://npm.bentley.com/npm/npm/supports-color/-/supports-color-4.5.0.tgz",
          "integrity": "sha1-vnoN5ITexcXN34s9WRJQRJEvY1s=",
          "requires": {
            "has-flag": "2.0.0"
          }
        }
      }
    },
    "webpack-sources": {
      "version": "1.1.0",
      "resolved": "https://npm.bentley.com/npm/npm/webpack-sources/-/webpack-sources-1.1.0.tgz",
      "integrity": "sha1-oQHrrlnWUHNU1x2AE5UKOot6WlQ=",
      "requires": {
        "source-list-map": "2.0.0",
        "source-map": "0.6.1"
      },
      "dependencies": {
        "source-map": {
          "version": "0.6.1",
          "resolved": "https://npm.bentley.com/npm/npm/source-map/-/source-map-0.6.1.tgz",
          "integrity": "sha1-dHIq8y6WFOnCh6jQu95IteLxomM="
        }
      }
    },
    "webpack-stream": {
      "version": "4.0.2",
      "resolved": "https://registry.npmjs.org/webpack-stream/-/webpack-stream-4.0.2.tgz",
      "integrity": "sha512-x9st6kLpPXaB7wPb7nKVtTgdIZx2TFV0+rTAzMQEPyA72qzYPKR5OItxP7e1vTtbX5T4Fm7rAlMPfAq1Ijq6gg==",
      "requires": {
        "fancy-log": "1.3.2",
        "lodash.clone": "4.5.0",
        "lodash.some": "4.6.0",
        "memory-fs": "0.4.1",
        "plugin-error": "1.0.1",
        "supports-color": "5.2.0",
        "through": "2.3.8",
        "vinyl": "2.1.0",
        "webpack": "3.11.0"
      }
    },
    "which": {
      "version": "1.3.0",
      "resolved": "https://npm.bentley.com/npm/npm/which/-/which-1.3.0.tgz",
      "integrity": "sha1-/wS9/AEO5UfXgL7DjhrBwnd9JTo=",
      "requires": {
        "isexe": "2.0.0"
      }
    },
    "which-module": {
      "version": "2.0.0",
      "resolved": "https://npm.bentley.com/npm/npm/which-module/-/which-module-2.0.0.tgz",
      "integrity": "sha1-2e8H3Od7mQK4o6j6SzHD4/fm6Ho="
    },
    "window-size": {
      "version": "0.1.0",
      "resolved": "https://npm.bentley.com/npm/npm/window-size/-/window-size-0.1.0.tgz",
      "integrity": "sha1-VDjNLqk7IC76Ohn+iIeu58lPnJ0="
    },
    "wordwrap": {
      "version": "0.0.3",
      "resolved": "https://npm.bentley.com/npm/npm/wordwrap/-/wordwrap-0.0.3.tgz",
      "integrity": "sha1-o9XabNXAvAAI03I0u68b7WMFkQc="
    },
    "wrap-ansi": {
      "version": "2.1.0",
      "resolved": "https://npm.bentley.com/npm/npm/wrap-ansi/-/wrap-ansi-2.1.0.tgz",
      "integrity": "sha1-2Pw9KE3QV5T+hJc8rs3Rz4JP3YU=",
      "requires": {
        "string-width": "1.0.2",
        "strip-ansi": "3.0.1"
      },
      "dependencies": {
        "string-width": {
          "version": "1.0.2",
          "resolved": "https://npm.bentley.com/npm/npm/string-width/-/string-width-1.0.2.tgz",
          "integrity": "sha1-EYvfW4zcUaKn5w0hHgfisLmxB9M=",
          "requires": {
            "code-point-at": "1.1.0",
            "is-fullwidth-code-point": "1.0.0",
            "strip-ansi": "3.0.1"
          }
        }
      }
    },
    "wrappy": {
      "version": "1.0.2",
      "resolved": "https://npm.bentley.com/npm/npm/wrappy/-/wrappy-1.0.2.tgz",
      "integrity": "sha1-tSQ9jz7BqjXxNkYFvA0QNuMKtp8="
    },
    "xml": {
      "version": "1.0.1",
      "resolved": "https://npm.bentley.com/npm/npm/xml/-/xml-1.0.1.tgz",
      "integrity": "sha1-eLpyAgApxbyHuKgaPPzXS0ovweU="
    },
    "xml2js": {
      "version": "0.2.8",
      "resolved": "https://npm.bentley.com/npm/npm/xml2js/-/xml2js-0.2.8.tgz",
      "integrity": "sha1-m4FpCTFjH/CdGVdUn69U9PmAs8I=",
      "requires": {
        "sax": "0.5.8"
      }
    },
    "xmlbuilder": {
      "version": "0.4.3",
      "resolved": "https://npm.bentley.com/npm/npm/xmlbuilder/-/xmlbuilder-0.4.3.tgz",
      "integrity": "sha1-xGFLp04K0ZbmCcknLNnh3bKKilg="
    },
    "xmldom": {
      "version": "0.1.27",
      "resolved": "https://npm.bentley.com/npm/npm/xmldom/-/xmldom-0.1.27.tgz",
      "integrity": "sha1-1QH5ezvbQDr4757MIFcxh6rawOk="
    },
    "xpath": {
      "version": "0.0.24",
      "resolved": "https://npm.bentley.com/npm/npm/xpath/-/xpath-0.0.24.tgz",
      "integrity": "sha1-Gt4WLhzFI8jTn8fQavwW6iFvKfs="
    },
    "xtend": {
      "version": "4.0.1",
      "resolved": "https://npm.bentley.com/npm/npm/xtend/-/xtend-4.0.1.tgz",
      "integrity": "sha1-pcbVMr5lbiPbgg77lDofBJmNY68="
    },
    "y18n": {
      "version": "3.2.1",
      "resolved": "https://npm.bentley.com/npm/npm/y18n/-/y18n-3.2.1.tgz",
      "integrity": "sha1-bRX7qITAhnnA136I53WegR4H+kE="
    },
    "yallist": {
      "version": "2.1.2",
      "resolved": "https://npm.bentley.com/npm/npm/yallist/-/yallist-2.1.2.tgz",
      "integrity": "sha1-HBH5IY8HYImkfdUS+TxmmaaoHVI="
    },
    "yargs": {
      "version": "8.0.2",
      "resolved": "https://npm.bentley.com/npm/npm/yargs/-/yargs-8.0.2.tgz",
      "integrity": "sha1-YpmpBVsc78lp/355wdkY3Osiw2A=",
      "requires": {
        "camelcase": "4.1.0",
        "cliui": "3.2.0",
        "decamelize": "1.2.0",
        "get-caller-file": "1.0.2",
        "os-locale": "2.1.0",
        "read-pkg-up": "2.0.0",
        "require-directory": "2.1.1",
        "require-main-filename": "1.0.1",
        "set-blocking": "2.0.0",
        "string-width": "2.1.1",
        "which-module": "2.0.0",
        "y18n": "3.2.1",
        "yargs-parser": "7.0.0"
      }
    },
    "yargs-parser": {
      "version": "7.0.0",
      "resolved": "https://npm.bentley.com/npm/npm/yargs-parser/-/yargs-parser-7.0.0.tgz",
      "integrity": "sha1-jQrELxbqVd69MyyvTEA4s+P139k=",
      "requires": {
        "camelcase": "4.1.0"
      }
    },
    "yauzl": {
      "version": "2.4.1",
      "resolved": "https://npm.bentley.com/npm/npm/yauzl/-/yauzl-2.4.1.tgz",
      "integrity": "sha1-lSj0QtqxsihOWLQ3m7GU4i4MQAU=",
      "requires": {
        "fd-slicer": "1.0.1"
      }
    },
    "yn": {
      "version": "2.0.0",
      "resolved": "https://npm.bentley.com/npm/npm/yn/-/yn-2.0.0.tgz",
      "integrity": "sha1-5a2ryKz0CPY4X8dklWhMiOavaJo="
    }
  }
}<|MERGE_RESOLUTION|>--- conflicted
+++ resolved
@@ -3485,15 +3485,9 @@
       "integrity": "sha1-9IKuqC1UPgeSFwDVpG7yb9rGuKI="
     },
     "loader-utils": {
-<<<<<<< HEAD
-      "version": "0.2.17",
-      "resolved": "https://npm.bentley.com/npm/npm/loader-utils/-/loader-utils-0.2.17.tgz",
-      "integrity": "sha1-+G5jdNQyBabmxg6RlvF8Apm/s0g=",
-=======
       "version": "1.1.0",
       "resolved": "https://registry.npmjs.org/loader-utils/-/loader-utils-1.1.0.tgz",
       "integrity": "sha1-yYrvSIvM7aL/teLeZG1qdUQp9c0=",
->>>>>>> 8f79907d
       "requires": {
         "big.js": "3.2.0",
         "emojis-list": "2.1.0",
@@ -3680,15 +3674,9 @@
       }
     },
     "memoizee": {
-<<<<<<< HEAD
-      "version": "0.4.11",
-      "resolved": "https://npm.bentley.com/npm/npm/memoizee/-/memoizee-0.4.11.tgz",
-      "integrity": "sha1-vemBdmPJ5A/bKk6hw2cpYIeujI8=",
-=======
       "version": "0.4.12",
       "resolved": "https://registry.npmjs.org/memoizee/-/memoizee-0.4.12.tgz",
       "integrity": "sha512-sprBu6nwxBWBvBOh5v2jcsGqiGLlL2xr2dLub3vR8dnE8YB17omwtm/0NSHl8jjNbcsJd5GMWJAnTSVe/O0Wfg==",
->>>>>>> 8f79907d
       "requires": {
         "d": "1.0.0",
         "es5-ext": "0.10.39",
@@ -6901,15 +6889,9 @@
       }
     },
     "tsutils": {
-<<<<<<< HEAD
-      "version": "2.21.1",
-      "resolved": "https://npm.bentley.com/npm/npm/tsutils/-/tsutils-2.21.1.tgz",
-      "integrity": "sha1-WyPCYyMzAO10QrQheFXLx1R8KWo=",
-=======
       "version": "2.21.2",
       "resolved": "https://registry.npmjs.org/tsutils/-/tsutils-2.21.2.tgz",
       "integrity": "sha512-iaIuyjIUeFLdD39MYdzqBuY7Zv6+uGxSwRH4mf+HuzsnznjFz0R2tGrAe0/JvtNh91WrN8UN/DZRFTZNDuVekA==",
->>>>>>> 8f79907d
       "requires": {
         "tslib": "1.9.0"
       }
@@ -7273,19 +7255,6 @@
           "resolved": "https://npm.bentley.com/npm/npm/has-flag/-/has-flag-2.0.0.tgz",
           "integrity": "sha1-6CB68cx7MNRGzHC3NLXovhj4jVE="
         },
-<<<<<<< HEAD
-        "loader-utils": {
-          "version": "1.1.0",
-          "resolved": "https://npm.bentley.com/npm/npm/loader-utils/-/loader-utils-1.1.0.tgz",
-          "integrity": "sha1-yYrvSIvM7aL/teLeZG1qdUQp9c0=",
-          "requires": {
-            "big.js": "3.2.0",
-            "emojis-list": "2.1.0",
-            "json5": "0.5.1"
-          }
-        },
-=======
->>>>>>> 8f79907d
         "supports-color": {
           "version": "4.5.0",
           "resolved": "https://npm.bentley.com/npm/npm/supports-color/-/supports-color-4.5.0.tgz",
