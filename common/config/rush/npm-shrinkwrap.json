--- conflicted
+++ resolved
@@ -767,15 +767,9 @@
       "integrity": "sha512-32NDda82rhwD9/JBCCkB+MRYDp0oSvlo2IL6rQWA10PQi7tDUM3eqMSltXmY+Oyl/7N3P3qNtAlv7X0d9bI28w=="
     },
     "azure-storage": {
-<<<<<<< HEAD
-      "version": "2.8.1",
-      "resolved": "https://npm.bentley.com/npm/npm/azure-storage/-/azure-storage-2.8.1.tgz",
-      "integrity": "sha1-7LnQUO8Tleef+7ZSwC/mQ2h77GM=",
-=======
       "version": "2.8.2",
       "resolved": "https://registry.npmjs.org/azure-storage/-/azure-storage-2.8.2.tgz",
       "integrity": "sha1-GctjKx5WMK6uVEUaZNrBYLFlyEg=",
->>>>>>> c714f139
       "requires": {
         "browserify-mime": "1.2.9",
         "extend": "1.2.1",
@@ -1657,15 +1651,9 @@
       }
     },
     "base64-js": {
-<<<<<<< HEAD
-      "version": "1.2.3",
-      "resolved": "https://npm.bentley.com/npm/npm/base64-js/-/base64-js-1.2.3.tgz",
-      "integrity": "sha1-+xNmgjPZYUz1+0vOlam6QJbN+AE="
-=======
       "version": "1.3.0",
       "resolved": "https://registry.npmjs.org/base64-js/-/base64-js-1.3.0.tgz",
       "integrity": "sha512-ccav/yGvoa80BQDljCxsmmQ3Xvx60/UpBIij5QN21W3wBi/hhIC9OoO+KLpu9IJTS9j4DRVJ3aDDF9cMSoa2lw=="
->>>>>>> c714f139
     },
     "big.js": {
       "version": "3.2.0",
@@ -1912,15 +1900,9 @@
       }
     },
     "chalk": {
-<<<<<<< HEAD
-      "version": "2.3.2",
-      "resolved": "https://npm.bentley.com/npm/npm/chalk/-/chalk-2.3.2.tgz",
-      "integrity": "sha1-JQ3JawdJG/1gHmSNZt319gx6XGU=",
-=======
       "version": "2.4.0",
       "resolved": "https://registry.npmjs.org/chalk/-/chalk-2.4.0.tgz",
       "integrity": "sha512-Wr/w0f4o9LuE7K53cD0qmbAMM+2XNLzR29vFn5hqko4sxGlUsyy363NvmyGIyk5tpe9cjTr9SJYbysEyPkRnFw==",
->>>>>>> c714f139
       "requires": {
         "ansi-styles": "3.2.1",
         "escape-string-regexp": "1.0.5",
@@ -7958,31 +7940,12 @@
       }
     },
     "ripemd160": {
-<<<<<<< HEAD
-      "version": "2.0.1",
-      "resolved": "https://npm.bentley.com/npm/npm/ripemd160/-/ripemd160-2.0.1.tgz",
-      "integrity": "sha1-D0WEKVxTo2KK9+bXmsohzlfRxuc=",
-=======
       "version": "2.0.2",
       "resolved": "https://registry.npmjs.org/ripemd160/-/ripemd160-2.0.2.tgz",
       "integrity": "sha512-ii4iagi25WusVoiC4B4lq7pbXfAp3D9v5CwfkY33vffw2+pkDjY1D8GaN7spsxvCSx8dkPqOZCEZyfxcmJG2IA==",
->>>>>>> c714f139
       "requires": {
         "hash-base": "3.0.4",
         "inherits": "2.0.3"
-<<<<<<< HEAD
-      },
-      "dependencies": {
-        "hash-base": {
-          "version": "2.0.2",
-          "resolved": "https://npm.bentley.com/npm/npm/hash-base/-/hash-base-2.0.2.tgz",
-          "integrity": "sha1-ZuodhW206KVHDK32/OI65SRO8uE=",
-          "requires": {
-            "inherits": "2.0.3"
-          }
-        }
-=======
->>>>>>> c714f139
       }
     },
     "rx": {
@@ -8637,15 +8600,9 @@
       }
     },
     "supports-color": {
-<<<<<<< HEAD
-      "version": "5.3.0",
-      "resolved": "https://npm.bentley.com/npm/npm/supports-color/-/supports-color-5.3.0.tgz",
-      "integrity": "sha1-WySsFduA+pJ89SJ6SjP9PEx2dsA=",
-=======
       "version": "5.4.0",
       "resolved": "https://registry.npmjs.org/supports-color/-/supports-color-5.4.0.tgz",
       "integrity": "sha512-zjaXglF5nnWpsq470jSv6P9DwPvgLkuapYmfDm3JWOm0vkNTVF2tI4UrN2r6jH1qM/uc/WtxYY1hYoA2dOKj5w==",
->>>>>>> c714f139
       "requires": {
         "has-flag": "3.0.0"
       }
