[
  {
    "policyName": "prerelease-monorepo-lockStep",
    "definitionName": "lockStepVersion",
<<<<<<< HEAD
    "version": "0.191.0-dev.8",
=======
    "version": "0.191.0-dev.9",
>>>>>>> 16a7b892
    "nextBump": "prerelease"
  }
]
<|MERGE_RESOLUTION|>--- conflicted
+++ resolved
@@ -1,12 +1,8 @@
-[
-  {
-    "policyName": "prerelease-monorepo-lockStep",
-    "definitionName": "lockStepVersion",
-<<<<<<< HEAD
-    "version": "0.191.0-dev.8",
-=======
-    "version": "0.191.0-dev.9",
->>>>>>> 16a7b892
-    "nextBump": "prerelease"
-  }
-]
+[
+  {
+    "policyName": "prerelease-monorepo-lockStep",
+    "definitionName": "lockStepVersion",
+    "version": "0.191.0-dev.9",
+    "nextBump": "prerelease"
+  }
+]