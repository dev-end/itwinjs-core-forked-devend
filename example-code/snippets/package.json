{
  "name": "example-code-snippets",
  "//private": "NOTE: this is a private package that is never published",
  "private": true,
  "license": "MIT",
  "scripts": {
    "compile": "npm run build",
    "build": "tsc 1>&2",
    "clean": "rimraf lib .rush/temp/package-deps*.json ../../generated-docs",
    "copy:assets": "cpx \"./src/backend/assets/**/*\" ./lib/backend/assets",
    "extract": "betools extract --fileExt=ts --extractFrom=./src --recursive --out=../../generated-docs/extract",
    "docs": "npm run copy:assets && npm run extract",
    "lint": "eslint -f visualstudio \"./src/**/*.ts\" 1>&2",
    "test": "npm run test:backend",
    "test:backend": "npm run copy:assets && betools test --testDir=\"./lib\"",
    "cover": "npm test"
  },
  "repository": {},
  "dependencies": {
<<<<<<< HEAD
    "@bentley/bentleyjs-core": "2.16.0-dev.9",
    "@bentley/context-registry-client": "2.16.0-dev.9",
    "@bentley/geometry-core": "2.16.0-dev.9",
    "@bentley/imodelhub-client": "2.16.0-dev.9",
    "@bentley/imodeljs-backend": "2.16.0-dev.9",
    "@bentley/itwin-client": "2.16.0-dev.9",
    "@bentley/backend-itwin-client": "2.16.0-dev.9",
    "@bentley/imodeljs-common": "2.16.0-dev.9",
    "@bentley/imodeljs-frontend": "2.16.0-dev.9",
    "@bentley/rbac-client": "2.16.0-dev.9",
=======
    "@bentley/bentleyjs-core": "2.16.0-dev.12",
    "@bentley/context-registry-client": "2.16.0-dev.12",
    "@bentley/geometry-core": "2.16.0-dev.12",
    "@bentley/imodelhub-client": "2.16.0-dev.12",
    "@bentley/imodeljs-backend": "2.16.0-dev.12",
    "@bentley/itwin-client": "2.16.0-dev.12",
    "@bentley/backend-itwin-client": "2.16.0-dev.12",
    "@bentley/imodeljs-common": "2.16.0-dev.12",
    "@bentley/imodeljs-frontend": "2.16.0-dev.12",
    "@bentley/rbac-client": "2.16.0-dev.12",
>>>>>>> 8aaff637
    "body-parser": "^1.18.2",
    "chai": "^4.1.2",
    "electron": "^11.1.0",
    "express": "^4.16.3",
    "fs-extra": "^8.1.0",
    "fuse.js": "^3.3.0",
    "i18next": "^10.2.2",
    "i18next-browser-languagedetector": "^2.1.0",
    "i18next-xhr-backend": "^2.0.1",
    "js-base64": "^2.4.5",
    "save": "^2.3.3",
    "webpack": "4.42.0"
  },
  "devDependencies": {
<<<<<<< HEAD
    "@bentley/build-tools": "2.16.0-dev.9",
    "@bentley/eslint-plugin": "2.16.0-dev.9",
    "@bentley/oidc-signin-tool": "2.16.0-dev.9",
=======
    "@bentley/build-tools": "2.16.0-dev.12",
    "@bentley/eslint-plugin": "2.16.0-dev.12",
    "@bentley/oidc-signin-tool": "2.16.0-dev.12",
>>>>>>> 8aaff637
    "@types/body-parser": "^1.17.0",
    "@types/chai": "^4.1.4",
    "@types/express": "^4.16.1",
    "@types/fs-extra": "^4.0.7",
    "@types/i18next": "^8.4.2",
    "@types/i18next-browser-languagedetector": "^2.0.1",
    "@types/js-base64": "^2.3.1",
    "@types/mocha": "^5.2.5",
    "@types/node": "10.14.1",
    "chai": "^4.1.2",
    "cpx": "^1.5.0",
    "eslint": "^6.8.0",
    "mocha": "^5.2.0",
    "rimraf": "^3.0.2",
    "typescript": "~4.1.0"
  },
  "eslintConfig": {
    "plugins": [
      "@bentley"
    ],
    "extends": "plugin:@bentley/imodeljs-recommended"
  }
}<|MERGE_RESOLUTION|>--- conflicted
+++ resolved
@@ -17,18 +17,6 @@
   },
   "repository": {},
   "dependencies": {
-<<<<<<< HEAD
-    "@bentley/bentleyjs-core": "2.16.0-dev.9",
-    "@bentley/context-registry-client": "2.16.0-dev.9",
-    "@bentley/geometry-core": "2.16.0-dev.9",
-    "@bentley/imodelhub-client": "2.16.0-dev.9",
-    "@bentley/imodeljs-backend": "2.16.0-dev.9",
-    "@bentley/itwin-client": "2.16.0-dev.9",
-    "@bentley/backend-itwin-client": "2.16.0-dev.9",
-    "@bentley/imodeljs-common": "2.16.0-dev.9",
-    "@bentley/imodeljs-frontend": "2.16.0-dev.9",
-    "@bentley/rbac-client": "2.16.0-dev.9",
-=======
     "@bentley/bentleyjs-core": "2.16.0-dev.12",
     "@bentley/context-registry-client": "2.16.0-dev.12",
     "@bentley/geometry-core": "2.16.0-dev.12",
@@ -39,7 +27,6 @@
     "@bentley/imodeljs-common": "2.16.0-dev.12",
     "@bentley/imodeljs-frontend": "2.16.0-dev.12",
     "@bentley/rbac-client": "2.16.0-dev.12",
->>>>>>> 8aaff637
     "body-parser": "^1.18.2",
     "chai": "^4.1.2",
     "electron": "^11.1.0",
@@ -54,15 +41,9 @@
     "webpack": "4.42.0"
   },
   "devDependencies": {
-<<<<<<< HEAD
-    "@bentley/build-tools": "2.16.0-dev.9",
-    "@bentley/eslint-plugin": "2.16.0-dev.9",
-    "@bentley/oidc-signin-tool": "2.16.0-dev.9",
-=======
     "@bentley/build-tools": "2.16.0-dev.12",
     "@bentley/eslint-plugin": "2.16.0-dev.12",
     "@bentley/oidc-signin-tool": "2.16.0-dev.12",
->>>>>>> 8aaff637
     "@types/body-parser": "^1.17.0",
     "@types/chai": "^4.1.4",
     "@types/express": "^4.16.1",
