--- conflicted
+++ resolved
@@ -1,454 +1,441 @@
-/*---------------------------------------------------------------------------------------------
-|  $Copyright: (c) 2017 Bentley Systems, Incorporated. All rights reserved. $
- *--------------------------------------------------------------------------------------------*/
-
-import { BisCore } from "./BisCore";
-import { Id, IModel, GeometryStream, Placement3d } from "./IModel";
-import { registerEcClass } from "./EcRegistry";
-import { JsonUtils } from "@bentley/bentleyjs-common/lib/JsonUtils";
-
-export interface ICode {
-  spec: Id | string;
-  scope: string;
-  value?: string;
-}
-
-/** A 3 part Code that identifies an Element */
-export class Code implements ICode {
-  public spec: Id;
-  public scope: string;
-  public value?: string;
-
-  constructor(val: ICode) {
-    this.spec = new Id(val.spec);
-    this.scope = JsonUtils.asString(val.scope, "");
-    this.value = JsonUtils.asString(val.value);
-  }
-
-  /**  Create an instance of the default code (1,1,null) */
-  public static createDefault(): Code { return new Code({ spec: new Id(1), scope: "1" }); }
-  public getValue(): string { return this.value ? this.value : ""; }
-}
-
-/** The Id and relationship class of an Element that is related to another Element */
-export class RelatedElement {
-  constructor(public id: Id, public relationshipClass?: string) { }
-  public static fromJSON(json?: any): RelatedElement | undefined {
-    return json ? new this(new Id(json.id), JsonUtils.asString(json.relationshipClass)) : undefined;
-  }
-}
-
-/** the schema name and class name for an ECClass */
-export interface FullClassName {
-  schemaName: string;
-  className: string;
-}
-
-export interface IElement extends FullClassName {
-  _iModel: IModel;
-  model: Id | string;
-  code: ICode;
-  id: Id | string;
-  parent?: RelatedElement;
-  federationGuid?: string;
-  userLabel?: string;
-  jsonProperties?: any;
-}
-
-/**
- * The full name of an ECClass
- * @property {string } name The name of the class
- * @property {string} schema  The name of the ECSchema that defines this class
- */
-export interface ECClassFullname {
-  name: string;
-  schema: string;
-}
-
-/**
- * A custom attribute instance
- * @property ecclass The ECClass of the custom attribute
- * @property properties An object whose properties correspond by name to the properties of this class.
- */
-export interface CustomAttribute {
-  ecclass: ECClassFullname;
-  properties: { [propName: string]: PrimitiveECProperty | NavigationECProperty | StructECProperty | PrimitiveArrayECProperty | StructArrayECProperty };
-}
-
-/**
- * Metadata for an ECProperty that is a primitive type.
- * @property primitiveECProperty Describes the type
- * @property customAttributes The Custom Attributes for this class
- */
-export interface PrimitiveECProperty {
-  primitiveECProperty: { type: string, extendedType?: string };
-  customAttributes: CustomAttribute[];
-}
-
-/**
- * Metadata for an ECProperty that is a Navigation property (aka a pointer to another element in the iModel).
- * @property { Object } navigationECProperty Describes the type
- * @property customAttributes The Custom Attributes for this class
- */
-export interface NavigationECProperty {
-  navigationECProperty: { type: string, direction: string, relationshipClass: ECClassFullname };
-  customAttributes: CustomAttribute[];
-}
-
-/**
- * Metadata for an ECProperty that is a struct.
- * @property { Object } structECProperty Describes the type
- */
-export interface StructECProperty {
-  structECProperty: { type: string };
-}
-
-/**
- * Metadata for an ECProperty that is a primitive array.
- * @property { Object } primitiveArrayECProperty Describes the type
- */
-export interface PrimitiveArrayECProperty {
-  primitiveArrayECProperty: { type: string, minOccurs: number, maxOccurs?: number };
-}
-
-/**
- * Metadata for an ECProperty that is a struct array.
- * @property { Object } structArrayECProperty Describes the type
- */
-export interface StructArrayECProperty {
-  structArrayECProperty: { type: string, minOccurs: number, maxOccurs?: number };
-}
-
-/**
- * Metadata  for an ECClass.
- * @property {string} name  The ECClass name
- * @property {string} schema  The name of the ECSchema that defines this class
- * @property { ECClassFullname[] } baseClasses The list of base classes that this class is derived from. If more than one, the first is the actual base class and the others are mixins.
- * @property { CustomAttribute[] } customAttributes The Custom Attributes for this class
- * @property { PrimitiveECProperty| NavigationECProperty|StructECProperty|PrimitiveArrayECProperty|StructArrayECProperty } properties An object whose properties correspond by name to the properties of this class.
- */
-export interface ECClass {
-  name: string;
-  schema: string;
-  baseClasses: ECClassFullname[];
-  customAttributes: CustomAttribute[];
-  properties: { [propName: string]: PrimitiveECProperty | NavigationECProperty | StructECProperty | PrimitiveArrayECProperty | StructArrayECProperty };
-}
-
-<<<<<<< HEAD
-/** An element within an iModel.  */
-@registerEcClass("BisCore.Element")
-=======
-// When JSON.stringify'ing an element, don't include internal properties that begin with _
-// One consequence of including such properties is that we get into the LRUCache, and that can lead to a cycle back to the element that we are processing.
-function stripInternalProperties(key: string, value: any): any {
-  if (key.startsWith("_"))
-    return undefined;
-  return value;
-}
-
-/** An element within an iModel */
-@registerEcClass(BisCore.Element)
->>>>>>> e1c6dd87
-export class Element {
-  public static ecClass: any;
-  public _iModel: IModel;
-  public id: Id;
-  public model: Id;
-  public schemaName: string;
-  public className: string;
-  public code: Code;
-  public parent?: RelatedElement;
-  public federationGuid?: string;
-  public userLabel?: string;
-  public jsonProperties: any;
-
-  /** constructor for Element */
-  constructor(val: IElement) {
-    this.schemaName = val.schemaName;
-    this.className = val.className;
-    this.id = new Id(val.id);
-    this.code = new Code(val.code);
-    this._iModel = val._iModel;
-    this.model = new Id(val.model);
-    this.parent = RelatedElement.fromJSON(val.parent);
-    this.federationGuid = val.federationGuid;
-    this.userLabel = val.userLabel;
-    this.jsonProperties = val.jsonProperties ? val.jsonProperties : {};
-  }
-
-  /** Convert an Element to JSON. This strips out internal properties with a leading underbar. */
-  public stringify(): string { return JSON.stringify(this, (key: string, value: any) => (key[0] === "_") ? undefined : value); }
-
-  /** Get the metadata for the ECClass of this element. */
-  public async getECClass(): Promise<ECClass> { return Object.getPrototypeOf(this).constructor.getECClassFor(this._iModel, this.schemaName, this.className); }
-  public getUserProperties(): any { if (!this.jsonProperties.UserProps) this.jsonProperties.UserProps = {}; return this.jsonProperties.UserProps; }
-  public setUserProperties(nameSpace: string, value: any) { this.getUserProperties()[nameSpace] = value; }
-  public removeUserProperties(nameSpace: string) { delete this.getUserProperties()[nameSpace]; }
-
-  /** Get the specified ECClass metadata */
-  public static getECClassFor(imodel: IModel, schemaName: string, className: string): Promise<ECClass> {
-    if ((null == this.ecClass) || !this.hasOwnProperty("ecClass")) {
-      const p = new Promise<ECClass>((resolve, reject) => {
-        imodel.getDgnDb().getECClassMetaData(schemaName, className).then((mstr: string) => {
-          resolve(this.ecClass = JSON.parse(mstr));
-        }).catch((reason: any) => {
-          reject(reason);
-        });
-      });
-      return p;
-    }
-    return this.ecClass;
-  }
-}
-
-/** Parameters for creating a GeometricElement */
-export interface IGeometricElement extends IElement {
-  category?: Id;
-  geom?: GeometryStream;
-}
-
-/** A Geometric element */
-@registerEcClass(BisCore.GeometricElement)
-export class GeometricElement extends Element {
-  public category: Id;
-  public geom?: GeometryStream;
-  public constructor(opts: IGeometricElement) {
-    super(opts);
-    this.category = new Id(opts.category);
-    this.geom = opts.geom;
-  }
-}
-
-/** A RelatedElement that describes the type definition of an element. */
-export class TypeDefinition extends RelatedElement {
-  constructor(definitionId: Id, relationshipClass?: string) { super(definitionId, relationshipClass); }
-}
-
-export interface IGeometricElement3d extends IGeometricElement {
-  placement?: Placement3d;
-  typeDefinition?: TypeDefinition;
-}
-
-@registerEcClass("BisCore.GeometricElement3d")
-export class GeometricElement3d extends GeometricElement {
-  public placement: Placement3d;
-  public typeDefinition?: TypeDefinition;
-
-  public constructor(opts: IGeometricElement3d) {
-    super(opts);
-    this.placement = Placement3d.fromJSON(opts.placement);
-    if (opts.typeDefinition)
-      this.typeDefinition = TypeDefinition.fromJSON(opts.typeDefinition);
-  }
-}
-
-@registerEcClass("BisCore.SpatialElement")
-export class SpatialElement extends GeometricElement3d {
-  public constructor(opts: IGeometricElement3d) { super(opts); }
-}
-
-@registerEcClass("BisCore.PhysicalElement")
-export class PhysicalElement extends SpatialElement {
-  public constructor(opts: IGeometricElement3d) { super(opts); }
-}
-
-@registerEcClass("BisCore.PhysicalPortion")
-export class PhysicalPortion extends PhysicalElement {
-  public constructor(opts: IGeometricElement3d) { super(opts); }
-}
-
-/** A SpatialElement that identifies a "tracked" real word 3-dimensional location but has no mass and cannot be "touched".
- *  Examples include grid lines, parcel boundaries, and work areas.
- */
-@registerEcClass("BisCore.SpatialLocationElement")
-export class SpatialLocationElement extends SpatialElement {
-  public constructor(opts: IGeometricElement3d) { super(opts); }
-}
-
-/** A SpatialLocationPortion represents an arbitrary portion of a larger SpatialLocationElement that will be broken down in
- *  more detail in a separate (sub) SpatialLocationModel.
- */
-@registerEcClass("BisCore.SpatialLocationPortion")
-export class SpatialLocationPortion extends SpatialLocationElement {
-  public constructor(opts: IGeometricElement3d) { super(opts); }
-}
-
-/** An InformationContentElement identifies and names information content.
- * @see InformationCarrierElement
- */
-@registerEcClass("BisCore.InformationContentElement")
-export class InformationContentElement extends Element {
-  constructor(opts: IElement) { super(opts); }
-}
-
-@registerEcClass("BisCore.InformationReferenceElement")
-export class InformationReferenceElement extends InformationContentElement {
-  public constructor(opts: IElement) { super(opts); }
-}
-
-@registerEcClass("BisCore.Subject")
-export class Subject extends InformationReferenceElement {
-  public constructor(opts: IElement) { super(opts); }
-}
-
-/** A Document is an InformationContentElement that identifies the content of a document.
- * The realized form of a document is called a DocumentCarrier (different class than Document).
- * For example, a will is a legal document. The will published into a PDF file is an ElectronicDocumentCopy.
- * The will printed onto paper is a PrintedDocumentCopy.
- * In this example, the Document only identifies, names, and tracks the content of the will.
- */
-@registerEcClass("BisCore.Document")
-export class Document extends InformationContentElement {
-  constructor(opts: IElement) { super(opts); }
-}
-
-@registerEcClass("BisCore.Drawing")
-export class Drawing extends Document {
-  constructor(opts: IElement) { super(opts); }
-}
-
-@registerEcClass("BisCore.SectionDrawing")
-export class SectionDrawing extends Drawing {
-  constructor(opts: IElement) { super(opts); }
-}
-
-/** An InformationCarrierElement is a proxy for an information carrier in the physical world.
- *  For example, the arrangement of ink on a paper document or an electronic file is an information carrier.
- *  The content is tracked separately from the carrier.
- *  @see InformationContentElement
- */
-@registerEcClass("BisCore.InformationCarrierElement")
-export class InformationCarrierElement extends Element {
-  constructor(opts: IElement) { super(opts); }
-}
-
-/** An information element whose main purpose is to hold an information record. */
-@registerEcClass("BisCore.InformationRecordElement")
-export class InformationRecordElement extends InformationContentElement {
-  constructor(opts: IElement) { super(opts); }
-}
-
-/** A DefinitionElement resides in (and only in) a DefinitionModel. */
-@registerEcClass("BisCore.DefinitionElement")
-export class DefinitionElement extends InformationContentElement {
-  constructor(opts: IElement) { super(opts); }
-}
-
-@registerEcClass("BisCore.TypeDefinitionElement")
-export class TypeDefinitionElement extends DefinitionElement {
-  public recipe?: RelatedElement;
-  constructor(opts: IElement) { super(opts); }
-}
-
-@registerEcClass("BisCore.RecipeDefinitionElement")
-export class RecipeDefinitionElement extends DefinitionElement {
-  constructor(opts: IElement) { super(opts); }
-}
-
-/** A PhysicalType typically corresponds to a @em type of physical object that can be ordered from a catalog.
- *  The PhysicalType system is also a database normalization strategy because properties that are the same
- *  across all instances are stored with the PhysicalType versus being repeated per PhysicalElement instance.
- */
-@registerEcClass("BisCore.PhysicalType")
-export class PhysicalType extends TypeDefinitionElement {
-  constructor(opts: IElement) { super(opts); }
-}
-
-/** The SpatialLocationType system is a database normalization strategy because properties that are the same
- *  across all instances are stored with the SpatialLocationType versus being repeated per SpatialLocationElement instance.
- */
-@registerEcClass("BisCore.SpatialLocationType")
-export class SpatialLocationType extends TypeDefinitionElement {
-  constructor(opts: IElement) { super(opts); }
-}
-
-@registerEcClass("BisCore.TemplateRecipe3d")
-export class TemplateRecipe3d extends RecipeDefinitionElement {
-  constructor(opts: IElement) { super(opts); }
-}
-
-@registerEcClass("BisCore.GraphicalType2d")
-export class GraphicalType2d extends TypeDefinitionElement {
-  constructor(opts: IElement) { super(opts); }
-}
-
-@registerEcClass("BisCore.TemplateRecipe2d")
-export class TemplateRecipe2d extends RecipeDefinitionElement {
-  constructor(opts: IElement) { super(opts); }
-}
-
-@registerEcClass("BisCore.InformationPartitionElement")
-export class InformationPartitionElement extends InformationContentElement {
-  constructor(opts: IElement) { super(opts); }
-}
-
-/** A DefinitionPartition provides a starting point for a DefinitionModel hierarchy
- *  @note DefinitionPartition elements only reside in the RepositoryModel
- */
-@registerEcClass("BisCore.DefinitionPartition")
-export class DefinitionPartition extends InformationPartitionElement {
-  constructor(opts: IElement) { super(opts); }
-}
-
-/** A DocumentPartition provides a starting point for a DocumentListModel hierarchy
- *  @note DocumentPartition elements only reside in the RepositoryModel
- */
-@registerEcClass("BisCore.DocumentPartition")
-export class DocumentPartition extends InformationPartitionElement {
-  constructor(opts: IElement) { super(opts); }
-}
-
-/** A GroupInformationPartition provides a starting point for a GroupInformationModel hierarchy
- *  @note GroupInformationPartition elements only reside in the RepositoryModel
- */
-@registerEcClass("BisCore.GroupInformationPartition")
-export class GroupInformationPartition extends InformationPartitionElement {
-  constructor(opts: IElement) { super(opts); }
-}
-
-/** An InformationRecordPartition provides a starting point for a InformationRecordModel hierarchy
- *  @note InformationRecordPartition elements only reside in the RepositoryModel
- */
-@registerEcClass("BisCore.InformationRecordPartition")
-export class InformationRecordPartition extends InformationPartitionElement {
-  constructor(opts: IElement) { super(opts); }
-}
-
-/** A PhysicalPartition provides a starting point for a PhysicalModel hierarchy
- *  @note PhysicalPartition elements only reside in the RepositoryModel
- */
-@registerEcClass("BisCore.PhysicalPartition")
-export class PhysicalPartition extends InformationPartitionElement {
-  constructor(opts: IElement) { super(opts); }
-}
-
-/** A SpatialLocationPartition provides a starting point for a SpatialLocationModel hierarchy
- *  @note SpatialLocationPartition elements only reside in the RepositoryModel
- */
-@registerEcClass("BisCore.SpatialLocationPartition")
-export class SpatialLocationPartition extends InformationPartitionElement {
-  constructor(opts: IElement) { super(opts); }
-}
-
-/** A GroupInformationElement resides in (and only in) a GroupInformationModel. */
-@registerEcClass("BisCore.GroupInformationElement")
-export class GroupInformationElement extends InformationReferenceElement {
-  constructor(opts: IElement) { super(opts); }
-}
-
-/** Abstract base class for roles played by other (typically physical) elements.
- *  For example:
- *  - <i>Lawyer</i> and <i>employee</i> are potential roles of a person
- *  - <i>Asset</i> and <i>safety hazard</i> are potential roles of a PhysicalElement
- */
-@registerEcClass("BisCore.RoleElement")
-export class RoleElement extends Element {
-  constructor(opts: IElement) { super(opts); }
-}
-
-/** A LinkPartition provides a starting point for a LinkModel hierarchy */
-@registerEcClass("BisCore.LinkPartition")
-export class LinkPartition extends InformationPartitionElement {
-  constructor(opts: IElement) { super(opts); }
-}
+/*---------------------------------------------------------------------------------------------
+|  $Copyright: (c) 2017 Bentley Systems, Incorporated. All rights reserved. $
+ *--------------------------------------------------------------------------------------------*/
+
+import { BisCore } from "./BisCore";
+import { Id, IModel, GeometryStream, Placement3d } from "./IModel";
+import { registerEcClass } from "./EcRegistry";
+import { JsonUtils } from "@bentley/bentleyjs-common/lib/JsonUtils";
+
+export interface ICode {
+  spec: Id | string;
+  scope: string;
+  value?: string;
+}
+
+/** A 3 part Code that identifies an Element */
+export class Code implements ICode {
+  public spec: Id;
+  public scope: string;
+  public value?: string;
+
+  constructor(val: ICode) {
+    this.spec = new Id(val.spec);
+    this.scope = JsonUtils.asString(val.scope, "");
+    this.value = JsonUtils.asString(val.value);
+  }
+
+  /**  Create an instance of the default code (1,1,null) */
+  public static createDefault(): Code { return new Code({ spec: new Id(1), scope: "1" }); }
+  public getValue(): string { return this.value ? this.value : ""; }
+}
+
+/** The Id and relationship class of an Element that is related to another Element */
+export class RelatedElement {
+  constructor(public id: Id, public relationshipClass?: string) { }
+  public static fromJSON(json?: any): RelatedElement | undefined {
+    return json ? new this(new Id(json.id), JsonUtils.asString(json.relationshipClass)) : undefined;
+  }
+}
+
+/** the schema name and class name for an ECClass */
+export interface FullClassName {
+  schemaName: string;
+  className: string;
+}
+
+export interface IElement extends FullClassName {
+  _iModel: IModel;
+  model: Id | string;
+  code: ICode;
+  id: Id | string;
+  parent?: RelatedElement;
+  federationGuid?: string;
+  userLabel?: string;
+  jsonProperties?: any;
+}
+
+/**
+ * The full name of an ECClass
+ * @property {string } name The name of the class
+ * @property {string} schema  The name of the ECSchema that defines this class
+ */
+export interface ECClassFullname {
+  name: string;
+  schema: string;
+}
+
+/**
+ * A custom attribute instance
+ * @property ecclass The ECClass of the custom attribute
+ * @property properties An object whose properties correspond by name to the properties of this class.
+ */
+export interface CustomAttribute {
+  ecclass: ECClassFullname;
+  properties: { [propName: string]: PrimitiveECProperty | NavigationECProperty | StructECProperty | PrimitiveArrayECProperty | StructArrayECProperty };
+}
+
+/**
+ * Metadata for an ECProperty that is a primitive type.
+ * @property primitiveECProperty Describes the type
+ * @property customAttributes The Custom Attributes for this class
+ */
+export interface PrimitiveECProperty {
+  primitiveECProperty: { type: string, extendedType?: string };
+  customAttributes: CustomAttribute[];
+}
+
+/**
+ * Metadata for an ECProperty that is a Navigation property (aka a pointer to another element in the iModel).
+ * @property { Object } navigationECProperty Describes the type
+ * @property customAttributes The Custom Attributes for this class
+ */
+export interface NavigationECProperty {
+  navigationECProperty: { type: string, direction: string, relationshipClass: ECClassFullname };
+  customAttributes: CustomAttribute[];
+}
+
+/**
+ * Metadata for an ECProperty that is a struct.
+ * @property { Object } structECProperty Describes the type
+ */
+export interface StructECProperty {
+  structECProperty: { type: string };
+}
+
+/**
+ * Metadata for an ECProperty that is a primitive array.
+ * @property { Object } primitiveArrayECProperty Describes the type
+ */
+export interface PrimitiveArrayECProperty {
+  primitiveArrayECProperty: { type: string, minOccurs: number, maxOccurs?: number };
+}
+
+/**
+ * Metadata for an ECProperty that is a struct array.
+ * @property { Object } structArrayECProperty Describes the type
+ */
+export interface StructArrayECProperty {
+  structArrayECProperty: { type: string, minOccurs: number, maxOccurs?: number };
+}
+
+/**
+ * Metadata  for an ECClass.
+ * @property {string} name  The ECClass name
+ * @property {string} schema  The name of the ECSchema that defines this class
+ * @property { ECClassFullname[] } baseClasses The list of base classes that this class is derived from. If more than one, the first is the actual base class and the others are mixins.
+ * @property { CustomAttribute[] } customAttributes The Custom Attributes for this class
+ * @property { PrimitiveECProperty| NavigationECProperty|StructECProperty|PrimitiveArrayECProperty|StructArrayECProperty } properties An object whose properties correspond by name to the properties of this class.
+ */
+export interface ECClass {
+  name: string;
+  schema: string;
+  baseClasses: ECClassFullname[];
+  customAttributes: CustomAttribute[];
+  properties: { [propName: string]: PrimitiveECProperty | NavigationECProperty | StructECProperty | PrimitiveArrayECProperty | StructArrayECProperty };
+}
+
+/** An element within an iModel.  */
+@registerEcClass("BisCore.Element")
+export class Element {
+  public static ecClass: any;
+  public _iModel: IModel;
+  public id: Id;
+  public model: Id;
+  public schemaName: string;
+  public className: string;
+  public code: Code;
+  public parent?: RelatedElement;
+  public federationGuid?: string;
+  public userLabel?: string;
+  public jsonProperties: any;
+
+  /** constructor for Element */
+  constructor(val: IElement) {
+    this.schemaName = val.schemaName;
+    this.className = val.className;
+    this.id = new Id(val.id);
+    this.code = new Code(val.code);
+    this._iModel = val._iModel;
+    this.model = new Id(val.model);
+    this.parent = RelatedElement.fromJSON(val.parent);
+    this.federationGuid = val.federationGuid;
+    this.userLabel = val.userLabel;
+    this.jsonProperties = val.jsonProperties ? val.jsonProperties : {};
+  }
+
+  /** Convert an Element to JSON. This strips out internal properties with a leading underbar. */
+  public stringify(): string { return JSON.stringify(this, (key: string, value: any) => (key[0] === "_") ? undefined : value); }
+
+  /** Get the metadata for the ECClass of this element. */
+  public async getECClass(): Promise<ECClass> { return Object.getPrototypeOf(this).constructor.getECClassFor(this._iModel, this.schemaName, this.className); }
+  public getUserProperties(): any { if (!this.jsonProperties.UserProps) this.jsonProperties.UserProps = {}; return this.jsonProperties.UserProps; }
+  public setUserProperties(nameSpace: string, value: any) { this.getUserProperties()[nameSpace] = value; }
+  public removeUserProperties(nameSpace: string) { delete this.getUserProperties()[nameSpace]; }
+
+  /** Get the specified ECClass metadata */
+  public static getECClassFor(imodel: IModel, schemaName: string, className: string): Promise<ECClass> {
+    if ((null == this.ecClass) || !this.hasOwnProperty("ecClass")) {
+      const p = new Promise<ECClass>((resolve, reject) => {
+        imodel.getDgnDb().getECClassMetaData(schemaName, className).then((mstr: string) => {
+          resolve(this.ecClass = JSON.parse(mstr));
+        }).catch((reason: any) => {
+          reject(reason);
+        });
+      });
+      return p;
+    }
+    return this.ecClass;
+  }
+}
+
+/** Parameters for creating a GeometricElement */
+export interface IGeometricElement extends IElement {
+  category?: Id;
+  geom?: GeometryStream;
+}
+
+/** A Geometric element */
+@registerEcClass(BisCore.GeometricElement)
+export class GeometricElement extends Element {
+  public category: Id;
+  public geom?: GeometryStream;
+  public constructor(opts: IGeometricElement) {
+    super(opts);
+    this.category = new Id(opts.category);
+    this.geom = opts.geom;
+  }
+}
+
+/** A RelatedElement that describes the type definition of an element. */
+export class TypeDefinition extends RelatedElement {
+  constructor(definitionId: Id, relationshipClass?: string) { super(definitionId, relationshipClass); }
+}
+
+export interface IGeometricElement3d extends IGeometricElement {
+  placement?: Placement3d;
+  typeDefinition?: TypeDefinition;
+}
+
+@registerEcClass("BisCore.GeometricElement3d")
+export class GeometricElement3d extends GeometricElement {
+  public placement: Placement3d;
+  public typeDefinition?: TypeDefinition;
+
+  public constructor(opts: IGeometricElement3d) {
+    super(opts);
+    this.placement = Placement3d.fromJSON(opts.placement);
+    if (opts.typeDefinition)
+      this.typeDefinition = TypeDefinition.fromJSON(opts.typeDefinition);
+  }
+}
+
+@registerEcClass("BisCore.SpatialElement")
+export class SpatialElement extends GeometricElement3d {
+  public constructor(opts: IGeometricElement3d) { super(opts); }
+}
+
+@registerEcClass("BisCore.PhysicalElement")
+export class PhysicalElement extends SpatialElement {
+  public constructor(opts: IGeometricElement3d) { super(opts); }
+}
+
+@registerEcClass("BisCore.PhysicalPortion")
+export class PhysicalPortion extends PhysicalElement {
+  public constructor(opts: IGeometricElement3d) { super(opts); }
+}
+
+/** A SpatialElement that identifies a "tracked" real word 3-dimensional location but has no mass and cannot be "touched".
+ *  Examples include grid lines, parcel boundaries, and work areas.
+ */
+@registerEcClass("BisCore.SpatialLocationElement")
+export class SpatialLocationElement extends SpatialElement {
+  public constructor(opts: IGeometricElement3d) { super(opts); }
+}
+
+/** A SpatialLocationPortion represents an arbitrary portion of a larger SpatialLocationElement that will be broken down in
+ *  more detail in a separate (sub) SpatialLocationModel.
+ */
+@registerEcClass("BisCore.SpatialLocationPortion")
+export class SpatialLocationPortion extends SpatialLocationElement {
+  public constructor(opts: IGeometricElement3d) { super(opts); }
+}
+
+/** An InformationContentElement identifies and names information content.
+ * @see InformationCarrierElement
+ */
+@registerEcClass("BisCore.InformationContentElement")
+export class InformationContentElement extends Element {
+  constructor(opts: IElement) { super(opts); }
+}
+
+@registerEcClass("BisCore.InformationReferenceElement")
+export class InformationReferenceElement extends InformationContentElement {
+  public constructor(opts: IElement) { super(opts); }
+}
+
+@registerEcClass("BisCore.Subject")
+export class Subject extends InformationReferenceElement {
+  public constructor(opts: IElement) { super(opts); }
+}
+
+/** A Document is an InformationContentElement that identifies the content of a document.
+ * The realized form of a document is called a DocumentCarrier (different class than Document).
+ * For example, a will is a legal document. The will published into a PDF file is an ElectronicDocumentCopy.
+ * The will printed onto paper is a PrintedDocumentCopy.
+ * In this example, the Document only identifies, names, and tracks the content of the will.
+ */
+@registerEcClass("BisCore.Document")
+export class Document extends InformationContentElement {
+  constructor(opts: IElement) { super(opts); }
+}
+
+@registerEcClass("BisCore.Drawing")
+export class Drawing extends Document {
+  constructor(opts: IElement) { super(opts); }
+}
+
+@registerEcClass("BisCore.SectionDrawing")
+export class SectionDrawing extends Drawing {
+  constructor(opts: IElement) { super(opts); }
+}
+
+/** An InformationCarrierElement is a proxy for an information carrier in the physical world.
+ *  For example, the arrangement of ink on a paper document or an electronic file is an information carrier.
+ *  The content is tracked separately from the carrier.
+ *  @see InformationContentElement
+ */
+@registerEcClass("BisCore.InformationCarrierElement")
+export class InformationCarrierElement extends Element {
+  constructor(opts: IElement) { super(opts); }
+}
+
+/** An information element whose main purpose is to hold an information record. */
+@registerEcClass("BisCore.InformationRecordElement")
+export class InformationRecordElement extends InformationContentElement {
+  constructor(opts: IElement) { super(opts); }
+}
+
+/** A DefinitionElement resides in (and only in) a DefinitionModel. */
+@registerEcClass("BisCore.DefinitionElement")
+export class DefinitionElement extends InformationContentElement {
+  constructor(opts: IElement) { super(opts); }
+}
+
+@registerEcClass("BisCore.TypeDefinitionElement")
+export class TypeDefinitionElement extends DefinitionElement {
+  public recipe?: RelatedElement;
+  constructor(opts: IElement) { super(opts); }
+}
+
+@registerEcClass("BisCore.RecipeDefinitionElement")
+export class RecipeDefinitionElement extends DefinitionElement {
+  constructor(opts: IElement) { super(opts); }
+}
+
+/** A PhysicalType typically corresponds to a @em type of physical object that can be ordered from a catalog.
+ *  The PhysicalType system is also a database normalization strategy because properties that are the same
+ *  across all instances are stored with the PhysicalType versus being repeated per PhysicalElement instance.
+ */
+@registerEcClass("BisCore.PhysicalType")
+export class PhysicalType extends TypeDefinitionElement {
+  constructor(opts: IElement) { super(opts); }
+}
+
+/** The SpatialLocationType system is a database normalization strategy because properties that are the same
+ *  across all instances are stored with the SpatialLocationType versus being repeated per SpatialLocationElement instance.
+ */
+@registerEcClass("BisCore.SpatialLocationType")
+export class SpatialLocationType extends TypeDefinitionElement {
+  constructor(opts: IElement) { super(opts); }
+}
+
+@registerEcClass("BisCore.TemplateRecipe3d")
+export class TemplateRecipe3d extends RecipeDefinitionElement {
+  constructor(opts: IElement) { super(opts); }
+}
+
+@registerEcClass("BisCore.GraphicalType2d")
+export class GraphicalType2d extends TypeDefinitionElement {
+  constructor(opts: IElement) { super(opts); }
+}
+
+@registerEcClass("BisCore.TemplateRecipe2d")
+export class TemplateRecipe2d extends RecipeDefinitionElement {
+  constructor(opts: IElement) { super(opts); }
+}
+
+@registerEcClass("BisCore.InformationPartitionElement")
+export class InformationPartitionElement extends InformationContentElement {
+  constructor(opts: IElement) { super(opts); }
+}
+
+/** A DefinitionPartition provides a starting point for a DefinitionModel hierarchy
+ *  @note DefinitionPartition elements only reside in the RepositoryModel
+ */
+@registerEcClass("BisCore.DefinitionPartition")
+export class DefinitionPartition extends InformationPartitionElement {
+  constructor(opts: IElement) { super(opts); }
+}
+
+/** A DocumentPartition provides a starting point for a DocumentListModel hierarchy
+ *  @note DocumentPartition elements only reside in the RepositoryModel
+ */
+@registerEcClass("BisCore.DocumentPartition")
+export class DocumentPartition extends InformationPartitionElement {
+  constructor(opts: IElement) { super(opts); }
+}
+
+/** A GroupInformationPartition provides a starting point for a GroupInformationModel hierarchy
+ *  @note GroupInformationPartition elements only reside in the RepositoryModel
+ */
+@registerEcClass("BisCore.GroupInformationPartition")
+export class GroupInformationPartition extends InformationPartitionElement {
+  constructor(opts: IElement) { super(opts); }
+}
+
+/** An InformationRecordPartition provides a starting point for a InformationRecordModel hierarchy
+ *  @note InformationRecordPartition elements only reside in the RepositoryModel
+ */
+@registerEcClass("BisCore.InformationRecordPartition")
+export class InformationRecordPartition extends InformationPartitionElement {
+  constructor(opts: IElement) { super(opts); }
+}
+
+/** A PhysicalPartition provides a starting point for a PhysicalModel hierarchy
+ *  @note PhysicalPartition elements only reside in the RepositoryModel
+ */
+@registerEcClass("BisCore.PhysicalPartition")
+export class PhysicalPartition extends InformationPartitionElement {
+  constructor(opts: IElement) { super(opts); }
+}
+
+/** A SpatialLocationPartition provides a starting point for a SpatialLocationModel hierarchy
+ *  @note SpatialLocationPartition elements only reside in the RepositoryModel
+ */
+@registerEcClass("BisCore.SpatialLocationPartition")
+export class SpatialLocationPartition extends InformationPartitionElement {
+  constructor(opts: IElement) { super(opts); }
+}
+
+/** A GroupInformationElement resides in (and only in) a GroupInformationModel. */
+@registerEcClass("BisCore.GroupInformationElement")
+export class GroupInformationElement extends InformationReferenceElement {
+  constructor(opts: IElement) { super(opts); }
+}
+
+/** Abstract base class for roles played by other (typically physical) elements.
+ *  For example:
+ *  - <i>Lawyer</i> and <i>employee</i> are potential roles of a person
+ *  - <i>Asset</i> and <i>safety hazard</i> are potential roles of a PhysicalElement
+ */
+@registerEcClass("BisCore.RoleElement")
+export class RoleElement extends Element {
+  constructor(opts: IElement) { super(opts); }
+}
+
+/** A LinkPartition provides a starting point for a LinkModel hierarchy */
+@registerEcClass("BisCore.LinkPartition")
+export class LinkPartition extends InformationPartitionElement {
+  constructor(opts: IElement) { super(opts); }
+}