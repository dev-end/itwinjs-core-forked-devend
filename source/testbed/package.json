--- conflicted
+++ resolved
@@ -11,13 +11,8 @@
   },
   "repository": {},
   "dependencies": {
-<<<<<<< HEAD
     "@bentley/bentleyjs-core": "^5.3.1",
-    "@bentley/geometry-core": "^4.2.0",
-=======
-    "@bentley/bentleyjs-core": "^5.2.0",
     "@bentley/geometry-core": "^4.2.1",
->>>>>>> 88b47eab
     "@bentley/imodeljs-clients": "^2.0.1",
     "@bentley/imodeljs-electronaddon": "~7.2.0",
     "@bentley/imodeljs-nodeaddonapi": "~7.2.0",
