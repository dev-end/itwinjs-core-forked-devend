--- conflicted
+++ resolved
@@ -4,11 +4,7 @@
 import { assert } from "chai";
 import { ECDbTestHelper } from "./ECDbTestHelper";
 import { ECSqlInsertResult } from "../ECSqlStatement";
-<<<<<<< HEAD
-import { ECSqlStringType, ECSqlTypedString, NavigationValue } from "../../common/ECSqlTypes";
-=======
-import { DateTime, Blob, NavigationBindingValue } from "@bentley/imodeljs-common/lib/ECSqlTypes";
->>>>>>> 6f09d3a5
+import { ECSqlStringType, ECSqlTypedString, NavigationValue } from "@bentley/imodeljs-common/lib/ECSqlTypes";
 import { ECDb } from "../ECDb";
 import { DbResult } from "@bentley/bentleyjs-core/lib/BeSQLite";
 import { Id64 } from "@bentley/bentleyjs-core/lib/Id";
