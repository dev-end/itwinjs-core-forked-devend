/*---------------------------------------------------------------------------------------------
|  $Copyright: (c) 2018 Bentley Systems, Incorporated. All rights reserved. $
 *--------------------------------------------------------------------------------------------*/
/** The IModelDb Module */
import { Guid, Id64, Id64Set, LRUMap, OpenMode, DbResult, Logger, BeEvent, assert, Id64Props } from "@bentley/bentleyjs-core";
import { AccessToken } from "@bentley/imodeljs-clients";
import {
  Code, CodeSpec, ElementProps, ElementAspectProps, IModel, IModelProps, IModelVersion, ModelProps, IModelToken,
  IModelError, IModelStatus, AxisAlignedBox3d, EntityQueryParams, EntityProps, ViewDefinitionProps,
  FontMap, FontMapProps, ElementLoadProps,
} from "@bentley/imodeljs-common";
import { ClassRegistry, MetaDataRegistry } from "./ClassRegistry";
import { Element } from "./Element";
import { ElementAspect, ElementMultiAspect, ElementUniqueAspect } from "./ElementAspect";
import { Model } from "./Model";
import { BriefcaseEntry, BriefcaseManager, KeepBriefcase, BriefcaseId } from "./BriefcaseManager";
import { ECSqlStatement, ECSqlStatementCache } from "./ECSqlStatement";
import { CodeSpecs } from "./CodeSpecs";
import { Entity, EntityMetaData } from "./Entity";
import * as path from "path";
import { IModelDbLinkTableRelationships } from "./LinkTableRelationship";
import { ConcurrencyControl } from "./ConcurrencyControl";

/** @hidden */
const loggingCategory = "imodeljs-backend.IModelDb";

/** The signature of a function that can supply a description of local Txns in the specified briefcase up to and including the specified endTxnId. */
export type ChangeSetDescriber = (endTxnId: TxnManager.TxnId) => string;

/** Represents a physical copy (briefcase) of an iModel that can be accessed as a file on the local computer.
 *
 * An IModelDb is used by a service or by the "back end" of an app.
 * "Front end" code uses an [[IModelConnection]] to access an iModel indirectly, via a service or backend.
 *
 * Use [[IModelDb.open]] to obtain and open an IModelDb from iModelHub.
 *
 * An IModelDb provides access to the content of the iModel through the following collections:
 *  * [[IModelDb.elements]] for Elements
 *  * [[IModelDb.models]] for Models
 *
 * An IModelDb is a full-featured database.
 * Use [[ECSqlStatement]] to write custom queries on the contents of an IModelDb.
 *
 * An iModel is a multi-user database that is stored in the cloud.
 *
 * As a local copy, an IModelDb represents a version of an iModel.
 * Use [[IModelDb.pullAndMergeChanges]] to update a local IModelDb to incorporate recent changes made by others.
 *
 * An IModelDb also serves as a staging area where an app can change the content of an iModel and then submit the changes to iModelHub.
 * Use [[IModelDb.saveChanges]] to commit changes locally. [[IModelDb.txns]] manages local transactions, and it supports local undo/redo.
 * Use [[IModelDb.pushChanges]] to push local changes to iModelHub as a changeset, so that others can see them. After
 * being pushed to iModelHub, a changeset becomes part of the iModel's permanent history.
 * An app that modifies models, elements or codes in an IModelDb must use [[ConcurrencyControl]] to coordinate with other users.
 *
 * IModelDb raises a set of events to allow apps and subsystems to track IModelDb object lifecycle, including [[onOpen]] and [[onOpened]].
 *
 */
export class IModelDb extends IModel {
  public static readonly defaultLimit = 1000;
  public static readonly maxLimit = 10000;
  private static _accessTokens?: Map<string, AccessToken>;
  public models: IModelDbModels = new IModelDbModels(this);
  public elements: IModelDbElements = new IModelDbElements(this);
  public views: IModelDbViews = new IModelDbViews(this);
  private _linkTableRelationships?: IModelDbLinkTableRelationships;
  private readonly statementCache: ECSqlStatementCache = new ECSqlStatementCache();
  private _codeSpecs?: CodeSpecs;
  private _classMetaDataRegistry?: MetaDataRegistry;
  public concurrency?: ConcurrencyControl;
  private _txnManager?: TxnManager;
  protected _fontMap?: FontMap;
  public readFontJson(): string { return this.briefcase!.nativeDb.readFontMap(); }
  public getFontMap(): FontMap { return this._fontMap || (this._fontMap = new FontMap(JSON.parse(this.readFontJson()) as FontMapProps)); }

  /** Event raised just before a connected IModelDb is opened. This event is raised only for iModel access initiated by this app only.
   * This event is not raised for standalone IModelDbs.
   *
   * <em>Example:</em>
   * ``` ts
   * [[include:IModelDb.onOpened]]
   * ```
   */
  public static readonly onOpen = new BeEvent<(_accessToken: AccessToken, _contextId: string, _iModelId: string, _openMode: OpenMode, _version: IModelVersion) => void>();
  /** Event raised just after a connected IModelDb is opened. This event is raised only for iModel access initiated by this app only.
   * This event is not raised for standalone IModelDbs.
   *
   * <em>Example:</em>
   * ``` ts
   * [[include:IModelDb.onOpen]]
   * ```
   */
  public static readonly onOpened = new BeEvent<(_imodelDb: IModelDb) => void>();
  /** Event raised just before an IModelDb is created in iModelHub. This event is raised only for iModel access initiated by this app only. This event is not raised for standalone IModelDbs. */
  public static readonly onCreate = new BeEvent<(_accessToken: AccessToken, _contextId: string, _hubName: string, _rootSubjectName: string, _hubDescription?: string, _rootSubjectDescription?: string) => void>();
  /** Event raised just after an IModelDb is created in iModelHub. This event is raised only for iModel access initiated by this app only. This event is not raised for standalone IModelDbs. */
  public static readonly onCreated = new BeEvent<(_imodelDb: IModelDb) => void>();

  /** @hidden */
  public briefcase?: BriefcaseEntry;

  /** Get the mode used to open this iModel */
  public get openMode(): OpenMode | undefined { return this.briefcase ? this.briefcase.openMode : undefined; }

  private constructor(briefcaseEntry: BriefcaseEntry, iModelToken: IModelToken) {
    super(iModelToken);
    this.setupBriefcaseEntry(briefcaseEntry);
    this.initializeIModelDb();
  }

  private initializeIModelDb() {
    let props: any;
    try {
      props = JSON.parse(this.briefcase!.nativeDb.getIModelProps()) as IModelProps;
    } catch (error) { }

    const name = props.rootSubject ? props.rootSubject.name : path.basename(this.briefcase!.pathname);
    super.initialize(name, props);
  }

  private static constructIModelDb(briefcaseEntry: BriefcaseEntry, contextId?: string): IModelDb {
    if (briefcaseEntry.iModelDb)
      return briefcaseEntry.iModelDb; // If there's an IModelDb already associated with the briefcase, that should be reused.
    const iModelToken = new IModelToken(briefcaseEntry.getPathKey(), briefcaseEntry.isStandalone, contextId, briefcaseEntry.iModelId, briefcaseEntry.changeSetId, briefcaseEntry.openMode, briefcaseEntry.userId);
    return new IModelDb(briefcaseEntry, iModelToken);
  }

  /**
   * Get the AccessToken that is considered to be the owner of a local IModelDb.
   * Note: Call this only for IModels that are known to have been opened during the current session using [[IModelDb.open]].
   * @param iModelId The IModelID of an open IModelDb
   * @throws [[IModelError]] with [[IModelStatus.NotFound]] if no AccessToken is registered for the specified IModel. That could happen if the IModel is not currently open.
   */
  public static getAccessToken(iModelId: string): AccessToken {
    if (IModelDb._accessTokens === undefined)
      throw new IModelError(IModelStatus.NotFound);
    const token: AccessToken | undefined = IModelDb._accessTokens.get(iModelId);
    if (token === undefined)
      throw new IModelError(IModelStatus.NotFound);
    return token;
  }

  private static setFirstAccessToken(iModelId: string, accessToken: AccessToken) {
    if (IModelDb._accessTokens === undefined)
      IModelDb._accessTokens = new Map<string, AccessToken>();
    if (IModelDb._accessTokens.get(iModelId) === undefined)
      IModelDb._accessTokens.set(iModelId, accessToken);
  }

  /**
   * Change the AccessToken that should be considered the owner of the local IModelDb.
   * @param iModelId iModelId The IModelID of an open IModelDb
   * @param accessToken The AccessToken that should be considered the owner of the local IModelDb.
   */
  public static updateAccessToken(iModelId: string, accessToken: AccessToken) {
    if (IModelDb._accessTokens !== undefined)
      IModelDb._accessTokens.delete(iModelId);
    IModelDb.setFirstAccessToken(iModelId, accessToken);
  }

  /**
   * Create a standalone local Db
   * @param pathname The pathname of the iModel
   * @param rootSubjectName Name of the root subject.
   * @param rootSubjectDescription Description of the root subject.
   */
  public static createStandalone(pathname: string, rootSubjectName: string, rootSubjectDescription?: string): IModelDb {
    const briefcaseEntry: BriefcaseEntry = BriefcaseManager.createStandalone(pathname, rootSubjectName, rootSubjectDescription);
    // Logger.logTrace(loggingCategory, "IModelDb.createStandalone", loggingCategory, () => ({ pathname }));
    return IModelDb.constructIModelDb(briefcaseEntry);
  }

  /** Create an iModel on the Hub */
  public static async create(accessToken: AccessToken, contextId: string, hubName: string, rootSubjectName: string, hubDescription?: string, rootSubjectDescription?: string): Promise<IModelDb> {
    IModelDb.onCreate.raiseEvent(accessToken, contextId, hubName, rootSubjectName, hubDescription, rootSubjectDescription);
    const briefcaseEntry: BriefcaseEntry = await BriefcaseManager.create(accessToken, contextId, hubName, rootSubjectName, hubDescription, rootSubjectDescription);
    const imodelDb = IModelDb.constructIModelDb(briefcaseEntry, contextId);
    IModelDb.setFirstAccessToken(imodelDb.briefcase!.iModelId, accessToken);
    IModelDb.onCreated.raiseEvent(imodelDb);
    return imodelDb;
  }

  /** Open the iModel from a local file
   * @param pathname The pathname of the iModel
   * @param openMode Open mode for database
   * @param enableTransactions Enable tracking of transactions in this standalone iModel
   * @throws [[IModelError]]
   */
  public static openStandalone(pathname: string, openMode: OpenMode = OpenMode.ReadWrite, enableTransactions: boolean = false): IModelDb {
    const briefcaseEntry: BriefcaseEntry = BriefcaseManager.openStandalone(pathname, openMode, enableTransactions);
    return IModelDb.constructIModelDb(briefcaseEntry);
  }

  /**
   * Open an iModel from the iModelHub. IModelDb files are cached locally. If the requested version is already in the cache, then open will open it from there.
   * Otherwise, open will download the requested version from iModelHub and cache it.
   * <p><em>Example:</em>
   * ``` ts
   * [[include:IModelDb.open]]
   * ```
   * @param accessToken Delegation token of the authorized user.
   * @param contextId Id of the Connect Project or Asset containing the iModel
   * @param iModelId Id of the iModel
   * @param openMode Open mode
   * @param version Version of the iModel to open
   */
  public static async open(accessToken: AccessToken, contextId: string, iModelId: string, openMode: OpenMode = OpenMode.ReadWrite, version: IModelVersion = IModelVersion.latest()): Promise<IModelDb> {
    IModelDb.onOpen.raiseEvent(accessToken, contextId, iModelId, openMode, version);
    const briefcaseEntry: BriefcaseEntry = await BriefcaseManager.open(accessToken, contextId, iModelId, openMode, version);
    Logger.logTrace(loggingCategory, "IModelDb.open", () => ({ iModelId, openMode }));
    const imodelDb = IModelDb.constructIModelDb(briefcaseEntry, contextId);
    IModelDb.setFirstAccessToken(imodelDb.briefcase!.iModelId, accessToken);
    IModelDb.onOpened.raiseEvent(imodelDb);
    return imodelDb;
  }

  /**
   * Close this standalone iModel, if it is currently open
   */
  public closeStandalone(): void {
    if (!this.briefcase)
      return;
    BriefcaseManager.closeStandalone(this.briefcase);
    this.clearBriefcaseEntry();
  }

  /**
   * Close this iModel, if it is currently open.
   * @param accessToken Delegation token of the authorized user.
   * @param keepBriefcase Hint to discard or keep the briefcase for potential future use.
   */
  public async close(accessToken: AccessToken, keepBriefcase: KeepBriefcase = KeepBriefcase.Yes): Promise<void> {
    if (!this.briefcase)
      return;
    await BriefcaseManager.close(accessToken, this.briefcase, keepBriefcase);
    this.clearBriefcaseEntry();
  }

  private setupBriefcaseEntry(briefcaseEntry: BriefcaseEntry) {
    this.briefcase = briefcaseEntry;
    this.briefcase.iModelDb = this;
    this.briefcase.onBeforeClose.addListener(this.onBriefcaseCloseHandler, this);
    this.briefcase.onBeforeVersionUpdate.addListener(this.onBriefcaseVersionUpdatedHandler, this);
  }

  private clearBriefcaseEntry(): void {
    this.briefcase!.onBeforeClose.removeListener(this.onBriefcaseCloseHandler, this);
    this.briefcase!.onBeforeVersionUpdate.removeListener(this.onBriefcaseVersionUpdatedHandler, this);
    this.briefcase!.iModelDb = undefined;
    this.briefcase = undefined;
  }

  private onBriefcaseCloseHandler() {
    this.onBeforeClose.raiseEvent();
    this.clearStatementCache();
  }

  private onBriefcaseVersionUpdatedHandler() { this.iModelToken.changeSetId = this.briefcase!.changeSetId; }

  /** Event called when the iModel is about to be closed */
  public readonly onBeforeClose = new BeEvent<() => void>();

  /** Get the in-memory handle of the native Db */
  public get nativeDb(): any { return (this.briefcase === undefined) ? undefined : this.briefcase.nativeDb; }

  /** Get the briefcase ID of this iModel */
  public getBriefcaseId(): BriefcaseId { return new BriefcaseId(this.briefcase === undefined ? BriefcaseId.Illegal : this.briefcase.briefcaseId); }

  /** Returns a new IModelError with errorNumber, message, and meta-data set properly for a *not open* error.
   * @hidden
   */
  public _newNotOpenError() {
    return new IModelError(IModelStatus.NotOpen, "IModelDb not open" + this.name, Logger.logError, loggingCategory, () => ({ iModelId: this.iModelToken.iModelId }));
  }

  /** Get a prepared ECSql statement - may require preparing the statement, if not found in the cache.
   * @param ecsql The ECSql statement to prepare
   * @returns the prepared statement
   * @throws IModelError if the statement cannot be prepared. Normally, prepare fails due to ECSql syntax errors or references to tables or properties that do not exist. The error.message property will describe the property.
   */
  private getPreparedStatement(ecsql: string): ECSqlStatement {
    const cachedStatement = this.statementCache.find(ecsql);
    if (cachedStatement !== undefined && cachedStatement.useCount === 0) {  // we can only recycle a previously cached statement if nobody is currently using it.
      cachedStatement.useCount++;
      return cachedStatement.statement;
    }

    this.statementCache.removeUnusedStatementsIfNecessary();
    const stmt = this.prepareStatement(ecsql);
    this.statementCache.add(ecsql, stmt);
    return stmt;
  }
  private releasePreparedStatement(stmt: ECSqlStatement): void { this.statementCache.release(stmt); }

  /** Use a prepared statement. This function takes care of preparing the statement and then releasing it.
   * @param ecsql The ECSql statement to execute
   * @param callback the callback to invoke on the prepared statement
   * @returns the value returned by cb
   */
  public withPreparedStatement<T>(ecsql: string, callback: (stmt: ECSqlStatement) => T): T {
    const stmt = this.getPreparedStatement(ecsql);
    try {
      const val = callback(stmt);
      this.releasePreparedStatement(stmt);
      return val;
    } catch (err) {
      this.releasePreparedStatement(stmt); // always release statement
      Logger.logError(loggingCategory, err.toString());
      throw err;
    }
  }

  /** Execute a query against this IModelDb.
   * @param ecsql The ECSql statement to execute
   * @param bindings The values to bind to the parameters (if the ECSQL has any).
   * Pass an array if the parameters are positional. Pass an object of the values keyed on the parameter name
   * for named parameters.
   * The values in either the array or object must match the respective types of the parameters.
   * See [[ECSqlStatement.bindValues]] for details.
   * @returns Returns the query result as an array of the resulting rows or an empty array if the query has returned no rows.
   * See [[ECSqlStatement.getRow]] for details about the format of the returned rows.
   * @throws [[IModelError]] If the statement is invalid
   */
  public executeQuery(ecsql: string, bindings?: any[] | object): any[] {
    return this.withPreparedStatement(ecsql, (stmt: ECSqlStatement) => {
      if (bindings)
        stmt.bindValues(bindings);
      const rows: any[] = [];
      while (DbResult.BE_SQLITE_ROW === stmt.step()) {
        rows.push(stmt.getRow());
        if (rows.length >= IModelDb.maxLimit)
          break; // don't let a "rogue" query consume too many resources
      }
      return rows;
    });
  }

  /**
   * Query for a set of entity ids, given an EntityQueryParams
   * @param params the EntityQueryParams for query
   * @returns an Id64Set with results of query
   */
  public queryEntityIds(params: EntityQueryParams): Id64Set {
    let sql = "SELECT ECInstanceId FROM ";
    if (params.only)
      sql += "ONLY ";
    sql += params.from;
    if (params.where) sql += " WHERE " + params.where;
    if (typeof params.limit === "number" && params.limit > 0) sql += " LIMIT " + params.limit;
    if (typeof params.offset === "number" && params.offset > 0) sql += " OFFSET " + params.offset;
    if (params.orderBy) sql += " ORDER BY " + params.orderBy;

    const ids = new Set<string>();
    this.withPreparedStatement(sql, (stmt) => {
      for (const row of stmt) {
        if (row.id !== undefined)
          ids.add(row.id);
      }
    });
    return ids;
  }

  public clearStatementCache(): void { this.statementCache.clear(); }

  /** Get the GUID of this iModel. */
  public getGuid(): Guid {
    if (!this.briefcase)
      throw this._newNotOpenError();
    const guidStr = this.briefcase.nativeDb.getDbGuid();
    return new Guid(guidStr);
  }

  /** Set the GUID of this iModel. */
  public setGuid(guid: Guid) {
    if (!this.briefcase)
      throw this._newNotOpenError();
    const guidStr = guid.toString();
    return this.briefcase.nativeDb.setDbGuid(guidStr);
  }

  /** Update the imodel project extents.
   * <p><em>Example:</em>
   * ``` ts
   * [[include:IModelDb.updateProjectExtents]]
   * ```
   */
  public updateProjectExtents(newExtents: AxisAlignedBox3d) {
    if (!this.briefcase)
      throw this._newNotOpenError();
    this.projectExtents.setFrom(newExtents);
    const extentsJson = newExtents.toJSON();
    this.briefcase.nativeDb.updateProjectExtents(JSON.stringify(extentsJson));
  }

  /**
   * Commit pending changes to this iModel.
   * @note If this IModelDb is connected to an iModel, then you must call [[ConcurrencyControl.request]] before attempting to save changes.
   * @param _description Optional description of the changes
   * @throws [[IModelError]] if there is a problem saving changes or if there are pending, un-processed lock or code requests.
   */
  public saveChanges(description?: string) {
    if (!this.briefcase)
      throw this._newNotOpenError();

    // TODO: this.Txns.onSaveChanges => validation, rules, indirect changes, etc.
    this.concurrencyControl.onSaveChanges();

    const stat = this.briefcase.nativeDb.saveChanges(description);
    if (DbResult.BE_SQLITE_OK !== stat)
      throw new IModelError(stat, "Problem saving changes", Logger.logError);

    this.concurrencyControl.onSavedChanges();
  }

  /**
   * Pull and Merge changes from the iModelHub
   * @param accessToken Delegation token of the authorized user.
   * @param version Version to pull and merge to.
   * @throws [[IModelError]] If the pull and merge fails.
   */
  public async pullAndMergeChanges(accessToken: AccessToken, version: IModelVersion = IModelVersion.latest()): Promise<void> {
    if (!this.briefcase) throw this._newNotOpenError();
    await BriefcaseManager.pullAndMergeChanges(accessToken, this.briefcase, version);
    this.token.changeSetId = this.briefcase.changeSetId;
    this.initializeIModelDb();
  }

  /**
   * Push changes to the iModelHub
   * @param accessToken Delegation token of the authorized user.
   * @param describer A function that returns a description of the changeset. Defaults to the combination of the descriptions of all local Txns.
   * @throws [[IModelError]] If the pull and merge fails.
   */
  public async pushChanges(accessToken: AccessToken, describer?: ChangeSetDescriber): Promise<void> {
    if (!this.briefcase) throw this._newNotOpenError();
    const description = describer ? describer(this.txns.getCurrentTxnId()) : this.txns.describeChangeSet();
    await BriefcaseManager.pushChanges(accessToken, this.briefcase, description);
    this.token.changeSetId = this.briefcase.changeSetId;
    this.initializeIModelDb();
  }

  /**
   * Reverse a previously merged set of changes
   * @param accessToken Delegation token of the authorized user.
   * @param version Version to reverse changes to.
   * @throws [[IModelError]] If the reversal fails.
   */
  public async reverseChanges(accessToken: AccessToken, version: IModelVersion = IModelVersion.latest()): Promise<void> {
    if (!this.briefcase) throw this._newNotOpenError();
    await BriefcaseManager.reverseChanges(accessToken, this.briefcase, version);
    this.initializeIModelDb();
  }

  /**
   * Reinstate a previously reversed set of changes
   * @param accessToken Delegation token of the authorized user.
   * @param version Version to reinstate changes to.
   * @throws [[IModelError]] If the reinstate fails.
   */
  public async reinstateChanges(accessToken: AccessToken, version: IModelVersion = IModelVersion.latest()): Promise<void> {
    if (!this.briefcase) throw this._newNotOpenError();
    await BriefcaseManager.reinstateChanges(accessToken, this.briefcase, version);
    this.initializeIModelDb();
  }

  /**
   * Abandon pending changes to this iModel
   */
  public abandonChanges() {
    if (!this.briefcase) throw this._newNotOpenError();
    this.concurrencyControl.abandonRequest();
    this.briefcase.nativeDb.abandonChanges();
  }

  /** Import an ECSchema. */
  public importSchema(schemaFileName: string) {
    if (!this.briefcase) throw this._newNotOpenError();
    const stat = this.briefcase.nativeDb.importSchema(schemaFileName);
    if (DbResult.BE_SQLITE_OK !== stat)
      throw new IModelError(stat, "Error importing schema", Logger.logError, loggingCategory, () => ({ schemaFileName }));
  }

  /** Find an already open IModelDb. Used by the remoting logic.
   * @throws [[IModelError]] if an open IModelDb matching the token is not found.
   */
  public static find(iModelToken: IModelToken): IModelDb {
    const briefcaseEntry = BriefcaseManager.findBriefcaseByToken(iModelToken);
    if (!briefcaseEntry)
      throw new IModelError(IModelStatus.NotFound, undefined, Logger.logError, loggingCategory, () => ({ iModelId: iModelToken.iModelId }));
    assert(!!briefcaseEntry.iModelDb);
    return briefcaseEntry.iModelDb!;
  }

  /** Get the ClassMetaDataRegistry for this iModel. */
  public get classMetaDataRegistry(): MetaDataRegistry {
    if (this._classMetaDataRegistry === undefined) this._classMetaDataRegistry = new MetaDataRegistry();
    return this._classMetaDataRegistry;
  }

  /** Get the linkTableRelationships for this IModel */
  public get linkTableRelationships(): IModelDbLinkTableRelationships { return this._linkTableRelationships || (this._linkTableRelationships = new IModelDbLinkTableRelationships(this)); }

  /** Get the ConcurrencyControl for this IModel. */
  public get concurrencyControl(): ConcurrencyControl { return (this.concurrency !== undefined) ? this.concurrency : (this.concurrency = new ConcurrencyControl(this)); }

  /** Get the TxnManager for this IModelDb. */
  public get txns(): TxnManager { return (this._txnManager !== undefined) ? this._txnManager : (this._txnManager = new TxnManager(this)); }

  /** Get the CodeSpecs in this IModel. */
  public get codeSpecs(): CodeSpecs { return (this._codeSpecs !== undefined) ? this._codeSpecs : (this._codeSpecs = new CodeSpecs(this)); }

  /** @hidden */
  public insertCodeSpec(codeSpec: CodeSpec): Id64 {
    if (!this.briefcase) throw this._newNotOpenError();
    const { error, result } = this.briefcase.nativeDb.insertCodeSpec(codeSpec.name, codeSpec.specScopeType, codeSpec.scopeReq);
    if (error) throw new IModelError(error.status, "inserting CodeSpec" + codeSpec, Logger.logWarning, loggingCategory);
    return new Id64(result);
  }

  /** @deprecated */
  public getElementPropertiesForDisplay(elementId: string): string {
    if (!this.briefcase)
      throw this._newNotOpenError();

    const { error, result: idHexStr } = this.briefcase.nativeDb.getElementPropertiesForDisplay(elementId);
    if (error)
      throw new IModelError(error.status, error.message, Logger.logError, loggingCategory, () => ({ iModelId: this.token.iModelId, elementId }));

    return idHexStr!;
  }

  /** Prepare an ECSql statement.
   * @param sql The ECSql statement to prepare
   * @throws [[IModelError]] if there is a problem preparing the statement.
   */
  public prepareStatement(sql: string): ECSqlStatement {
    if (!this.briefcase)
      throw this._newNotOpenError();
    const stmt = new ECSqlStatement();
    stmt.prepare(this.briefcase.nativeDb, sql);
    return stmt;
  }

  /** Construct an entity (element or model). This utility method knows how to fetch the required class metadata
   * if necessary in order to get the entity's class defined as a prerequisite.
   * @throws [[IModelError]] if the entity cannot be constructed.
   */
  public constructEntity(props: EntityProps): Entity {
    let entity: Entity;
    try {
      entity = ClassRegistry.createInstance(props, this);
    } catch (err) {
      if (!ClassRegistry.isNotFoundError(err)) {
        Logger.logError(loggingCategory, err.toString());
        throw err;
      }

      // Probably, we have not yet loaded the metadata for this class and/or its superclasses. Do that now, and retry the create.
      this.loadMetaData(props.classFullName!);
      entity = ClassRegistry.createInstance(props, this);
    }
    return entity;
  }

  /** Get metadata for a class. This method will load the metadata from the NativeDgnDb into the cache as a side-effect, if necessary.
   * @throws [[IModelError]] if the metadata cannot be found nor loaded.
   */
  public getMetaData(classFullName: string): EntityMetaData {
    let metadata = this.classMetaDataRegistry.find(classFullName);
    if (metadata === undefined) {
      this.loadMetaData(classFullName);
      metadata = this.classMetaDataRegistry.find(classFullName);
      if (metadata === undefined)
        throw ClassRegistry.makeMetaDataNotFoundError(classFullName); // do not log
    }
    return metadata;
  }

  /*** @hidden */
  private loadMetaData(classFullName: string) {
    if (!this.briefcase)
      throw this._newNotOpenError();

    if (this.classMetaDataRegistry.find(classFullName))
      return;
    const className = classFullName.split(":");
    if (className.length !== 2)
      throw new IModelError(IModelStatus.BadArg, undefined, Logger.logError, loggingCategory, () => ({ iModelId: this.token.iModelId, classFullName }));

    const { error, result: metaDataJson } = this.briefcase.nativeDb.getECClassMetaData(className[0], className[1]);
    if (error)
      throw new IModelError(error.status, undefined, Logger.logError, loggingCategory, () => ({ iModelId: this.token.iModelId, classFullName }));

    const metaData = new EntityMetaData(JSON.parse(metaDataJson!));
    this.classMetaDataRegistry.add(classFullName, metaData);
    // Recursive, to make sure that base class is cached.
    if (metaData.baseClasses !== undefined && metaData.baseClasses.length > 0) {
      metaData.baseClasses.forEach((baseClassName: string) => {
        this.loadMetaData(baseClassName);
      });
    }
  }

  /** Execute a test from native code
   * @param testName The name of the test
   * @param params parameters for the test
   * @hidden
   */
  public executeTest(testName: string, params: any): any {
    if (!this.briefcase)
      throw this._newNotOpenError();

    return JSON.parse(this.briefcase.nativeDb.executeTest(testName, JSON.stringify(params)));
  }
}

<<<<<<< HEAD
/**
 * Transaction Concurrency Control.
 * <p>
 * The ConcurrencyControl class helps with making requesting locks and reserving codes.
 * See [[request]], [[ConcurrencyControl.Codes.reserve]], [[Model.buildConcurrencyControlRequest]], [[Element.buildConcurrencyControlRequest]]
 *
 * The ConcurrencyControl class has methods to set the concurrency control policy. [[setPolicy]]
 *
 */
export class ConcurrencyControl {
  private _pendingRequest: ConcurrencyControl.Request;
  private _codes?: ConcurrencyControl.Codes;
  private _policy?: ConcurrencyControl.PessimisticPolicy | ConcurrencyControl.OptimisticPolicy;

  public hubClient?: IModelHubClient;

  constructor(private _iModel: IModelDb) { this._pendingRequest = ConcurrencyControl.createRequest(); }

  /** @hidden */
  public onSaveChanges() {
    if (this.hasPendingRequests())
      throw new IModelError(IModelStatus.TransactionActive);
  }

  /** @hidden */
  public onSavedChanges() { this.applyTransactionOptions(); }

  /** @hidden */
  private applyTransactionOptions() {
    if (!this._policy)
      return;
    if (!this.inBulkOperation())
      this.startBulkOperation();
  }

  /** Create an empty Request */
  public static createRequest(): ConcurrencyControl.Request { return new (NativePlatformRegistry.getNativePlatform()).NativeBriefcaseManagerResourcesRequest(); }

  /** Convert the request to any */
  public static convertRequestToAny(req: ConcurrencyControl.Request): any { return JSON.parse((req as NativeBriefcaseManagerResourcesRequest).toJSON()); }

  /** @hidden [[Model.buildConcurrencyControlRequest]] */
  public buildRequestForModel(model: Model, opcode: DbOpcode): void {
    if (!this._iModel.briefcase)
      throw new IModelError(IModelStatus.BadRequest);
    const rc: RepositoryStatus = this._iModel.briefcase.nativeDb.buildBriefcaseManagerResourcesRequestForModel(this._pendingRequest as NativeBriefcaseManagerResourcesRequest, JSON.stringify(model.id), opcode);
    if (rc !== RepositoryStatus.Success)
      throw new IModelError(rc);
  }

  /** @hidden [[Element.buildConcurrencyControlRequest]] */
  public buildRequestForElement(element: Element, opcode: DbOpcode): void {
    if (!this._iModel.briefcase)
      throw new IModelError(IModelStatus.BadRequest);
    let rc: RepositoryStatus;
    if (element.id === undefined || opcode === DbOpcode.Insert)
      rc = this._iModel.briefcase.nativeDb.buildBriefcaseManagerResourcesRequestForElement(this._pendingRequest as NativeBriefcaseManagerResourcesRequest, JSON.stringify({ modelid: element.model, code: element.code }), opcode);
    else
      rc = this._iModel.briefcase.nativeDb.buildBriefcaseManagerResourcesRequestForElement(this._pendingRequest as NativeBriefcaseManagerResourcesRequest, JSON.stringify(element.id), opcode);
    if (rc !== RepositoryStatus.Success)
      throw new IModelError(rc);
  }

  /** @hidden [[LinkTableRelationship.buildConcurrencyControlRequest]] */
  public buildRequestForLinkTableRelationship(instance: LinkTableRelationship, opcode: DbOpcode): void {
    if (!this._iModel.briefcase)
      throw new IModelError(IModelStatus.BadRequest);
    const rc: RepositoryStatus = this._iModel.briefcase.nativeDb.buildBriefcaseManagerResourcesRequestForLinkTableRelationship(this._pendingRequest as NativeBriefcaseManagerResourcesRequest, JSON.stringify(instance), opcode);
    if (rc !== RepositoryStatus.Success)
      throw new IModelError(rc);
  }

  private captureBulkOpRequest() {
    if (this._iModel.briefcase)
      this._iModel.briefcase.nativeDb.extractBulkResourcesRequest(this._pendingRequest as NativeBriefcaseManagerResourcesRequest, true, true);
  }

  /** @hidden */
  public get pendingRequest(): ConcurrencyControl.Request {
    this.captureBulkOpRequest();
    return this._pendingRequest;
  }

  /** Are there pending, unprocessed requests for locks or codes? */
  public hasPendingRequests(): boolean {
    if (!this._iModel.briefcase)
      return false;
    const reqAny: any = ConcurrencyControl.convertRequestToAny(this.pendingRequest);
    return (reqAny.Codes.length !== 0) || (reqAny.Locks.length !== 0);
  }

  /**
   * @hidden
   * Take ownership of all or some of the pending request for locks and codes.
   * @param locksOnly If true, only the locks in the pending request are extracted. The default is to extract all requests.
   * @param codesOnly If true, only the codes in the pending request are extracted. The default is to extract all requests.
   */
  public extractPendingRequest(locksOnly?: boolean, codesOnly?: boolean): ConcurrencyControl.Request {
    if (!this._iModel.briefcase)
      throw new IModelError(IModelStatus.BadRequest);

    const extractLocks: boolean = !codesOnly;
    const extractCodes: boolean = !locksOnly;

    const req: ConcurrencyControl.Request = ConcurrencyControl.createRequest();
    this._iModel.briefcase.nativeDb.extractBriefcaseManagerResourcesRequest(req as NativeBriefcaseManagerResourcesRequest, this.pendingRequest as NativeBriefcaseManagerResourcesRequest, extractLocks, extractCodes);
    return req;
  }

  /**
   * Try to acquire locks and/or reserve codes from iModelHub.
   * This function may fulfill some requests and fail to fulfill others. This function returns a rejection of type RequestError if some or all requests could not be fulfilled.
   * The error object will identify the locks and/or codes that are unavailable.
   * ``` ts
   * [[include:BisCore1.sampleConcurrencyControlRequest]]
   * ```
   * @param accessToken The user's iModelHub access token
   * @param req The requests to be sent to iModelHub. If undefined, all pending requests are sent to iModelHub.
   * @throws [[RequestError]] if some or all of the request could not be fulfilled by iModelHub.
   * @throws [[IModelError]] if the IModelDb is not open or is not connected to an iModel.
   */
  public async request(accessToken: AccessToken, req?: ConcurrencyControl.Request): Promise<void> {
    if (!this._iModel.briefcase)
      return Promise.reject(this._iModel._newNotOpenError());

    if (req === undefined)
      req = this.extractPendingRequest();

    const codeResults = await this.reserveCodesFromRequest(req, this._iModel.briefcase, accessToken);
    await this.acquireLocksFromRequest(req, this._iModel.briefcase, accessToken);

    let err: ConcurrencyControl.RequestError | undefined;
    for (const code of codeResults) {
      if (code.state !== CodeState.Reserved) {
        if (err === undefined)
          err = new ConcurrencyControl.RequestError(IModelStatus.CodeNotReserved);
        err.unavailableCodes.push(code);
      }
    }

    if (err !== undefined)
      return Promise.reject(err);
  }

  private buildCodeRequest(briefcaseEntry: BriefcaseEntry, codeSpecId: string, codeScope: string): MultiCode {
    const thisReq = new MultiCode();
    thisReq.briefcaseId = briefcaseEntry.briefcaseId;
    thisReq.state = CodeState.Reserved;
    thisReq.codeSpecId = codeSpecId;
    thisReq.codeScope = codeScope;
    thisReq.values = [];
    return thisReq;
  }

  private buildCodeRequests(briefcaseEntry: BriefcaseEntry, req: ConcurrencyControl.Request): Map<string, any> | undefined {
    const reqAny = ConcurrencyControl.convertRequestToAny(req);
    if (!reqAny.hasOwnProperty("Codes") || reqAny.Codes.length === 0)
      return undefined;

    const bySpecId: Map<string, any> = new Map();
    for (const cReq of reqAny.Codes) {
      let byScope: Map<string, MultiCode> | undefined = bySpecId.get(cReq.Id);
      if (byScope === undefined)
        bySpecId.set(cReq.Id, (byScope = new Map()));

      let thisReq: MultiCode | undefined = byScope.get(cReq.Scope);
      if (thisReq === undefined) {
        thisReq = this.buildCodeRequest(briefcaseEntry, cReq.Id, cReq.Scope);
        byScope.set(cReq.Scope, (thisReq = thisReq));
      }
      thisReq.values!.push(cReq.Name);
    }
    return bySpecId;
  }

  private buildCodeRequestsFromCodes(briefcaseEntry: BriefcaseEntry, codes: Code[]): Map<string, any> {
    const bySpecId: Map<string, any> = new Map();
    for (const code of codes) {
      if (code.value === undefined)
        continue;
      const specId = code.spec.toString();
      let byScope: Map<string, MultiCode> | undefined = bySpecId.get(specId);
      if (byScope === undefined)
        bySpecId.set(specId, (byScope = new Map()));

      let thisReq: MultiCode | undefined = byScope.get(code.scope);
      if (thisReq === undefined) {
        thisReq = this.buildCodeRequest(briefcaseEntry, specId, code.scope);
        byScope.set(code.scope, (thisReq = thisReq));
      }
      thisReq.values!.push(code.value);
    }
    return bySpecId;
  }

  private buildLockRequests(_briefcaseInfo: BriefcaseEntry, req: ConcurrencyControl.Request): Map<string, any> | undefined {
    const reqAny: any = ConcurrencyControl.convertRequestToAny(req);

    if (!reqAny.hasOwnProperty("Locks") || reqAny.Locks.length === 0)
      return undefined;

    /*
    const bySpecId: Map<string, any> = new Map();
    for (const cReq of reqAny.Locks) {
      let byScope: Map<string, MultiCode> | undefined = bySpecId.get(cReq.Id);
      if (byScope === undefined)
        bySpecId.set(cReq.Id, (byScope = new Map()));

      let thisReq: MultiCode | undefined = byScope.get(cReq.Scope);
      if (thisReq === undefined) {
        thisReq = this.buildCodeRequest(briefcaseEntry, cReq.Id, cReq.Scope);
        byScope.set(cReq.Scope, (thisReq = thisReq));
      }

      thisReq.values.push(cReq.Name);
    }

    return bySpecId;
    */
    throw new IModelError(IModelStatus.BadRequest, "TBD locks");
  }

  private getDeploymentEnv(): DeploymentEnv { return IModelHost.configuration!.iModelHubDeployConfig; }
  private getIModelHubClient(): IModelHubClient {
    if (!this.hubClient)
      return new IModelHubClient(this.getDeploymentEnv());
    else
      return this.hubClient;
  }

  /** process the Lock-specific part of the request. */
  private async acquireLocksFromRequest(req: ConcurrencyControl.Request, briefcaseEntry: BriefcaseEntry, _accessToken: AccessToken): Promise<void> {
    const bySpecId = this.buildLockRequests(briefcaseEntry, req);
    if (bySpecId === undefined)
      return;

    /* TODO locks

    const imodelHubClient = this.getIModelHubClient();

    for (const [, thisSpec] of bySpecId) {
      for (const [, thisReq] of thisSpec) {
        const newCodes: MultiCode = await imodelHubClient.requestMultipleCodes(accessToken, briefcaseEntry.iModelId, thisReq);
        console.log(JSON.stringify(newCodes));
      }
    }
    */
    Promise.reject(new IModelError(IModelStatus.BadRequest, "TBD locks"));
  }

  /** process a Code-reservation request. The requests in bySpecId must already be in iModelHub REST format. */
  private async reserveCodes2(bySpecId: Map<string, any>, briefcaseEntry: BriefcaseEntry, accessToken: AccessToken): Promise<MultiCode[]> {
    const imodelHubClient = this.getIModelHubClient();
    const results: MultiCode[] = [];
    for (const [, thisSpec] of bySpecId) {
      for (const [, thisReq] of thisSpec) {
        results.push(await imodelHubClient.requestMultipleCodes(accessToken, briefcaseEntry.iModelId, thisReq));
      }
    }
    return results;
  }

  /** process the Code-specific part of the request. */
  private async reserveCodesFromRequest(req: ConcurrencyControl.Request, briefcaseEntry: BriefcaseEntry, accessToken: AccessToken): Promise<MultiCode[]> {
    const bySpecId = this.buildCodeRequests(briefcaseEntry, req);
    if (bySpecId === undefined)
      return [];

    return this.reserveCodes2(bySpecId, briefcaseEntry, accessToken);
  }

  /** Reserve the specified codes */
  public async reserveCodes(accessToken: AccessToken, codes: Code[]): Promise<MultiCode[]> {
    if (this._iModel.briefcase === undefined)
      return Promise.reject(this._iModel._newNotOpenError());

    const bySpecId = this.buildCodeRequestsFromCodes(this._iModel.briefcase, codes);
    if (bySpecId === undefined)
      return Promise.reject(new IModelError(IModelStatus.NotFound));

    return this.reserveCodes2(bySpecId, this._iModel.briefcase, accessToken);
  }

  // Query the state of the Codes for the specified CodeSpec and scope.
  public async queryCodeStates(accessToken: AccessToken, specId: Id64, scopeId: string, _value?: string): Promise<MultiCode[]> {
    if (this._iModel.briefcase === undefined)
      return Promise.reject(this._iModel._newNotOpenError());

    const queryOptions: RequestQueryOptions = {
      $filter: `CodeSpecId+eq+'${specId}'+and+CodeScope+eq+'${scopeId}'`,
    };

    /* NEEDS WORK
    if (value !== undefined) {
      queryOptions.$filter += `+and+Value+eq+'${value}'`;
    }
    */

    const imodelHubClient = this.getIModelHubClient();
    return imodelHubClient.getMultipleCodes(accessToken, this._iModel.briefcase.iModelId, queryOptions);
  }

  /** Abandon any pending requests for locks or codes. */
  public abandonRequest() { this.extractPendingRequest(); }

  private static anyFound(a1: string[], a2: string[]) {
    for (const a of a1) {
      if (a2.includes(a))
        return true;
    }
    return false;
  }

  /**
   * Check to see if *all* of the codes in the specified request are available.
   * @param req the list of code requests to be fulfilled. If not specified then all pending requests for codes are queried.
   * @returns true if all codes are available or false if any is not.
   */
  public async areCodesAvailable(accessToken: AccessToken, req?: ConcurrencyControl.Request): Promise<boolean> {
    if (!this._iModel.briefcase)
      return Promise.reject(this._iModel._newNotOpenError());
    // throw new Error("TBD");
    if (req === undefined)
      req = this.pendingRequest;
    const bySpecId = this.buildCodeRequests(this._iModel.briefcase, req);

    if (bySpecId !== undefined) {
      for (const [specId, thisSpec] of bySpecId) {
        for (const [scopeId, thisReq] of thisSpec) {
          // Query the state of all codes in this spec and scope
          const multiCodes = await this.queryCodeStates(accessToken, new Id64(specId), scopeId);
          for (const multiCode of multiCodes) {
            if (multiCode.state !== CodeState.Available) {
              if (ConcurrencyControl.anyFound(multiCode.values!, thisReq.values)) {
                return false;
              }
            }
          }
        }
      }
    }
    return true;
  }

  /**
   * Check to see if *all* of the requested resources could be acquired from iModelHub.
   * @param req the list of resource requests to be fulfilled. If not specified then all pending requests for locks and codes are queried.
   * @returns true if all resources could be acquired or false if any could not be acquired.
   */
  public async areAvailable(accessToken: AccessToken, req?: ConcurrencyControl.Request): Promise<boolean> {
    if (!this._iModel.briefcase)
      return Promise.reject(this._iModel._newNotOpenError());

    if (req === undefined)
      req = this.pendingRequest;

    const allCodesAreAvailable = await this.areCodesAvailable(accessToken, req);
    if (!allCodesAreAvailable)
      return false;

    // TODO: Locks

    return true;
  }

  /** Set the concurrency control policy.
   * Before changing from optimistic to pessimistic, all local changes must be saved and uploaded to iModelHub.
   * Before changing the locking policy of the pessimistic concurrency policy, all local changes must be saved to the IModelDb.
   * Here is an example of setting an optimistic policy:
   * ``` ts
   * [[include:BisCore1.sampleSetPolicy]]
   * ```
   * @param policy The policy to used
   * @throws [[IModelError]] if the policy cannot be set.
   */
  public setPolicy(policy: ConcurrencyControl.PessimisticPolicy | ConcurrencyControl.OptimisticPolicy): void {
    this._policy = policy;
    if (!this._iModel.briefcase)
      throw new IModelError(IModelStatus.BadRequest);
    let rc: RepositoryStatus = RepositoryStatus.Success;
    if (policy as ConcurrencyControl.OptimisticPolicy) {
      const oc: ConcurrencyControl.OptimisticPolicy = policy as ConcurrencyControl.OptimisticPolicy;
      rc = this._iModel.briefcase.nativeDb.setBriefcaseManagerOptimisticConcurrencyControlPolicy(oc.conflictResolution);
    } else {
      rc = this._iModel.briefcase.nativeDb.setBriefcaseManagerPessimisticConcurrencyControlPolicy();
    }
    if (RepositoryStatus.Success !== rc) {
      throw new IModelError(rc);
    }
    this.applyTransactionOptions();
  }

  /**
   * By entering bulk operation mode, an app can insert, update, and delete entities in the IModelDb without first acquiring locks.
   * When the app calls saveChanges, the transaction manager attempts to acquire all needed locks and codes.
   * The transaction manager will roll back all pending changes if any lock or code cannot be acquired at save time. Lock and code acquisition will fail if another user
   * has pushed changes to the same entities or used the same codes as the local transaction.
   * This mode can therefore be used safely only in special cases where contention for locks and codes is not a risk.
   * Normally, that is only possible when writing to a model that is exclusively locked and where codes are scoped to that model.
   * See [[request]], [[IModelDb.saveChanges]] and [[endBulkOperation]].
   * @throws [[IModelError]] if it would be illegal to enter bulk operation mode.
   */
  private startBulkOperation(): void {
    if (!this._iModel.briefcase)
      throw new IModelError(IModelStatus.BadRequest);
    const rc: RepositoryStatus = this._iModel.briefcase.nativeDb.briefcaseManagerStartBulkOperation();
    if (RepositoryStatus.Success !== rc)
      throw new IModelError(rc);
  }

  /** Check if there is a bulk operation in progress */
  private inBulkOperation(): boolean {
    if (!this._iModel.briefcase)
      return false;
    return this._iModel.briefcase.nativeDb.inBulkOperation();
  }

  /*
   * Ends the bulk operation and appends the locks and codes that it recorded to the pending request.
  private endBulkOperation() {
    if (!this._imodel.briefcaseEntry)
      return;
    this.captureBulkOpRequest();
    // Now exit bulk operation mode in the addon. It will then stop collecting (and start enforcing) lock and code requirements.
    const rc: RepositoryStatus = this._imodel.briefcaseEntry.nativeDb.briefcaseManagerEndBulkOperation();
    if (RepositoryStatus.Success !== rc)
      throw new IModelError(rc);
    this.applyTransactionOptions(); // (may re-start the bulk operation)
  }
   */

  /** API to reserve Codes and query the status of Codes */
  get codes(): ConcurrencyControl.Codes {
    if (this._codes === undefined)
      this._codes = new ConcurrencyControl.Codes(this._iModel);
    return this._codes;
  }
}

export namespace ConcurrencyControl {
  /** A request for locks and/or code reservations. */
  export class Request {
    private constructor() { }
  }

  /** How to handle a conflict. Keep this consistent with DgnPlatform/RepositoryManager.h. */
  export const enum OnConflict {
    /** Reject the incoming change */
    RejectIncomingChange = 0,
    /** Accept the incoming change */
    AcceptIncomingChange = 1,
  }

  /**
   * The options for how conflicts are to be handled during change-merging in an OptimisticConcurrencyControlPolicy.
   * The scenario is that the caller has made some changes to the *local* IModelDb. Now, the caller is attempting to
   * merge in changes from iModelHub. The properties of this policy specify how to handle the *incoming* changes from iModelHub.
   */
  export class ConflictResolutionPolicy {
    /** What to do with the incoming change in the case where the same entity was updated locally and also would be updated by the incoming change. */
    public updateVsUpdate: OnConflict;
    /** What to do with the incoming change in the case where an entity was updated locally and would be deleted by the incoming change. */
    public updateVsDelete: OnConflict;
    /** What to do with the incoming change in the case where an entity was deleted locally and would be updated by the incoming change. */
    public deleteVsUpdate: OnConflict;

    /**
     * Construct a ConflictResolutionPolicy.
     * @param updateVsUpdate - the default is ConcurrencyControl.OnConflict.RejectIncomingChange
     * @param updateVsDelete - the default is ConcurrencyControl.OnConflict.AcceptIncomingChange
     * @param deleteVsUpdate - the default is ConcurrencyControl.OnConflict.RejectIncomingChange
     */
    constructor(updateVsUpdate?: OnConflict, updateVsDelete?: OnConflict, deleteVsUpdate?: OnConflict) {
      this.updateVsUpdate = updateVsUpdate ? updateVsUpdate! : ConcurrencyControl.OnConflict.RejectIncomingChange;
      this.updateVsDelete = updateVsDelete ? updateVsDelete! : ConcurrencyControl.OnConflict.AcceptIncomingChange;
      this.deleteVsUpdate = deleteVsUpdate ? deleteVsUpdate! : ConcurrencyControl.OnConflict.RejectIncomingChange;
    }
  }

  /** Specifies an optimistic concurrency policy.
   * Optimistic concurrency allows entities to be modified in the IModelDb without first acquiring locks. Allows codes to be used in the IModelDb without first acquiring them.
   * This creates the possibility that other apps may have uploaded changeSets to iModelHub that overlap with local changes.
   * In that case, overlapping changes are merged when changeSets are downloaded from iModelHub.
   * A ConflictResolutionPolicy is then applied in cases where an overlapping change conflict with a local change.
   */
  export class OptimisticPolicy {
    public conflictResolution: ConflictResolutionPolicy;
    constructor(policy?: ConflictResolutionPolicy) { this.conflictResolution = policy ? policy! : new ConflictResolutionPolicy(); }
  }

  /** Specifies a pessimistic concurrency policy.
   * Pessimistic concurrency means that entities must be locked and codes must be acquired before local changes can be pushed to iModelHub.
   */
  export class PessimisticPolicy {
  }

  /** Thrown when iModelHub denies or cannot process a request. */
  export class RequestError extends IModelError {
    public unavailableCodes: MultiCode[] = [];
    public unavailableLocks: MultiCode[] = [];
  }

  /** Code manager */
  export class Codes {
    constructor(private _iModel: IModelDb) { }

    /**
     * Reserve Codes.
     * If no Codes are specified, then all of the Codes that are in currently pending requests are reserved.
     * This function may only be able to reserve some of the requested Codes. In that case, this function will return a rejection of type RequestError.
     * The error object will identify the codes that are unavailable.
     * ``` ts
     * [[include:BisCore1.sampleReserveCodesWithErrorHandling]]
     * ```
     * @param codes The Codes to reserve
     * @throws [[RequestError]]
     */
    public async reserve(accessToken: AccessToken, codes?: Code[]) {

      if (!this._iModel.briefcase)
        return Promise.reject(this._iModel._newNotOpenError());

      if (codes !== undefined) {
        await this._iModel.concurrencyControl.reserveCodes(accessToken, codes);
        // TODO: examine result and throw CodeReservationError if some codes could not be reserved
        return;
      }

      const req: ConcurrencyControl.Request = this._iModel.concurrencyControl.extractPendingRequest(false, true);
      this._iModel.briefcase.nativeDb.extractBulkResourcesRequest(req as NativeBriefcaseManagerResourcesRequest, false, true);
      this._iModel.briefcase.nativeDb.extractBriefcaseManagerResourcesRequest(req as NativeBriefcaseManagerResourcesRequest, req as NativeBriefcaseManagerResourcesRequest, false, true);
      return this._iModel.concurrencyControl.request(accessToken, req);
    }

    /**
     * Queries the state of the specified Codes in the code service.
     * @param accessToken The user's iModelHub access token
     * @param specId The CodeSpec to query
     * @param scopeId The scope to query
     * @param value Optional. The Code value to query.
     */
    public async query(accessToken: AccessToken, specId: Id64, scopeId: string, value?: string): Promise<MultiCode[]> {
      return this._iModel.concurrencyControl.queryCodeStates(accessToken, specId, scopeId, value);
    }
  }
}

=======
>>>>>>> 0b91e0cb
/** The collection of models in an [[IModelDb]]. */
export class IModelDbModels {
  private _loaded: LRUMap<string, Model>;

  /** @hidden */
  public constructor(private _iModel: IModelDb, max: number = 500) { this._loaded = new LRUMap<string, Model>(max); }

  /** Get the Model with the specified identifier.
   * @param modelId The Model identifier.
   * @throws [[IModelError]]
   */
  public getModel(modelId: Id64): Model {
    // first see if the model is already in the local cache.
    const loaded = this._loaded.get(modelId.value);
    if (loaded)
      return loaded;

    const json = this.getModelJson(JSON.stringify({ id: modelId }));
    const props = JSON.parse(json!) as ModelProps;
    props.iModel = this._iModel;
    const model = this._iModel.constructEntity(props) as Model;

    // We have created the model. Cache it before we return it.
    model.setPersistent(); // models in the cache must be immutable and in their just-loaded state. Freeze it to enforce that
    this._loaded.set(model.id.value, model);
    return model;
  }

  /**
   * Read the properties for a Model as a json string
   * @param modelIdArg a json string with the identity of the model to load. Must have either "id" or "code".
   * @return a json string with the properties of the model.
   */
  public getModelJson(modelIdArg: string): string {
    if (!this._iModel.briefcase) throw this._iModel._newNotOpenError();
    const { error, result } = this._iModel.briefcase.nativeDb.getModel(modelIdArg);
    if (error) throw new IModelError(error.status, "Model=" + modelIdArg);
    return result!;
  }

  /** Get the sub-model of the specified Element.
   * @param elementId The Element identifier.
   * @throws [[IModelError]]
   */
  public getSubModel(modeledElementId: Id64 | Guid | Code): Model {
    const modeledElement = this._iModel.elements.getElement(modeledElementId);
    if (modeledElement.id.equals(this._iModel.elements.rootSubjectId))
      throw new IModelError(IModelStatus.NotFound, "Root subject does not have a sub-model", Logger.logWarning, loggingCategory);

    return this.getModel(modeledElement.id);
  }

  /** The Id of the repository model. */
  public get repositoryModelId(): Id64 { return new Id64("0x1"); }

  /** Create a new model in memory.
   * See the example in [[InformationPartitionElement]].
   * @param modelProps The properties to use when creating the model.
   * @throws [[IModelError]] if there is a problem creating the model.
   */
  public createModel(modelProps: ModelProps): Model { return this._iModel.constructEntity(modelProps) as Model; }

  /** Insert a new model.
   * @param model The data for the new model.
   * @returns The newly inserted model's Id.
   * @throws [[IModelError]] if unable to insert the model.
   */
  public insertModel(model: Model): Id64 {
    if (!this._iModel.briefcase) throw this._iModel._newNotOpenError();
    if (model.isPersistent()) throw new IModelError(IModelStatus.WriteError, "Cannot insert a model marked as persistent. Call copyForEdit.", Logger.logError, loggingCategory);
    const { error, result } = this._iModel.briefcase.nativeDb.insertModel(JSON.stringify(model));
    if (error) throw new IModelError(error.status, "inserting model", Logger.logWarning, loggingCategory);
    return model.id = new Id64(JSON.parse(result!).id);
  }

  /** Update an existing model.
   * @param model An editable copy of the model, containing the new/proposed data.
   * @throws [[IModelError]] if unable to update the model.
   */
  public updateModel(model: ModelProps): void {
    if (!this._iModel.briefcase) throw this._iModel._newNotOpenError();
    const error: IModelStatus = this._iModel.briefcase.nativeDb.updateModel(JSON.stringify(model));
    if (error !== IModelStatus.Success)
      throw new IModelError(error, "updating model id=" + model.id, Logger.logWarning, loggingCategory);

    // Discard from the cache, to make sure that the next fetch see the updated version.
    if (model.id)
      this._loaded.delete(model.id.toString());
  }

  /** Delete an existing model.
   * @param model The model to be deleted
   * @throws [[IModelError]]
   */
  public deleteModel(model: Model): void {
    if (!this._iModel.briefcase)
      throw this._iModel._newNotOpenError();

    const error: IModelStatus = this._iModel.briefcase.nativeDb.deleteModel(model.id.value);
    if (error !== IModelStatus.Success)
      throw new IModelError(error, "deleting model id=" + model.id.value, Logger.logWarning, loggingCategory);

    // Discard from the cache
    this._loaded.delete(model.id.value);
  }
}

/** The collection of elements in an [[IModelDb]]. */
export class IModelDbElements {
  private _loaded: LRUMap<string, Element>;

  /** get the map of loaded elements */
  public get loaded() { return this._loaded; }

  /** @hidden */
  public constructor(private _iModel: IModelDb, maxElements: number = 2000) { this._loaded = new LRUMap<string, Element>(maxElements); }

  /** Private implementation details of getElementProps */
  private _getElementProps(opts: ElementLoadProps): ElementProps {
    const json = this.getElementJson(JSON.stringify(opts));
    const props = JSON.parse(json) as ElementProps;
    props.iModel = this._iModel;
    return props;
  }

  /**
   * Read element data from iModel as a json string
   * @param elementIdArg a json string with the identity of the element to load. Must have one of "id", "federationGuid", or "code".
   * @return a json string with the properties of the element.
   */
  public getElementJson(elementIdArg: string): string {
    const { error, result } = this._iModel.briefcase!.nativeDb.getElement(elementIdArg);
    if (error) throw new IModelError(error.status, "reading element=" + elementIdArg, Logger.logWarning, loggingCategory);
    return result!;
  }

  /** Private implementation details of getElement */
  private _doGetElement(opts: ElementLoadProps): Element {
    // first see if the element is already in the local cache.
    if (opts.id) {
      const loaded = this._loaded.get(opts.id.toString());
      if (loaded)
        return loaded;
    }
    const props = this._getElementProps(opts);
    const el = this._iModel.constructEntity(props) as Element;
    // We have created the element. Cache it before we return it.
    el.setPersistent(); // elements in the cache must be immutable and in their just-loaded state. Freeze it to enforce that
    this._loaded.set(el.id.value, el);
    return el;
  }

  /**
   * Get properties of an Element by Id, FederationGuid, or Code
   * @throws [[IModelError]] if the element is not found.
   */
  public getElementProps(elementId: Id64Props | Guid | Code | ElementLoadProps): ElementProps {
    if (typeof elementId === "string" || elementId instanceof Id64) elementId = { id: elementId.toString() };
    else if (elementId instanceof Guid) elementId = { federationGuid: elementId.value };
    else if (elementId instanceof Code) elementId = { code: elementId };
    return this._getElementProps(elementId);
  }

  /**
   * Get an element by Id, FederationGuid, or Code
   * @param elementId either the element's Id, Code, or FederationGuid, or an ElementLoadProps
   * @throws [[IModelError]] if the element is not found.
   */
  public getElement(elementId: Id64Props | Guid | Code | ElementLoadProps): Element {
    if (typeof elementId === "string" || elementId instanceof Id64) elementId = { id: elementId.toString() };
    else if (elementId instanceof Guid) elementId = { federationGuid: elementId.value };
    else if (elementId instanceof Code) elementId = { code: elementId };
    return this._doGetElement(elementId);
  }

  /**
   * Query for the DgnElementId of the element that has the specified code
   * @param code The code to look for
   * @returns The element that uses the code or undefined if the code is not used.
   * @throws IModelError if the code is invalid
   */
  public queryElementIdByCode(code: Code): Id64 | undefined {
    if (!code.spec.isValid()) throw new IModelError(IModelStatus.InvalidCodeSpec);
    if (code.value === undefined) throw new IModelError(IModelStatus.InvalidCode);

    return this._iModel.withPreparedStatement("SELECT ECInstanceId FROM " + Element.sqlName + " WHERE CodeSpec.Id=? AND CodeScope.Id=? AND CodeValue=?", (stmt: ECSqlStatement) => {
      stmt.bindId(1, code.spec);
      stmt.bindId(2, new Id64(code.scope));
      stmt.bindString(3, code.value!);
      if (DbResult.BE_SQLITE_ROW !== stmt.step())
        return undefined;

      return new Id64(stmt.getRow().id);
    });
  }

  /**
   * Create a new instance of an element.
   * @param elProps The properties of the new element.
   * @throws [[IModelError]] if there is a problem creating the element.
   */
  public createElement(elProps: ElementProps): Element { return this._iModel.constructEntity(elProps) as Element; }

  /**
   * Insert a new element into the iModel.
   * @param elProps The properties of the new element.
   * @returns The newly inserted element's Id.
   * @throws [[IModelError]] if unable to insert the element.
   */
  public insertElement(elProps: ElementProps): Id64 {
    if (!this._iModel.briefcase)
      throw this._iModel._newNotOpenError();

    const { error, result: json } = this._iModel.briefcase.nativeDb.insertElement(JSON.stringify(elProps));
    if (error)
      throw new IModelError(error.status, "Problem inserting element", Logger.logWarning, loggingCategory);

    return new Id64(JSON.parse(json!).id);
  }

  /** Update some properties of an existing element.
   * @param el the properties of the element to update.
   * @throws [[IModelError]] if unable to update the element.
   */
  public updateElement(props: ElementProps): void {
    if (!this._iModel.briefcase)
      throw this._iModel._newNotOpenError();

    const error: IModelStatus = this._iModel.briefcase.nativeDb.updateElement(JSON.stringify(props));
    if (error !== IModelStatus.Success)
      throw new IModelError(error, "", Logger.logWarning, loggingCategory);

    // Discard from the cache, to make sure that the next fetch see the updated version.
    if (props.id)
      this._loaded.delete(props.id.toString());
  }

  /**
   * Delete an element from this iModel.
   * @param id The Id of the element to be deleted
   * @throws [[IModelError]]
   */
  public deleteElement(id: Id64): void {
    if (!this._iModel.briefcase)
      throw this._iModel._newNotOpenError();

    const error: IModelStatus = this._iModel.briefcase.nativeDb.deleteElement(id.value);
    if (error !== IModelStatus.Success)
      throw new IModelError(error, "", Logger.logWarning, loggingCategory);

    // Discard from the cache
    this._loaded.delete(id.value);
  }

  /** Query for the child elements of the specified element.
   * @returns Returns an array of child element identifiers.
   * @throws [[IModelError]]
   */
  public queryChildren(elementId: Id64): Id64[] {
    const rows: any[] = this._iModel.executeQuery("SELECT ECInstanceId FROM " + Element.sqlName + " WHERE Parent.Id=?", [elementId]);
    const childIds: Id64[] = [];
    for (const row of rows) {
      childIds.push(new Id64(row.id));
    }
    return childIds;
  }

  /** The Id of the root subject element. */
  public get rootSubjectId(): Id64 { return new Id64("0x1"); }

  /** Get the root subject element. */
  public getRootSubject(): Element { return this.getElement(this.rootSubjectId); }

  /** Query for aspects rows (by aspect class name) associated with this element.
   * @throws [[IModelError]]
   */
  private _queryAspects(elementId: Id64, aspectClassName: string): ElementAspect[] {
    const name = aspectClassName.split(":");
    const rows: any[] = this._iModel.executeQuery("SELECT * FROM [" + name[0] + "].[" + name[1] + "] WHERE Element.Id=?", [elementId]);
    if (rows.length === 0)
      throw new IModelError(IModelStatus.NotFound, undefined, Logger.logWarning, loggingCategory);

    const aspects: ElementAspect[] = [];
    for (const row of rows) {
      const aspectProps: ElementAspectProps = row; // start with everything that SELECT * returned
      aspectProps.classFullName = aspectClassName; // add in property required by EntityProps
      aspectProps.iModel = this._iModel; // add in property required by EntityProps
      aspectProps.element = elementId; // add in property required by ElementAspectProps
      aspectProps.classId = undefined; // clear property from SELECT * that we don't want in the final instance

      const entity = this._iModel.constructEntity(aspectProps);
      assert(entity instanceof ElementAspect);
      const aspect = entity as ElementAspect;
      aspect.setPersistent();
      aspects.push(aspect);
    }

    return aspects;
  }

  /** Get an ElementUniqueAspect instance (by class name) that is related to the specified element.
   * @throws [[IModelError]]
   */
  public getUniqueAspect(elementId: Id64, aspectClassName: string): ElementUniqueAspect {
    const aspects: ElementAspect[] = this._queryAspects(elementId, aspectClassName);
    assert(aspects[0] instanceof ElementUniqueAspect);
    return aspects[0];
  }

  /** Get the ElementMultiAspect instances (by class name) that are related to the specified element.
   * @throws [[IModelError]]
   */
  public getMultiAspects(elementId: Id64, aspectClassName: string): ElementMultiAspect[] {
    const aspects: ElementAspect[] = this._queryAspects(elementId, aspectClassName);
    return aspects;
  }
}

/** The collection of views in an [[IModelDb]]. */
export class IModelDbViews {
  /** @hidden */
  public constructor(private _iModel: IModelDb) { }

  /** Query for the array of ViewDefinitionProps of the specified class and matching the specified IsPrivate setting.
   * @param className Query for view definitions of this class.
   * @param wantPrivate If true, include private view definitions.
   */
  public queryViewDefinitionProps(className: string = "BisCore.ViewDefinition", limit = IModelDb.defaultLimit, offset = 0, wantPrivate: boolean = false): ViewDefinitionProps[] {
    const where: string = (wantPrivate === false) ? "IsPrivate=FALSE" : "";
    const ids = this._iModel.queryEntityIds({ from: className, limit, offset, where });

    const props: ViewDefinitionProps[] = [];
    const imodel = this._iModel;
    ids.forEach((id) => {
      try {
        props.push(imodel.elements.getElementProps(id) as ViewDefinitionProps);
      } catch (err) { }
    });

    return props;
  }

  public getViewStateData(viewDefinitionId: string): any {
    const viewStateData: any = {};
    const elements = this._iModel.elements;
    viewStateData.viewDefinitionProps = elements.getElementProps(viewDefinitionId) as ViewDefinitionProps;
    viewStateData.categorySelectorProps = elements.getElementProps(viewStateData.viewDefinitionProps.categorySelectorId);
    viewStateData.displayStyleProps = elements.getElementProps(viewStateData.viewDefinitionProps.displayStyleId);
    if (viewStateData.viewDefinitionProps.modelSelectorId !== undefined)
      viewStateData.modelSelectorProps = elements.getElementProps(viewStateData.viewDefinitionProps.modelSelectorId);
    return viewStateData;
  }
}

/**
 * Local Txns in an IModelDb. Local Txns persist only until [[IModelDb.pushChanges]] is called.
 */
export class TxnManager {
  constructor(private _iModel: IModelDb) { }

  /** Get the ID of the first transaction, if any. */
  public queryFirstTxnId(): TxnManager.TxnId { return this._iModel.briefcase!.nativeDb!.txnManagerQueryFirstTxnId(); }

  /** Get the successor of the specified TxnId */
  public queryNextTxnId(txnId: TxnManager.TxnId): TxnManager.TxnId { return this._iModel.briefcase!.nativeDb!.txnManagerQueryNextTxnId(txnId); }

  /** Get the predecessor of the specified TxnId */
  public queryPreviousTxnId(txnId: TxnManager.TxnId): TxnManager.TxnId { return this._iModel.briefcase!.nativeDb!.txnManagerQueryPreviousTxnId(txnId); }

  /** Get the ID of the current (tip) transaction.  */
  public getCurrentTxnId(): TxnManager.TxnId { return this._iModel.briefcase!.nativeDb!.txnManagerGetCurrentTxnId(); }

  /** Get the description that was supplied when the specified transaction was saved. */
  public getTxnDescription(txnId: TxnManager.TxnId): string { return this._iModel.briefcase!.nativeDb!.txnManagerGetTxnDescription(txnId); }

  /** Test if a TxnId is valid */
  public isTxnIdValid(txnId: TxnManager.TxnId): boolean { return this._iModel.briefcase!.nativeDb!.txnManagerIsTxnIdValid(txnId); }

  /** Query if there are any pending Txns in this IModelDb that are waiting to be pushed.  */
  public hasPendingTxns(): boolean { return this.isTxnIdValid(this.queryFirstTxnId()); }

  /** Query if there are any changes in memory that have yet to be saved to the IModelDb. */
  public hasUnsavedChanges(): boolean {
    return this._iModel.briefcase!.nativeDb!.txnManagerHasUnsavedChanges();
  }

  /** Query if there are un-saved or un-pushed local changes. */
  public hasLocalChanges(): boolean { return this.hasUnsavedChanges() || this.hasPendingTxns(); }

  /** Make a description of the changeset by combining all local txn comments. */
  public describeChangeSet(endTxnId?: TxnManager.TxnId): string {
    if (endTxnId === undefined)
      endTxnId = this.getCurrentTxnId();

    const changes = [];
    const seen = new Set<string>();
    let txnId = this.queryFirstTxnId();

    while (this.isTxnIdValid(txnId)) {
      const txnDesc = this.getTxnDescription(txnId);
      if ((txnDesc.length === 0) || seen.has(txnDesc))
        continue;

      changes.push(txnDesc);
      seen.add(txnDesc);
      txnId = this.queryNextTxnId(txnId);
    }
    return JSON.stringify(changes);
  }
}

export namespace TxnManager {
  /** Identifies a transaction that is local to a specific IModelDb. */
  export interface TxnId {
    readonly _id: string;
  }
}<|MERGE_RESOLUTION|>--- conflicted
+++ resolved
@@ -613,556 +613,6 @@
   }
 }
 
-<<<<<<< HEAD
-/**
- * Transaction Concurrency Control.
- * <p>
- * The ConcurrencyControl class helps with making requesting locks and reserving codes.
- * See [[request]], [[ConcurrencyControl.Codes.reserve]], [[Model.buildConcurrencyControlRequest]], [[Element.buildConcurrencyControlRequest]]
- *
- * The ConcurrencyControl class has methods to set the concurrency control policy. [[setPolicy]]
- *
- */
-export class ConcurrencyControl {
-  private _pendingRequest: ConcurrencyControl.Request;
-  private _codes?: ConcurrencyControl.Codes;
-  private _policy?: ConcurrencyControl.PessimisticPolicy | ConcurrencyControl.OptimisticPolicy;
-
-  public hubClient?: IModelHubClient;
-
-  constructor(private _iModel: IModelDb) { this._pendingRequest = ConcurrencyControl.createRequest(); }
-
-  /** @hidden */
-  public onSaveChanges() {
-    if (this.hasPendingRequests())
-      throw new IModelError(IModelStatus.TransactionActive);
-  }
-
-  /** @hidden */
-  public onSavedChanges() { this.applyTransactionOptions(); }
-
-  /** @hidden */
-  private applyTransactionOptions() {
-    if (!this._policy)
-      return;
-    if (!this.inBulkOperation())
-      this.startBulkOperation();
-  }
-
-  /** Create an empty Request */
-  public static createRequest(): ConcurrencyControl.Request { return new (NativePlatformRegistry.getNativePlatform()).NativeBriefcaseManagerResourcesRequest(); }
-
-  /** Convert the request to any */
-  public static convertRequestToAny(req: ConcurrencyControl.Request): any { return JSON.parse((req as NativeBriefcaseManagerResourcesRequest).toJSON()); }
-
-  /** @hidden [[Model.buildConcurrencyControlRequest]] */
-  public buildRequestForModel(model: Model, opcode: DbOpcode): void {
-    if (!this._iModel.briefcase)
-      throw new IModelError(IModelStatus.BadRequest);
-    const rc: RepositoryStatus = this._iModel.briefcase.nativeDb.buildBriefcaseManagerResourcesRequestForModel(this._pendingRequest as NativeBriefcaseManagerResourcesRequest, JSON.stringify(model.id), opcode);
-    if (rc !== RepositoryStatus.Success)
-      throw new IModelError(rc);
-  }
-
-  /** @hidden [[Element.buildConcurrencyControlRequest]] */
-  public buildRequestForElement(element: Element, opcode: DbOpcode): void {
-    if (!this._iModel.briefcase)
-      throw new IModelError(IModelStatus.BadRequest);
-    let rc: RepositoryStatus;
-    if (element.id === undefined || opcode === DbOpcode.Insert)
-      rc = this._iModel.briefcase.nativeDb.buildBriefcaseManagerResourcesRequestForElement(this._pendingRequest as NativeBriefcaseManagerResourcesRequest, JSON.stringify({ modelid: element.model, code: element.code }), opcode);
-    else
-      rc = this._iModel.briefcase.nativeDb.buildBriefcaseManagerResourcesRequestForElement(this._pendingRequest as NativeBriefcaseManagerResourcesRequest, JSON.stringify(element.id), opcode);
-    if (rc !== RepositoryStatus.Success)
-      throw new IModelError(rc);
-  }
-
-  /** @hidden [[LinkTableRelationship.buildConcurrencyControlRequest]] */
-  public buildRequestForLinkTableRelationship(instance: LinkTableRelationship, opcode: DbOpcode): void {
-    if (!this._iModel.briefcase)
-      throw new IModelError(IModelStatus.BadRequest);
-    const rc: RepositoryStatus = this._iModel.briefcase.nativeDb.buildBriefcaseManagerResourcesRequestForLinkTableRelationship(this._pendingRequest as NativeBriefcaseManagerResourcesRequest, JSON.stringify(instance), opcode);
-    if (rc !== RepositoryStatus.Success)
-      throw new IModelError(rc);
-  }
-
-  private captureBulkOpRequest() {
-    if (this._iModel.briefcase)
-      this._iModel.briefcase.nativeDb.extractBulkResourcesRequest(this._pendingRequest as NativeBriefcaseManagerResourcesRequest, true, true);
-  }
-
-  /** @hidden */
-  public get pendingRequest(): ConcurrencyControl.Request {
-    this.captureBulkOpRequest();
-    return this._pendingRequest;
-  }
-
-  /** Are there pending, unprocessed requests for locks or codes? */
-  public hasPendingRequests(): boolean {
-    if (!this._iModel.briefcase)
-      return false;
-    const reqAny: any = ConcurrencyControl.convertRequestToAny(this.pendingRequest);
-    return (reqAny.Codes.length !== 0) || (reqAny.Locks.length !== 0);
-  }
-
-  /**
-   * @hidden
-   * Take ownership of all or some of the pending request for locks and codes.
-   * @param locksOnly If true, only the locks in the pending request are extracted. The default is to extract all requests.
-   * @param codesOnly If true, only the codes in the pending request are extracted. The default is to extract all requests.
-   */
-  public extractPendingRequest(locksOnly?: boolean, codesOnly?: boolean): ConcurrencyControl.Request {
-    if (!this._iModel.briefcase)
-      throw new IModelError(IModelStatus.BadRequest);
-
-    const extractLocks: boolean = !codesOnly;
-    const extractCodes: boolean = !locksOnly;
-
-    const req: ConcurrencyControl.Request = ConcurrencyControl.createRequest();
-    this._iModel.briefcase.nativeDb.extractBriefcaseManagerResourcesRequest(req as NativeBriefcaseManagerResourcesRequest, this.pendingRequest as NativeBriefcaseManagerResourcesRequest, extractLocks, extractCodes);
-    return req;
-  }
-
-  /**
-   * Try to acquire locks and/or reserve codes from iModelHub.
-   * This function may fulfill some requests and fail to fulfill others. This function returns a rejection of type RequestError if some or all requests could not be fulfilled.
-   * The error object will identify the locks and/or codes that are unavailable.
-   * ``` ts
-   * [[include:BisCore1.sampleConcurrencyControlRequest]]
-   * ```
-   * @param accessToken The user's iModelHub access token
-   * @param req The requests to be sent to iModelHub. If undefined, all pending requests are sent to iModelHub.
-   * @throws [[RequestError]] if some or all of the request could not be fulfilled by iModelHub.
-   * @throws [[IModelError]] if the IModelDb is not open or is not connected to an iModel.
-   */
-  public async request(accessToken: AccessToken, req?: ConcurrencyControl.Request): Promise<void> {
-    if (!this._iModel.briefcase)
-      return Promise.reject(this._iModel._newNotOpenError());
-
-    if (req === undefined)
-      req = this.extractPendingRequest();
-
-    const codeResults = await this.reserveCodesFromRequest(req, this._iModel.briefcase, accessToken);
-    await this.acquireLocksFromRequest(req, this._iModel.briefcase, accessToken);
-
-    let err: ConcurrencyControl.RequestError | undefined;
-    for (const code of codeResults) {
-      if (code.state !== CodeState.Reserved) {
-        if (err === undefined)
-          err = new ConcurrencyControl.RequestError(IModelStatus.CodeNotReserved);
-        err.unavailableCodes.push(code);
-      }
-    }
-
-    if (err !== undefined)
-      return Promise.reject(err);
-  }
-
-  private buildCodeRequest(briefcaseEntry: BriefcaseEntry, codeSpecId: string, codeScope: string): MultiCode {
-    const thisReq = new MultiCode();
-    thisReq.briefcaseId = briefcaseEntry.briefcaseId;
-    thisReq.state = CodeState.Reserved;
-    thisReq.codeSpecId = codeSpecId;
-    thisReq.codeScope = codeScope;
-    thisReq.values = [];
-    return thisReq;
-  }
-
-  private buildCodeRequests(briefcaseEntry: BriefcaseEntry, req: ConcurrencyControl.Request): Map<string, any> | undefined {
-    const reqAny = ConcurrencyControl.convertRequestToAny(req);
-    if (!reqAny.hasOwnProperty("Codes") || reqAny.Codes.length === 0)
-      return undefined;
-
-    const bySpecId: Map<string, any> = new Map();
-    for (const cReq of reqAny.Codes) {
-      let byScope: Map<string, MultiCode> | undefined = bySpecId.get(cReq.Id);
-      if (byScope === undefined)
-        bySpecId.set(cReq.Id, (byScope = new Map()));
-
-      let thisReq: MultiCode | undefined = byScope.get(cReq.Scope);
-      if (thisReq === undefined) {
-        thisReq = this.buildCodeRequest(briefcaseEntry, cReq.Id, cReq.Scope);
-        byScope.set(cReq.Scope, (thisReq = thisReq));
-      }
-      thisReq.values!.push(cReq.Name);
-    }
-    return bySpecId;
-  }
-
-  private buildCodeRequestsFromCodes(briefcaseEntry: BriefcaseEntry, codes: Code[]): Map<string, any> {
-    const bySpecId: Map<string, any> = new Map();
-    for (const code of codes) {
-      if (code.value === undefined)
-        continue;
-      const specId = code.spec.toString();
-      let byScope: Map<string, MultiCode> | undefined = bySpecId.get(specId);
-      if (byScope === undefined)
-        bySpecId.set(specId, (byScope = new Map()));
-
-      let thisReq: MultiCode | undefined = byScope.get(code.scope);
-      if (thisReq === undefined) {
-        thisReq = this.buildCodeRequest(briefcaseEntry, specId, code.scope);
-        byScope.set(code.scope, (thisReq = thisReq));
-      }
-      thisReq.values!.push(code.value);
-    }
-    return bySpecId;
-  }
-
-  private buildLockRequests(_briefcaseInfo: BriefcaseEntry, req: ConcurrencyControl.Request): Map<string, any> | undefined {
-    const reqAny: any = ConcurrencyControl.convertRequestToAny(req);
-
-    if (!reqAny.hasOwnProperty("Locks") || reqAny.Locks.length === 0)
-      return undefined;
-
-    /*
-    const bySpecId: Map<string, any> = new Map();
-    for (const cReq of reqAny.Locks) {
-      let byScope: Map<string, MultiCode> | undefined = bySpecId.get(cReq.Id);
-      if (byScope === undefined)
-        bySpecId.set(cReq.Id, (byScope = new Map()));
-
-      let thisReq: MultiCode | undefined = byScope.get(cReq.Scope);
-      if (thisReq === undefined) {
-        thisReq = this.buildCodeRequest(briefcaseEntry, cReq.Id, cReq.Scope);
-        byScope.set(cReq.Scope, (thisReq = thisReq));
-      }
-
-      thisReq.values.push(cReq.Name);
-    }
-
-    return bySpecId;
-    */
-    throw new IModelError(IModelStatus.BadRequest, "TBD locks");
-  }
-
-  private getDeploymentEnv(): DeploymentEnv { return IModelHost.configuration!.iModelHubDeployConfig; }
-  private getIModelHubClient(): IModelHubClient {
-    if (!this.hubClient)
-      return new IModelHubClient(this.getDeploymentEnv());
-    else
-      return this.hubClient;
-  }
-
-  /** process the Lock-specific part of the request. */
-  private async acquireLocksFromRequest(req: ConcurrencyControl.Request, briefcaseEntry: BriefcaseEntry, _accessToken: AccessToken): Promise<void> {
-    const bySpecId = this.buildLockRequests(briefcaseEntry, req);
-    if (bySpecId === undefined)
-      return;
-
-    /* TODO locks
-
-    const imodelHubClient = this.getIModelHubClient();
-
-    for (const [, thisSpec] of bySpecId) {
-      for (const [, thisReq] of thisSpec) {
-        const newCodes: MultiCode = await imodelHubClient.requestMultipleCodes(accessToken, briefcaseEntry.iModelId, thisReq);
-        console.log(JSON.stringify(newCodes));
-      }
-    }
-    */
-    Promise.reject(new IModelError(IModelStatus.BadRequest, "TBD locks"));
-  }
-
-  /** process a Code-reservation request. The requests in bySpecId must already be in iModelHub REST format. */
-  private async reserveCodes2(bySpecId: Map<string, any>, briefcaseEntry: BriefcaseEntry, accessToken: AccessToken): Promise<MultiCode[]> {
-    const imodelHubClient = this.getIModelHubClient();
-    const results: MultiCode[] = [];
-    for (const [, thisSpec] of bySpecId) {
-      for (const [, thisReq] of thisSpec) {
-        results.push(await imodelHubClient.requestMultipleCodes(accessToken, briefcaseEntry.iModelId, thisReq));
-      }
-    }
-    return results;
-  }
-
-  /** process the Code-specific part of the request. */
-  private async reserveCodesFromRequest(req: ConcurrencyControl.Request, briefcaseEntry: BriefcaseEntry, accessToken: AccessToken): Promise<MultiCode[]> {
-    const bySpecId = this.buildCodeRequests(briefcaseEntry, req);
-    if (bySpecId === undefined)
-      return [];
-
-    return this.reserveCodes2(bySpecId, briefcaseEntry, accessToken);
-  }
-
-  /** Reserve the specified codes */
-  public async reserveCodes(accessToken: AccessToken, codes: Code[]): Promise<MultiCode[]> {
-    if (this._iModel.briefcase === undefined)
-      return Promise.reject(this._iModel._newNotOpenError());
-
-    const bySpecId = this.buildCodeRequestsFromCodes(this._iModel.briefcase, codes);
-    if (bySpecId === undefined)
-      return Promise.reject(new IModelError(IModelStatus.NotFound));
-
-    return this.reserveCodes2(bySpecId, this._iModel.briefcase, accessToken);
-  }
-
-  // Query the state of the Codes for the specified CodeSpec and scope.
-  public async queryCodeStates(accessToken: AccessToken, specId: Id64, scopeId: string, _value?: string): Promise<MultiCode[]> {
-    if (this._iModel.briefcase === undefined)
-      return Promise.reject(this._iModel._newNotOpenError());
-
-    const queryOptions: RequestQueryOptions = {
-      $filter: `CodeSpecId+eq+'${specId}'+and+CodeScope+eq+'${scopeId}'`,
-    };
-
-    /* NEEDS WORK
-    if (value !== undefined) {
-      queryOptions.$filter += `+and+Value+eq+'${value}'`;
-    }
-    */
-
-    const imodelHubClient = this.getIModelHubClient();
-    return imodelHubClient.getMultipleCodes(accessToken, this._iModel.briefcase.iModelId, queryOptions);
-  }
-
-  /** Abandon any pending requests for locks or codes. */
-  public abandonRequest() { this.extractPendingRequest(); }
-
-  private static anyFound(a1: string[], a2: string[]) {
-    for (const a of a1) {
-      if (a2.includes(a))
-        return true;
-    }
-    return false;
-  }
-
-  /**
-   * Check to see if *all* of the codes in the specified request are available.
-   * @param req the list of code requests to be fulfilled. If not specified then all pending requests for codes are queried.
-   * @returns true if all codes are available or false if any is not.
-   */
-  public async areCodesAvailable(accessToken: AccessToken, req?: ConcurrencyControl.Request): Promise<boolean> {
-    if (!this._iModel.briefcase)
-      return Promise.reject(this._iModel._newNotOpenError());
-    // throw new Error("TBD");
-    if (req === undefined)
-      req = this.pendingRequest;
-    const bySpecId = this.buildCodeRequests(this._iModel.briefcase, req);
-
-    if (bySpecId !== undefined) {
-      for (const [specId, thisSpec] of bySpecId) {
-        for (const [scopeId, thisReq] of thisSpec) {
-          // Query the state of all codes in this spec and scope
-          const multiCodes = await this.queryCodeStates(accessToken, new Id64(specId), scopeId);
-          for (const multiCode of multiCodes) {
-            if (multiCode.state !== CodeState.Available) {
-              if (ConcurrencyControl.anyFound(multiCode.values!, thisReq.values)) {
-                return false;
-              }
-            }
-          }
-        }
-      }
-    }
-    return true;
-  }
-
-  /**
-   * Check to see if *all* of the requested resources could be acquired from iModelHub.
-   * @param req the list of resource requests to be fulfilled. If not specified then all pending requests for locks and codes are queried.
-   * @returns true if all resources could be acquired or false if any could not be acquired.
-   */
-  public async areAvailable(accessToken: AccessToken, req?: ConcurrencyControl.Request): Promise<boolean> {
-    if (!this._iModel.briefcase)
-      return Promise.reject(this._iModel._newNotOpenError());
-
-    if (req === undefined)
-      req = this.pendingRequest;
-
-    const allCodesAreAvailable = await this.areCodesAvailable(accessToken, req);
-    if (!allCodesAreAvailable)
-      return false;
-
-    // TODO: Locks
-
-    return true;
-  }
-
-  /** Set the concurrency control policy.
-   * Before changing from optimistic to pessimistic, all local changes must be saved and uploaded to iModelHub.
-   * Before changing the locking policy of the pessimistic concurrency policy, all local changes must be saved to the IModelDb.
-   * Here is an example of setting an optimistic policy:
-   * ``` ts
-   * [[include:BisCore1.sampleSetPolicy]]
-   * ```
-   * @param policy The policy to used
-   * @throws [[IModelError]] if the policy cannot be set.
-   */
-  public setPolicy(policy: ConcurrencyControl.PessimisticPolicy | ConcurrencyControl.OptimisticPolicy): void {
-    this._policy = policy;
-    if (!this._iModel.briefcase)
-      throw new IModelError(IModelStatus.BadRequest);
-    let rc: RepositoryStatus = RepositoryStatus.Success;
-    if (policy as ConcurrencyControl.OptimisticPolicy) {
-      const oc: ConcurrencyControl.OptimisticPolicy = policy as ConcurrencyControl.OptimisticPolicy;
-      rc = this._iModel.briefcase.nativeDb.setBriefcaseManagerOptimisticConcurrencyControlPolicy(oc.conflictResolution);
-    } else {
-      rc = this._iModel.briefcase.nativeDb.setBriefcaseManagerPessimisticConcurrencyControlPolicy();
-    }
-    if (RepositoryStatus.Success !== rc) {
-      throw new IModelError(rc);
-    }
-    this.applyTransactionOptions();
-  }
-
-  /**
-   * By entering bulk operation mode, an app can insert, update, and delete entities in the IModelDb without first acquiring locks.
-   * When the app calls saveChanges, the transaction manager attempts to acquire all needed locks and codes.
-   * The transaction manager will roll back all pending changes if any lock or code cannot be acquired at save time. Lock and code acquisition will fail if another user
-   * has pushed changes to the same entities or used the same codes as the local transaction.
-   * This mode can therefore be used safely only in special cases where contention for locks and codes is not a risk.
-   * Normally, that is only possible when writing to a model that is exclusively locked and where codes are scoped to that model.
-   * See [[request]], [[IModelDb.saveChanges]] and [[endBulkOperation]].
-   * @throws [[IModelError]] if it would be illegal to enter bulk operation mode.
-   */
-  private startBulkOperation(): void {
-    if (!this._iModel.briefcase)
-      throw new IModelError(IModelStatus.BadRequest);
-    const rc: RepositoryStatus = this._iModel.briefcase.nativeDb.briefcaseManagerStartBulkOperation();
-    if (RepositoryStatus.Success !== rc)
-      throw new IModelError(rc);
-  }
-
-  /** Check if there is a bulk operation in progress */
-  private inBulkOperation(): boolean {
-    if (!this._iModel.briefcase)
-      return false;
-    return this._iModel.briefcase.nativeDb.inBulkOperation();
-  }
-
-  /*
-   * Ends the bulk operation and appends the locks and codes that it recorded to the pending request.
-  private endBulkOperation() {
-    if (!this._imodel.briefcaseEntry)
-      return;
-    this.captureBulkOpRequest();
-    // Now exit bulk operation mode in the addon. It will then stop collecting (and start enforcing) lock and code requirements.
-    const rc: RepositoryStatus = this._imodel.briefcaseEntry.nativeDb.briefcaseManagerEndBulkOperation();
-    if (RepositoryStatus.Success !== rc)
-      throw new IModelError(rc);
-    this.applyTransactionOptions(); // (may re-start the bulk operation)
-  }
-   */
-
-  /** API to reserve Codes and query the status of Codes */
-  get codes(): ConcurrencyControl.Codes {
-    if (this._codes === undefined)
-      this._codes = new ConcurrencyControl.Codes(this._iModel);
-    return this._codes;
-  }
-}
-
-export namespace ConcurrencyControl {
-  /** A request for locks and/or code reservations. */
-  export class Request {
-    private constructor() { }
-  }
-
-  /** How to handle a conflict. Keep this consistent with DgnPlatform/RepositoryManager.h. */
-  export const enum OnConflict {
-    /** Reject the incoming change */
-    RejectIncomingChange = 0,
-    /** Accept the incoming change */
-    AcceptIncomingChange = 1,
-  }
-
-  /**
-   * The options for how conflicts are to be handled during change-merging in an OptimisticConcurrencyControlPolicy.
-   * The scenario is that the caller has made some changes to the *local* IModelDb. Now, the caller is attempting to
-   * merge in changes from iModelHub. The properties of this policy specify how to handle the *incoming* changes from iModelHub.
-   */
-  export class ConflictResolutionPolicy {
-    /** What to do with the incoming change in the case where the same entity was updated locally and also would be updated by the incoming change. */
-    public updateVsUpdate: OnConflict;
-    /** What to do with the incoming change in the case where an entity was updated locally and would be deleted by the incoming change. */
-    public updateVsDelete: OnConflict;
-    /** What to do with the incoming change in the case where an entity was deleted locally and would be updated by the incoming change. */
-    public deleteVsUpdate: OnConflict;
-
-    /**
-     * Construct a ConflictResolutionPolicy.
-     * @param updateVsUpdate - the default is ConcurrencyControl.OnConflict.RejectIncomingChange
-     * @param updateVsDelete - the default is ConcurrencyControl.OnConflict.AcceptIncomingChange
-     * @param deleteVsUpdate - the default is ConcurrencyControl.OnConflict.RejectIncomingChange
-     */
-    constructor(updateVsUpdate?: OnConflict, updateVsDelete?: OnConflict, deleteVsUpdate?: OnConflict) {
-      this.updateVsUpdate = updateVsUpdate ? updateVsUpdate! : ConcurrencyControl.OnConflict.RejectIncomingChange;
-      this.updateVsDelete = updateVsDelete ? updateVsDelete! : ConcurrencyControl.OnConflict.AcceptIncomingChange;
-      this.deleteVsUpdate = deleteVsUpdate ? deleteVsUpdate! : ConcurrencyControl.OnConflict.RejectIncomingChange;
-    }
-  }
-
-  /** Specifies an optimistic concurrency policy.
-   * Optimistic concurrency allows entities to be modified in the IModelDb without first acquiring locks. Allows codes to be used in the IModelDb without first acquiring them.
-   * This creates the possibility that other apps may have uploaded changeSets to iModelHub that overlap with local changes.
-   * In that case, overlapping changes are merged when changeSets are downloaded from iModelHub.
-   * A ConflictResolutionPolicy is then applied in cases where an overlapping change conflict with a local change.
-   */
-  export class OptimisticPolicy {
-    public conflictResolution: ConflictResolutionPolicy;
-    constructor(policy?: ConflictResolutionPolicy) { this.conflictResolution = policy ? policy! : new ConflictResolutionPolicy(); }
-  }
-
-  /** Specifies a pessimistic concurrency policy.
-   * Pessimistic concurrency means that entities must be locked and codes must be acquired before local changes can be pushed to iModelHub.
-   */
-  export class PessimisticPolicy {
-  }
-
-  /** Thrown when iModelHub denies or cannot process a request. */
-  export class RequestError extends IModelError {
-    public unavailableCodes: MultiCode[] = [];
-    public unavailableLocks: MultiCode[] = [];
-  }
-
-  /** Code manager */
-  export class Codes {
-    constructor(private _iModel: IModelDb) { }
-
-    /**
-     * Reserve Codes.
-     * If no Codes are specified, then all of the Codes that are in currently pending requests are reserved.
-     * This function may only be able to reserve some of the requested Codes. In that case, this function will return a rejection of type RequestError.
-     * The error object will identify the codes that are unavailable.
-     * ``` ts
-     * [[include:BisCore1.sampleReserveCodesWithErrorHandling]]
-     * ```
-     * @param codes The Codes to reserve
-     * @throws [[RequestError]]
-     */
-    public async reserve(accessToken: AccessToken, codes?: Code[]) {
-
-      if (!this._iModel.briefcase)
-        return Promise.reject(this._iModel._newNotOpenError());
-
-      if (codes !== undefined) {
-        await this._iModel.concurrencyControl.reserveCodes(accessToken, codes);
-        // TODO: examine result and throw CodeReservationError if some codes could not be reserved
-        return;
-      }
-
-      const req: ConcurrencyControl.Request = this._iModel.concurrencyControl.extractPendingRequest(false, true);
-      this._iModel.briefcase.nativeDb.extractBulkResourcesRequest(req as NativeBriefcaseManagerResourcesRequest, false, true);
-      this._iModel.briefcase.nativeDb.extractBriefcaseManagerResourcesRequest(req as NativeBriefcaseManagerResourcesRequest, req as NativeBriefcaseManagerResourcesRequest, false, true);
-      return this._iModel.concurrencyControl.request(accessToken, req);
-    }
-
-    /**
-     * Queries the state of the specified Codes in the code service.
-     * @param accessToken The user's iModelHub access token
-     * @param specId The CodeSpec to query
-     * @param scopeId The scope to query
-     * @param value Optional. The Code value to query.
-     */
-    public async query(accessToken: AccessToken, specId: Id64, scopeId: string, value?: string): Promise<MultiCode[]> {
-      return this._iModel.concurrencyControl.queryCodeStates(accessToken, specId, scopeId, value);
-    }
-  }
-}
-
-=======
->>>>>>> 0b91e0cb
 /** The collection of models in an [[IModelDb]]. */
 export class IModelDbModels {
   private _loaded: LRUMap<string, Model>;
