/*---------------------------------------------------------------------------------------------
|  $Copyright: (c) 2017 Bentley Systems, Incorporated. All rights reserved. $
 *--------------------------------------------------------------------------------------------*/

import { assert } from "chai";
import { Guid, Id64 } from "@bentley/bentleyjs-core/lib/Id";
import { Code, IModel } from "../IModel";
import { ColorDef } from "../Render";
import { ElementProps, Element, GeometricElement3d, InformationPartitionElement, DefinitionPartition, LinkPartition, PhysicalPartition, GroupInformationPartition, DocumentPartition, Subject } from "../Element";
import { Entity, EntityCtor, EntityProps } from "../Entity";
import { Model, Models } from "../Model";
import { Category, SubCategory } from "../Category";
import { ClassRegistry } from "../ClassRegistry";
import { ModelSelector } from "../ViewDefinition";
import { Elements } from "../Elements";
import { IModelTestUtils } from "./IModelTestUtils";
import { BisCore } from "../BisCore";
import { SpatialViewDefinition, DisplayStyle3d } from "../ViewDefinition";
import { Point3d, Vector3d, RotMatrix } from "@bentley/geometry-core/lib/PointVector";
import { GeometricElement2d } from "../Element";
<<<<<<< HEAD
=======
import { ElementPropertyFormatter } from "../ElementPropertyFormatter";
>>>>>>> f17886bc

describe("iModel", () => {
  let imodel: IModel;
  let imodel2: IModel;

  before(async () => {
    // First, register any schemas that will be used in the tests.
    BisCore.registerSchema();
    imodel = await IModelTestUtils.openIModel("test.bim", true);
    assert.exists(imodel);
    imodel2 = await IModelTestUtils.openIModel("CompatibilityTestSeed.bim", true);
    assert.exists(imodel);
  });

  after(() => {
    imodel.closeDgnDb();
    imodel2.closeDgnDb();
  });

  /** test the copy constructor and to/from Json methods for the supplied entity */
  const testCopyAndJson = (entity: Entity) => {
    assert.isTrue(entity.isPersistent());
    const copyOf = entity.copyForEdit();
    assert.isFalse(copyOf.isPersistent());
    copyOf.setPersistent(); // just to allow deepEqual to work
    assert.deepEqual(entity, copyOf, "copyForEdit worked"); // make sure the copy is identical to original

    // now round trip the entity through a json string and back to a new entity.
    const jsonObj = JSON.parse(JSON.stringify(entity)) as EntityProps;
    jsonObj.iModel = entity.iModel; // this gets lost in the JSON string
    const el2 = new (entity.constructor as EntityCtor)(jsonObj); // create a new entity from the json
    el2.setPersistent(); // just to allow deepEqual to work
    assert.deepEqual(entity, el2, "json stringify worked");
  };

  it("should use schema to look up classes by name", async () => {
    const elementClass = await BisCore.getClass(Element.name, imodel);
    const categoryClass = await BisCore.getClass(Category.name, imodel);
    assert.equal(elementClass.name, "Element");
    assert.equal(categoryClass.name, "Category");
  });

  it("should load a known element by Id from an existing iModel", async () => {
    const elements: Elements = imodel.elements;
    assert.exists(elements);
    const code1 = new Code({ spec: "0x10", scope: "0x11", value: "RF1.dgn" });
    const el = await elements.getElement(code1);
    assert.exists(el);
    const el2 = await elements.getElement(new Id64("0x34"));
    assert.exists(el2);
    const badCode = new Code({ spec: "0x10", scope: "0x11", value: "RF1_does_not_exist.dgn" });

    try {
      await elements.getElement(badCode); // throws Error
      assert.isTrue(false, "Expected this line to be skipped");
    } catch (error) {
      assert.isTrue(error instanceof Error);
    }

    const subCat = await elements.getElement(new Id64("0x2e"));
    assert.isTrue(subCat instanceof SubCategory);
    if (subCat instanceof SubCategory) {
      assert.isTrue(subCat.appearance.color.tbgr === 16777215);
      assert.isTrue(subCat.appearance.weight === 2);
      assert.isTrue(subCat.id.getLow() === 46);
      assert.isTrue(subCat.id.getHigh() === 0);
      assert.isTrue(subCat.code.spec.getLow() === 30);
      assert.isTrue(subCat.code.spec.getHigh() === 0);
      assert.isTrue(subCat.code.scope === "0X2D");
      assert.isTrue(subCat.code.value === "A-Z013-G-Legn");
      testCopyAndJson(subCat);
    }

    /// Get the parent Category of the subcategory.
    const cat = await elements.getElement((subCat as SubCategory).getCategoryId());
    assert.isTrue(cat instanceof Category);
    if (cat instanceof Category) {
      assert.isTrue(cat.id.getLow() === 45);
      assert.isTrue(cat.id.getHigh() === 0);
      assert.isTrue(cat.description === "Legends, symbols keys");
      assert.isTrue(cat.code.spec.getLow() === 22);
      assert.isTrue(cat.code.spec.getHigh() === 0);
      assert.isTrue(cat.code.value === "A-Z013-G-Legn");
      testCopyAndJson(cat);
    }

    const phys = await elements.getElement(new Id64("0x38"));
    assert.isTrue(phys instanceof GeometricElement3d);

    const a2 = await imodel2.elements.getElement(new Id64("0x1d"));
    assert.exists(a2);
    assert.isTrue(a2.federationGuid!.value === "18eb4650-b074-414f-b961-d9cfaa6c8746");
    const el3 = await imodel2.elements.getElement(new Guid(a2.federationGuid!.value));
    assert.exists(el3);
    assert.notEqual(a2, el3);
    assert.isTrue(a2.id.equals(el3!.id));
    testCopyAndJson(el3!);

    // const newEl = el3!.copyForEdit<Element>();
    // newEl.federationGuid = undefined;
    // const newId = await imodel2.elements.insertElement(newEl);
    // assert.isTrue(newId.isValid(), "insert worked");
  });

  it("should have a valid root subject element", async () => {
    const rootSubject = await imodel.elements.getRootSubject();
    assert.exists(rootSubject);
    assert.isTrue(rootSubject instanceof Subject);
    assert.isAtLeast(rootSubject.code.getValue().length, 1);

    try {
      await rootSubject.getSubModel(); // throws error
      assert.isTrue(false, "Expected this line to be skipped");
    } catch (error) {
      assert.isTrue(error instanceof Error);
    }

    const childIds: Id64[] = await rootSubject.queryChildren();
    assert.isAtLeast(childIds.length, 1);
    for (const childId of childIds) {
      const childElement = await imodel.elements.getElement(childId);
      assert.exists(childElement);
      assert.isTrue(childElement instanceof Element);

      testCopyAndJson(childElement);
      assert.isTrue(childElement.parent!.id.getLow() === rootSubject.id.getLow());
      if (childElement instanceof InformationPartitionElement) {
        const childSubModel = await childElement.getSubModel();
        assert.exists(childSubModel, "InformationPartitionElements should have a subModel");

        if ((childId.getLow() === 16) && (childId.getHigh() === 0)) {
          assert.isTrue(childElement instanceof DefinitionPartition, "ChildId 0x00000010 should be a DefinitionPartition");
          assert.isTrue(childElement.code.value === "BisCore.DictionaryModel", "Definition Partition should have code value of BisCore.DictionaryModel");
        } else if ((childId.getLow() === 14) && (childId.getHigh() === 0)) {
          assert.isTrue(childElement instanceof LinkPartition);
          assert.isTrue(childElement.code.value === "BisCore.RealityDataSources");
        } else if ((childId.getLow() === 17) && (childId.getHigh() === 0)) {
          assert.isTrue(childElement instanceof LinkPartition, "ChildId 0x000000011 should be a LinkPartition");
          assert.isTrue(childElement.code.value === "Repository Links");
        }
      } else if (childElement instanceof Subject) {
        if ((childId.getLow() === 19) && (childId.getHigh() === 0)) {
          assert.isTrue(childElement instanceof Subject);
          assert.isTrue(childElement.code.value === "DgnV8:mf3, A", "Subject should have code value of DgnV8:mf3, A");
          assert.isTrue(childElement.jsonProperties.Subject.Job.DgnV8.V8File === "mf3.dgn", "Subject should have jsonProperty Subject.Job.DgnV.V8File");
          assert.isTrue(childElement.jsonProperties.Subject.Job.DgnV8.V8RootModel === "A", "Subject should have jsonProperty Subject.Job.DgnV.V8RootModel");
        }
      }
    }
  });

  it("should load a known model by Id from an existing iModel", async () => {
    const models: Models = imodel.models;
    assert.exists(models);
    const model2 = await models.getModel(new Id64("0x1c"));
    assert.exists(model2);
    testCopyAndJson(model2);
    let model = await models.getModel(models.repositoryModelId);
    assert.exists(model);
    testCopyAndJson(model!);
    const code1 = new Code({ spec: "0x1d", scope: "0x1d", value: "A" });
    model = await models.getSubModel(code1);
    const geomModel = await ClassRegistry.getClass({ name: "PhysicalModel", schema: "BisCore" }, imodel);
    assert.exists(model);
    assert.isTrue(model instanceof geomModel!);
    testCopyAndJson(model!);
  });

  it("Model Selectors should hold models", async () => {
    const props: ElementProps = {
      iModel: imodel,
      classFullName: BisCore.name + "." + ModelSelector.name,
      model: new Id64([1, 1]),
      code: Code.createDefault(),
      id: new Id64(),
    };

    const entity = await ClassRegistry.createInstance(props);
    assert.isTrue(entity instanceof ModelSelector);
    const selector1 = entity as ModelSelector;
    assert.exists(selector1);
    if (selector1) {
      selector1.addModel(new Id64([2, 1]));
      selector1.addModel(new Id64([2, 1]));
      selector1.addModel(new Id64([2, 3]));
    }
  });

  it("should produce an array of rows", async () => {
    const { result: allrowsdata } = await imodel.executeQuery("SELECT * FROM " + Category.sqlName);
    assert.exists(allrowsdata);
    const rows: any = JSON.parse(allrowsdata!);
    assert.isArray(rows);
    assert.isAtLeast(rows.length, 1);
    assert.exists(rows[0].eCInstanceId);
    assert.notEqual(rows[0].eCInstanceId, "");
  });

<<<<<<< HEAD
=======
  it("ElementPropertyFormatter should format", async () => {
    const elements: Elements = imodel.elements;
    const code1 = new Code({ spec: "0x10", scope: "0x11", value: "RF1.dgn" });
    const el = await elements.getElement(code1);
    const formatter: ElementPropertyFormatter = new ElementPropertyFormatter(imodel);
    const props = await formatter.formatProperties(el);
    assert.exists(props);
    // WIP: format seems to have changed?
    // assert.isArray(props);
    // assert.notEqual(props.length, 0);
    // const item = props[0];
    // assert.isString(item.category);
    // assert.isArray(item.properties);
  });
});

describe("Views", () => {
>>>>>>> f17886bc
  it("should be at least one view element", async () => {
    const { result: viewJson } = await imodel.executeQuery("SELECT EcInstanceId as elementId FROM " + SpatialViewDefinition.sqlName);
    assert.exists(viewJson, "Should find some views");
    const viewRows: any[] = JSON.parse(viewJson!);
    for (const viewRow of viewRows!) {
      const viewId = new Id64(viewRow.elementId);
      const view = await imodel.elements.getElement(viewId);
      assert.isTrue(view instanceof SpatialViewDefinition, "Should be instance of SpatialViewDefinition");
      if (!view)
        continue;
      if (!(view instanceof SpatialViewDefinition))
        continue;
      assert.isTrue(view.code.value === "A Views - View 1", "Code value is A Views - View 1");
      assert.isTrue(view.getDisplayStyleId().getLow() === 0x36, "Display Style Id is 0x36");
      assert.isTrue(view.getCategorySelectorId().getLow() === 0x37, "Category Id is 0x37");
      assert.isFalse(view.cameraOn, "The camera is not turned on");
      assert.isTrue(view.extents.isAlmostEqual(new Vector3d(429.6229727570776, 232.24786876266097, 0.1017680889917761)), "View extents as expected");
      assert.isTrue(view.origin.isAlmostEqual(new Point3d(-87.73958171815832, -108.96514044887601, -0.0853709702222105)), "View origin as expected");
      assert.isTrue(view.rotation.isAlmostEqual(RotMatrix.identity), "View rotation is identity");
      assert.isTrue(view.jsonProperties.viewDetails.gridOrient === 0, "Grid orientation as expected");
      assert.isTrue(view.jsonProperties.viewDetails.gridSpaceX === 0.001, "GridSpaceX as expected");

      // get the display style element
      const displayStyle = await imodel.elements.getElement(view.getDisplayStyleId());
      assert.isTrue(displayStyle instanceof DisplayStyle3d, "The Display Style should be a DisplayStyle3d");
      if (!(displayStyle instanceof DisplayStyle3d))
        continue;
      const bgColorDef: ColorDef = displayStyle.getBackgroundColor();
      assert.isTrue(bgColorDef.tbgr === 0, "The background as expected");
      const sceneBrightness: number = displayStyle.getSceneBrightness();
      assert.isTrue(sceneBrightness === 0);
    }
  });

  it("should be some categories", async () => {
    const { result: categoryJson } = await imodel.executeQuery("SELECT EcInstanceId as elementId FROM " + Category.sqlName);
    assert.exists(categoryJson, "Should have some Category ids");
    const categoryRows: any[] = JSON.parse(categoryJson!);
    for (const categoryRow of categoryRows!) {
      const categoryId: Id64 = new Id64(categoryRow.elementId);
      const category = await imodel.elements.getElement(categoryId);
      assert.isTrue(category instanceof Category, "Should be instance of Category");
      if (!category)
        continue;
      if (!(category instanceof Category))
        continue;

      // verify the default subcategory.
      const defaultSubCategoryId: Id64 = category.myDefaultSubCategoryId();
      const defaultSubCategory = await imodel.elements.getElement(defaultSubCategoryId);
      assert.isTrue(defaultSubCategory instanceof SubCategory, "defaultSubCategory should be instance of SubCategory");
      if (defaultSubCategory instanceof SubCategory) {
        assert.isTrue(defaultSubCategory.parent!.id.equals(categoryId), "defaultSubCategory id should be prescribed value");
        assert.isTrue(defaultSubCategory.getSubCategoryName() === category.code.getValue(), "DefaultSubcategory name should match that of Category");
        assert.isTrue(defaultSubCategory.isDefaultSubCategory(), "isDefaultSubCategory should return true");
      }

      // get the subcategories
      const queryString: string = "SELECT ECInstanceId as elementId FROM " + SubCategory.sqlName + " WHERE Parent.Id=" + categoryId;
      const { result: subCategoryJson } = await imodel.executeQuery(queryString);
      assert.exists(subCategoryJson, "Should have at least one SubCategory");
      const subCategoryRows: any[] = JSON.parse(subCategoryJson!);
      for (const subCategoryRow of subCategoryRows) {
        const subCategoryId = new Id64(subCategoryRow.elementId);
        const subCategory = await imodel.elements.getElement(subCategoryId);
        assert.isTrue(subCategory instanceof SubCategory);
        if (subCategory instanceof SubCategory) {
          assert.isTrue(subCategory.parent!.id.equals(categoryId));
        }
      }
    }
  });

  it("should be some 2d elements", async () => {
    const { result: drawingGraphicJson } = await imodel2.executeQuery("SELECT ECInstanceId as elementId FROM BisCore.DrawingGraphic");
    assert.exists(drawingGraphicJson, "Should have some Drawing Graphics");
    const drawingGraphicRows: any[] = JSON.parse(drawingGraphicJson!);
    for (const drawingGraphicRow of drawingGraphicRows!) {
      const drawingGraphicId: Id64 = new Id64(drawingGraphicRow.elementId);
      const drawingGraphic = await imodel2.elements.getElement(drawingGraphicId);
      assert.exists(drawingGraphic);
      assert.isTrue(drawingGraphic!.constructor.name === "DrawingGraphic", "Should be instance of DrawingGraphic");
      assert.isTrue(drawingGraphic instanceof GeometricElement2d, "Is instance of GeometricElement2d");
      if (drawingGraphic.id.getLow() === 0x25) {
        assert.isTrue(drawingGraphic.placement.origin.x === 0.0);
        assert.isTrue(drawingGraphic.placement.origin.y === 0.0);
        assert.isTrue(drawingGraphic.placement.angle.radians === 0.0);
        assert.isTrue(drawingGraphic.placement.bbox.low.x === 0.0);
        assert.isTrue(drawingGraphic.placement.bbox.low.y === 0.0);
        assert.isTrue(drawingGraphic.placement.bbox.high.x === 1.0);
        assert.isTrue(drawingGraphic.placement.bbox.high.y === 1.0);
        assert.isDefined(drawingGraphic.geom);
      }
      if (drawingGraphic.id.getLow() === 0x26) {
        assert.isTrue(drawingGraphic.placement.origin.x === 1.0);
        assert.isTrue(drawingGraphic.placement.origin.y === 1.0);
        assert.isTrue(drawingGraphic.placement.angle.radians === 0.0);
        assert.isTrue(drawingGraphic.placement.bbox.low.x === 0.0);
        assert.isTrue(drawingGraphic.placement.bbox.low.y === 0.0);
        assert.isTrue(drawingGraphic.placement.bbox.high.x === 2.0);
        assert.isTrue(drawingGraphic.placement.bbox.high.y === 2.0);
        assert.isDefined(drawingGraphic.geom);
      }
    }
  });

  it("should be children of RootSubject", async () => {
    const queryString: string = "SELECT ECInstanceId as modelId FROM " + Model.sqlName + " WHERE ParentModel.Id=" + imodel2.models.repositoryModelId;
    const { result: modelJson } = await imodel2.executeQuery(queryString);
    assert.exists(modelJson, "Should have at least one model within rootSubject");
    const modelRows: any[] = JSON.parse(modelJson!);
    for (const modelRow of modelRows) {
      const modelId = new Id64(modelRow.modelId);
      const model = await imodel2.models.getModel(modelId);
      assert.exists(model, "Model should exist");
      assert.isTrue(model instanceof Model);

      // should be an element with the same Id.
      const modeledElement = await imodel2.elements.getElement(modelId);
      assert.exists(modeledElement, "Modeled Element should exist");

      if (model.constructor.name === "LinkModel") {
        // expect LinkModel to be accompanied by LinkPartition
        assert.isTrue(modeledElement instanceof LinkPartition);
        continue;
      } else if (model.constructor.name === "DictionaryModel") {
        assert.isTrue(modeledElement instanceof DefinitionPartition);
        continue;
      } else if (model.constructor.name === "PhysicalModel") {
        assert.isTrue(modeledElement instanceof PhysicalPartition);
        continue;
      } else if (model.constructor.name === "GroupModel") {
        assert.isTrue(modeledElement instanceof GroupInformationPartition);
        continue;
      } else if (model.constructor.name === "DocumentListModel") {
        assert.isTrue(modeledElement instanceof DocumentPartition);
        continue;
      } else if (model.constructor.name === "DefinitionModel") {
        assert.isTrue(modeledElement instanceof DefinitionPartition);
        continue;
      } else {
        assert.isTrue(false, "Expected a known model type");
      }
    }
  });

});
<|MERGE_RESOLUTION|>--- conflicted
+++ resolved
@@ -1,389 +1,381 @@
-/*---------------------------------------------------------------------------------------------
-|  $Copyright: (c) 2017 Bentley Systems, Incorporated. All rights reserved. $
- *--------------------------------------------------------------------------------------------*/
-
-import { assert } from "chai";
-import { Guid, Id64 } from "@bentley/bentleyjs-core/lib/Id";
-import { Code, IModel } from "../IModel";
-import { ColorDef } from "../Render";
-import { ElementProps, Element, GeometricElement3d, InformationPartitionElement, DefinitionPartition, LinkPartition, PhysicalPartition, GroupInformationPartition, DocumentPartition, Subject } from "../Element";
-import { Entity, EntityCtor, EntityProps } from "../Entity";
-import { Model, Models } from "../Model";
-import { Category, SubCategory } from "../Category";
-import { ClassRegistry } from "../ClassRegistry";
-import { ModelSelector } from "../ViewDefinition";
-import { Elements } from "../Elements";
-import { IModelTestUtils } from "./IModelTestUtils";
-import { BisCore } from "../BisCore";
-import { SpatialViewDefinition, DisplayStyle3d } from "../ViewDefinition";
-import { Point3d, Vector3d, RotMatrix } from "@bentley/geometry-core/lib/PointVector";
-import { GeometricElement2d } from "../Element";
-<<<<<<< HEAD
-=======
-import { ElementPropertyFormatter } from "../ElementPropertyFormatter";
->>>>>>> f17886bc
-
-describe("iModel", () => {
-  let imodel: IModel;
-  let imodel2: IModel;
-
-  before(async () => {
-    // First, register any schemas that will be used in the tests.
-    BisCore.registerSchema();
-    imodel = await IModelTestUtils.openIModel("test.bim", true);
-    assert.exists(imodel);
-    imodel2 = await IModelTestUtils.openIModel("CompatibilityTestSeed.bim", true);
-    assert.exists(imodel);
-  });
-
-  after(() => {
-    imodel.closeDgnDb();
-    imodel2.closeDgnDb();
-  });
-
-  /** test the copy constructor and to/from Json methods for the supplied entity */
-  const testCopyAndJson = (entity: Entity) => {
-    assert.isTrue(entity.isPersistent());
-    const copyOf = entity.copyForEdit();
-    assert.isFalse(copyOf.isPersistent());
-    copyOf.setPersistent(); // just to allow deepEqual to work
-    assert.deepEqual(entity, copyOf, "copyForEdit worked"); // make sure the copy is identical to original
-
-    // now round trip the entity through a json string and back to a new entity.
-    const jsonObj = JSON.parse(JSON.stringify(entity)) as EntityProps;
-    jsonObj.iModel = entity.iModel; // this gets lost in the JSON string
-    const el2 = new (entity.constructor as EntityCtor)(jsonObj); // create a new entity from the json
-    el2.setPersistent(); // just to allow deepEqual to work
-    assert.deepEqual(entity, el2, "json stringify worked");
-  };
-
-  it("should use schema to look up classes by name", async () => {
-    const elementClass = await BisCore.getClass(Element.name, imodel);
-    const categoryClass = await BisCore.getClass(Category.name, imodel);
-    assert.equal(elementClass.name, "Element");
-    assert.equal(categoryClass.name, "Category");
-  });
-
-  it("should load a known element by Id from an existing iModel", async () => {
-    const elements: Elements = imodel.elements;
-    assert.exists(elements);
-    const code1 = new Code({ spec: "0x10", scope: "0x11", value: "RF1.dgn" });
-    const el = await elements.getElement(code1);
-    assert.exists(el);
-    const el2 = await elements.getElement(new Id64("0x34"));
-    assert.exists(el2);
-    const badCode = new Code({ spec: "0x10", scope: "0x11", value: "RF1_does_not_exist.dgn" });
-
-    try {
-      await elements.getElement(badCode); // throws Error
-      assert.isTrue(false, "Expected this line to be skipped");
-    } catch (error) {
-      assert.isTrue(error instanceof Error);
-    }
-
-    const subCat = await elements.getElement(new Id64("0x2e"));
-    assert.isTrue(subCat instanceof SubCategory);
-    if (subCat instanceof SubCategory) {
-      assert.isTrue(subCat.appearance.color.tbgr === 16777215);
-      assert.isTrue(subCat.appearance.weight === 2);
-      assert.isTrue(subCat.id.getLow() === 46);
-      assert.isTrue(subCat.id.getHigh() === 0);
-      assert.isTrue(subCat.code.spec.getLow() === 30);
-      assert.isTrue(subCat.code.spec.getHigh() === 0);
-      assert.isTrue(subCat.code.scope === "0X2D");
-      assert.isTrue(subCat.code.value === "A-Z013-G-Legn");
-      testCopyAndJson(subCat);
-    }
-
-    /// Get the parent Category of the subcategory.
-    const cat = await elements.getElement((subCat as SubCategory).getCategoryId());
-    assert.isTrue(cat instanceof Category);
-    if (cat instanceof Category) {
-      assert.isTrue(cat.id.getLow() === 45);
-      assert.isTrue(cat.id.getHigh() === 0);
-      assert.isTrue(cat.description === "Legends, symbols keys");
-      assert.isTrue(cat.code.spec.getLow() === 22);
-      assert.isTrue(cat.code.spec.getHigh() === 0);
-      assert.isTrue(cat.code.value === "A-Z013-G-Legn");
-      testCopyAndJson(cat);
-    }
-
-    const phys = await elements.getElement(new Id64("0x38"));
-    assert.isTrue(phys instanceof GeometricElement3d);
-
-    const a2 = await imodel2.elements.getElement(new Id64("0x1d"));
-    assert.exists(a2);
-    assert.isTrue(a2.federationGuid!.value === "18eb4650-b074-414f-b961-d9cfaa6c8746");
-    const el3 = await imodel2.elements.getElement(new Guid(a2.federationGuid!.value));
-    assert.exists(el3);
-    assert.notEqual(a2, el3);
-    assert.isTrue(a2.id.equals(el3!.id));
-    testCopyAndJson(el3!);
-
-    // const newEl = el3!.copyForEdit<Element>();
-    // newEl.federationGuid = undefined;
-    // const newId = await imodel2.elements.insertElement(newEl);
-    // assert.isTrue(newId.isValid(), "insert worked");
-  });
-
-  it("should have a valid root subject element", async () => {
-    const rootSubject = await imodel.elements.getRootSubject();
-    assert.exists(rootSubject);
-    assert.isTrue(rootSubject instanceof Subject);
-    assert.isAtLeast(rootSubject.code.getValue().length, 1);
-
-    try {
-      await rootSubject.getSubModel(); // throws error
-      assert.isTrue(false, "Expected this line to be skipped");
-    } catch (error) {
-      assert.isTrue(error instanceof Error);
-    }
-
-    const childIds: Id64[] = await rootSubject.queryChildren();
-    assert.isAtLeast(childIds.length, 1);
-    for (const childId of childIds) {
-      const childElement = await imodel.elements.getElement(childId);
-      assert.exists(childElement);
-      assert.isTrue(childElement instanceof Element);
-
-      testCopyAndJson(childElement);
-      assert.isTrue(childElement.parent!.id.getLow() === rootSubject.id.getLow());
-      if (childElement instanceof InformationPartitionElement) {
-        const childSubModel = await childElement.getSubModel();
-        assert.exists(childSubModel, "InformationPartitionElements should have a subModel");
-
-        if ((childId.getLow() === 16) && (childId.getHigh() === 0)) {
-          assert.isTrue(childElement instanceof DefinitionPartition, "ChildId 0x00000010 should be a DefinitionPartition");
-          assert.isTrue(childElement.code.value === "BisCore.DictionaryModel", "Definition Partition should have code value of BisCore.DictionaryModel");
-        } else if ((childId.getLow() === 14) && (childId.getHigh() === 0)) {
-          assert.isTrue(childElement instanceof LinkPartition);
-          assert.isTrue(childElement.code.value === "BisCore.RealityDataSources");
-        } else if ((childId.getLow() === 17) && (childId.getHigh() === 0)) {
-          assert.isTrue(childElement instanceof LinkPartition, "ChildId 0x000000011 should be a LinkPartition");
-          assert.isTrue(childElement.code.value === "Repository Links");
-        }
-      } else if (childElement instanceof Subject) {
-        if ((childId.getLow() === 19) && (childId.getHigh() === 0)) {
-          assert.isTrue(childElement instanceof Subject);
-          assert.isTrue(childElement.code.value === "DgnV8:mf3, A", "Subject should have code value of DgnV8:mf3, A");
-          assert.isTrue(childElement.jsonProperties.Subject.Job.DgnV8.V8File === "mf3.dgn", "Subject should have jsonProperty Subject.Job.DgnV.V8File");
-          assert.isTrue(childElement.jsonProperties.Subject.Job.DgnV8.V8RootModel === "A", "Subject should have jsonProperty Subject.Job.DgnV.V8RootModel");
-        }
-      }
-    }
-  });
-
-  it("should load a known model by Id from an existing iModel", async () => {
-    const models: Models = imodel.models;
-    assert.exists(models);
-    const model2 = await models.getModel(new Id64("0x1c"));
-    assert.exists(model2);
-    testCopyAndJson(model2);
-    let model = await models.getModel(models.repositoryModelId);
-    assert.exists(model);
-    testCopyAndJson(model!);
-    const code1 = new Code({ spec: "0x1d", scope: "0x1d", value: "A" });
-    model = await models.getSubModel(code1);
-    const geomModel = await ClassRegistry.getClass({ name: "PhysicalModel", schema: "BisCore" }, imodel);
-    assert.exists(model);
-    assert.isTrue(model instanceof geomModel!);
-    testCopyAndJson(model!);
-  });
-
-  it("Model Selectors should hold models", async () => {
-    const props: ElementProps = {
-      iModel: imodel,
-      classFullName: BisCore.name + "." + ModelSelector.name,
-      model: new Id64([1, 1]),
-      code: Code.createDefault(),
-      id: new Id64(),
-    };
-
-    const entity = await ClassRegistry.createInstance(props);
-    assert.isTrue(entity instanceof ModelSelector);
-    const selector1 = entity as ModelSelector;
-    assert.exists(selector1);
-    if (selector1) {
-      selector1.addModel(new Id64([2, 1]));
-      selector1.addModel(new Id64([2, 1]));
-      selector1.addModel(new Id64([2, 3]));
-    }
-  });
-
-  it("should produce an array of rows", async () => {
-    const { result: allrowsdata } = await imodel.executeQuery("SELECT * FROM " + Category.sqlName);
-    assert.exists(allrowsdata);
-    const rows: any = JSON.parse(allrowsdata!);
-    assert.isArray(rows);
-    assert.isAtLeast(rows.length, 1);
-    assert.exists(rows[0].eCInstanceId);
-    assert.notEqual(rows[0].eCInstanceId, "");
-  });
-
-<<<<<<< HEAD
-=======
-  it("ElementPropertyFormatter should format", async () => {
-    const elements: Elements = imodel.elements;
-    const code1 = new Code({ spec: "0x10", scope: "0x11", value: "RF1.dgn" });
-    const el = await elements.getElement(code1);
-    const formatter: ElementPropertyFormatter = new ElementPropertyFormatter(imodel);
-    const props = await formatter.formatProperties(el);
-    assert.exists(props);
-    // WIP: format seems to have changed?
-    // assert.isArray(props);
-    // assert.notEqual(props.length, 0);
-    // const item = props[0];
-    // assert.isString(item.category);
-    // assert.isArray(item.properties);
-  });
-});
-
-describe("Views", () => {
->>>>>>> f17886bc
-  it("should be at least one view element", async () => {
-    const { result: viewJson } = await imodel.executeQuery("SELECT EcInstanceId as elementId FROM " + SpatialViewDefinition.sqlName);
-    assert.exists(viewJson, "Should find some views");
-    const viewRows: any[] = JSON.parse(viewJson!);
-    for (const viewRow of viewRows!) {
-      const viewId = new Id64(viewRow.elementId);
-      const view = await imodel.elements.getElement(viewId);
-      assert.isTrue(view instanceof SpatialViewDefinition, "Should be instance of SpatialViewDefinition");
-      if (!view)
-        continue;
-      if (!(view instanceof SpatialViewDefinition))
-        continue;
-      assert.isTrue(view.code.value === "A Views - View 1", "Code value is A Views - View 1");
-      assert.isTrue(view.getDisplayStyleId().getLow() === 0x36, "Display Style Id is 0x36");
-      assert.isTrue(view.getCategorySelectorId().getLow() === 0x37, "Category Id is 0x37");
-      assert.isFalse(view.cameraOn, "The camera is not turned on");
-      assert.isTrue(view.extents.isAlmostEqual(new Vector3d(429.6229727570776, 232.24786876266097, 0.1017680889917761)), "View extents as expected");
-      assert.isTrue(view.origin.isAlmostEqual(new Point3d(-87.73958171815832, -108.96514044887601, -0.0853709702222105)), "View origin as expected");
-      assert.isTrue(view.rotation.isAlmostEqual(RotMatrix.identity), "View rotation is identity");
-      assert.isTrue(view.jsonProperties.viewDetails.gridOrient === 0, "Grid orientation as expected");
-      assert.isTrue(view.jsonProperties.viewDetails.gridSpaceX === 0.001, "GridSpaceX as expected");
-
-      // get the display style element
-      const displayStyle = await imodel.elements.getElement(view.getDisplayStyleId());
-      assert.isTrue(displayStyle instanceof DisplayStyle3d, "The Display Style should be a DisplayStyle3d");
-      if (!(displayStyle instanceof DisplayStyle3d))
-        continue;
-      const bgColorDef: ColorDef = displayStyle.getBackgroundColor();
-      assert.isTrue(bgColorDef.tbgr === 0, "The background as expected");
-      const sceneBrightness: number = displayStyle.getSceneBrightness();
-      assert.isTrue(sceneBrightness === 0);
-    }
-  });
-
-  it("should be some categories", async () => {
-    const { result: categoryJson } = await imodel.executeQuery("SELECT EcInstanceId as elementId FROM " + Category.sqlName);
-    assert.exists(categoryJson, "Should have some Category ids");
-    const categoryRows: any[] = JSON.parse(categoryJson!);
-    for (const categoryRow of categoryRows!) {
-      const categoryId: Id64 = new Id64(categoryRow.elementId);
-      const category = await imodel.elements.getElement(categoryId);
-      assert.isTrue(category instanceof Category, "Should be instance of Category");
-      if (!category)
-        continue;
-      if (!(category instanceof Category))
-        continue;
-
-      // verify the default subcategory.
-      const defaultSubCategoryId: Id64 = category.myDefaultSubCategoryId();
-      const defaultSubCategory = await imodel.elements.getElement(defaultSubCategoryId);
-      assert.isTrue(defaultSubCategory instanceof SubCategory, "defaultSubCategory should be instance of SubCategory");
-      if (defaultSubCategory instanceof SubCategory) {
-        assert.isTrue(defaultSubCategory.parent!.id.equals(categoryId), "defaultSubCategory id should be prescribed value");
-        assert.isTrue(defaultSubCategory.getSubCategoryName() === category.code.getValue(), "DefaultSubcategory name should match that of Category");
-        assert.isTrue(defaultSubCategory.isDefaultSubCategory(), "isDefaultSubCategory should return true");
-      }
-
-      // get the subcategories
-      const queryString: string = "SELECT ECInstanceId as elementId FROM " + SubCategory.sqlName + " WHERE Parent.Id=" + categoryId;
-      const { result: subCategoryJson } = await imodel.executeQuery(queryString);
-      assert.exists(subCategoryJson, "Should have at least one SubCategory");
-      const subCategoryRows: any[] = JSON.parse(subCategoryJson!);
-      for (const subCategoryRow of subCategoryRows) {
-        const subCategoryId = new Id64(subCategoryRow.elementId);
-        const subCategory = await imodel.elements.getElement(subCategoryId);
-        assert.isTrue(subCategory instanceof SubCategory);
-        if (subCategory instanceof SubCategory) {
-          assert.isTrue(subCategory.parent!.id.equals(categoryId));
-        }
-      }
-    }
-  });
-
-  it("should be some 2d elements", async () => {
-    const { result: drawingGraphicJson } = await imodel2.executeQuery("SELECT ECInstanceId as elementId FROM BisCore.DrawingGraphic");
-    assert.exists(drawingGraphicJson, "Should have some Drawing Graphics");
-    const drawingGraphicRows: any[] = JSON.parse(drawingGraphicJson!);
-    for (const drawingGraphicRow of drawingGraphicRows!) {
-      const drawingGraphicId: Id64 = new Id64(drawingGraphicRow.elementId);
-      const drawingGraphic = await imodel2.elements.getElement(drawingGraphicId);
-      assert.exists(drawingGraphic);
-      assert.isTrue(drawingGraphic!.constructor.name === "DrawingGraphic", "Should be instance of DrawingGraphic");
-      assert.isTrue(drawingGraphic instanceof GeometricElement2d, "Is instance of GeometricElement2d");
-      if (drawingGraphic.id.getLow() === 0x25) {
-        assert.isTrue(drawingGraphic.placement.origin.x === 0.0);
-        assert.isTrue(drawingGraphic.placement.origin.y === 0.0);
-        assert.isTrue(drawingGraphic.placement.angle.radians === 0.0);
-        assert.isTrue(drawingGraphic.placement.bbox.low.x === 0.0);
-        assert.isTrue(drawingGraphic.placement.bbox.low.y === 0.0);
-        assert.isTrue(drawingGraphic.placement.bbox.high.x === 1.0);
-        assert.isTrue(drawingGraphic.placement.bbox.high.y === 1.0);
-        assert.isDefined(drawingGraphic.geom);
-      }
-      if (drawingGraphic.id.getLow() === 0x26) {
-        assert.isTrue(drawingGraphic.placement.origin.x === 1.0);
-        assert.isTrue(drawingGraphic.placement.origin.y === 1.0);
-        assert.isTrue(drawingGraphic.placement.angle.radians === 0.0);
-        assert.isTrue(drawingGraphic.placement.bbox.low.x === 0.0);
-        assert.isTrue(drawingGraphic.placement.bbox.low.y === 0.0);
-        assert.isTrue(drawingGraphic.placement.bbox.high.x === 2.0);
-        assert.isTrue(drawingGraphic.placement.bbox.high.y === 2.0);
-        assert.isDefined(drawingGraphic.geom);
-      }
-    }
-  });
-
-  it("should be children of RootSubject", async () => {
-    const queryString: string = "SELECT ECInstanceId as modelId FROM " + Model.sqlName + " WHERE ParentModel.Id=" + imodel2.models.repositoryModelId;
-    const { result: modelJson } = await imodel2.executeQuery(queryString);
-    assert.exists(modelJson, "Should have at least one model within rootSubject");
-    const modelRows: any[] = JSON.parse(modelJson!);
-    for (const modelRow of modelRows) {
-      const modelId = new Id64(modelRow.modelId);
-      const model = await imodel2.models.getModel(modelId);
-      assert.exists(model, "Model should exist");
-      assert.isTrue(model instanceof Model);
-
-      // should be an element with the same Id.
-      const modeledElement = await imodel2.elements.getElement(modelId);
-      assert.exists(modeledElement, "Modeled Element should exist");
-
-      if (model.constructor.name === "LinkModel") {
-        // expect LinkModel to be accompanied by LinkPartition
-        assert.isTrue(modeledElement instanceof LinkPartition);
-        continue;
-      } else if (model.constructor.name === "DictionaryModel") {
-        assert.isTrue(modeledElement instanceof DefinitionPartition);
-        continue;
-      } else if (model.constructor.name === "PhysicalModel") {
-        assert.isTrue(modeledElement instanceof PhysicalPartition);
-        continue;
-      } else if (model.constructor.name === "GroupModel") {
-        assert.isTrue(modeledElement instanceof GroupInformationPartition);
-        continue;
-      } else if (model.constructor.name === "DocumentListModel") {
-        assert.isTrue(modeledElement instanceof DocumentPartition);
-        continue;
-      } else if (model.constructor.name === "DefinitionModel") {
-        assert.isTrue(modeledElement instanceof DefinitionPartition);
-        continue;
-      } else {
-        assert.isTrue(false, "Expected a known model type");
-      }
-    }
-  });
-
-});
+/*---------------------------------------------------------------------------------------------
+|  $Copyright: (c) 2017 Bentley Systems, Incorporated. All rights reserved. $
+ *--------------------------------------------------------------------------------------------*/
+
+import { assert } from "chai";
+import { Guid, Id64 } from "@bentley/bentleyjs-core/lib/Id";
+import { Code, IModel } from "../IModel";
+import { ColorDef } from "../Render";
+import { ElementProps, Element, GeometricElement3d, InformationPartitionElement, DefinitionPartition, LinkPartition, PhysicalPartition, GroupInformationPartition, DocumentPartition, Subject } from "../Element";
+import { Entity, EntityCtor, EntityProps } from "../Entity";
+import { Model, Models } from "../Model";
+import { Category, SubCategory } from "../Category";
+import { ClassRegistry } from "../ClassRegistry";
+import { ModelSelector } from "../ViewDefinition";
+import { Elements } from "../Elements";
+import { IModelTestUtils } from "./IModelTestUtils";
+import { BisCore } from "../BisCore";
+import { SpatialViewDefinition, DisplayStyle3d } from "../ViewDefinition";
+import { Point3d, Vector3d, RotMatrix } from "@bentley/geometry-core/lib/PointVector";
+import { GeometricElement2d } from "../Element";
+import { ElementPropertyFormatter } from "../ElementPropertyFormatter";
+
+describe("iModel", () => {
+  let imodel: IModel;
+  let imodel2: IModel;
+
+  before(async () => {
+    // First, register any schemas that will be used in the tests.
+    BisCore.registerSchema();
+    imodel = await IModelTestUtils.openIModel("test.bim", true);
+    assert.exists(imodel);
+    imodel2 = await IModelTestUtils.openIModel("CompatibilityTestSeed.bim", true);
+    assert.exists(imodel);
+  });
+
+  after(() => {
+    imodel.closeDgnDb();
+    imodel2.closeDgnDb();
+  });
+
+  /** test the copy constructor and to/from Json methods for the supplied entity */
+  const testCopyAndJson = (entity: Entity) => {
+    assert.isTrue(entity.isPersistent());
+    const copyOf = entity.copyForEdit();
+    assert.isFalse(copyOf.isPersistent());
+    copyOf.setPersistent(); // just to allow deepEqual to work
+    assert.deepEqual(entity, copyOf, "copyForEdit worked"); // make sure the copy is identical to original
+
+    // now round trip the entity through a json string and back to a new entity.
+    const jsonObj = JSON.parse(JSON.stringify(entity)) as EntityProps;
+    jsonObj.iModel = entity.iModel; // this gets lost in the JSON string
+    const el2 = new (entity.constructor as EntityCtor)(jsonObj); // create a new entity from the json
+    el2.setPersistent(); // just to allow deepEqual to work
+    assert.deepEqual(entity, el2, "json stringify worked");
+  };
+
+  it("should use schema to look up classes by name", async () => {
+    const elementClass = await BisCore.getClass(Element.name, imodel);
+    const categoryClass = await BisCore.getClass(Category.name, imodel);
+    assert.equal(elementClass.name, "Element");
+    assert.equal(categoryClass.name, "Category");
+  });
+
+  it("should load a known element by Id from an existing iModel", async () => {
+    const elements: Elements = imodel.elements;
+    assert.exists(elements);
+    const code1 = new Code({ spec: "0x10", scope: "0x11", value: "RF1.dgn" });
+    const el = await elements.getElement(code1);
+    assert.exists(el);
+    const el2 = await elements.getElement(new Id64("0x34"));
+    assert.exists(el2);
+    const badCode = new Code({ spec: "0x10", scope: "0x11", value: "RF1_does_not_exist.dgn" });
+
+    try {
+      await elements.getElement(badCode); // throws Error
+      assert.isTrue(false, "Expected this line to be skipped");
+    } catch (error) {
+      assert.isTrue(error instanceof Error);
+    }
+
+    const subCat = await elements.getElement(new Id64("0x2e"));
+    assert.isTrue(subCat instanceof SubCategory);
+    if (subCat instanceof SubCategory) {
+      assert.isTrue(subCat.appearance.color.tbgr === 16777215);
+      assert.isTrue(subCat.appearance.weight === 2);
+      assert.isTrue(subCat.id.getLow() === 46);
+      assert.isTrue(subCat.id.getHigh() === 0);
+      assert.isTrue(subCat.code.spec.getLow() === 30);
+      assert.isTrue(subCat.code.spec.getHigh() === 0);
+      assert.isTrue(subCat.code.scope === "0X2D");
+      assert.isTrue(subCat.code.value === "A-Z013-G-Legn");
+      testCopyAndJson(subCat);
+    }
+
+    /// Get the parent Category of the subcategory.
+    const cat = await elements.getElement((subCat as SubCategory).getCategoryId());
+    assert.isTrue(cat instanceof Category);
+    if (cat instanceof Category) {
+      assert.isTrue(cat.id.getLow() === 45);
+      assert.isTrue(cat.id.getHigh() === 0);
+      assert.isTrue(cat.description === "Legends, symbols keys");
+      assert.isTrue(cat.code.spec.getLow() === 22);
+      assert.isTrue(cat.code.spec.getHigh() === 0);
+      assert.isTrue(cat.code.value === "A-Z013-G-Legn");
+      testCopyAndJson(cat);
+    }
+
+    const phys = await elements.getElement(new Id64("0x38"));
+    assert.isTrue(phys instanceof GeometricElement3d);
+
+    const a2 = await imodel2.elements.getElement(new Id64("0x1d"));
+    assert.exists(a2);
+    assert.isTrue(a2.federationGuid!.value === "18eb4650-b074-414f-b961-d9cfaa6c8746");
+    const el3 = await imodel2.elements.getElement(new Guid(a2.federationGuid!.value));
+    assert.exists(el3);
+    assert.notEqual(a2, el3);
+    assert.isTrue(a2.id.equals(el3!.id));
+    testCopyAndJson(el3!);
+
+    // const newEl = el3!.copyForEdit<Element>();
+    // newEl.federationGuid = undefined;
+    // const newId = await imodel2.elements.insertElement(newEl);
+    // assert.isTrue(newId.isValid(), "insert worked");
+  });
+
+  it("should have a valid root subject element", async () => {
+    const rootSubject = await imodel.elements.getRootSubject();
+    assert.exists(rootSubject);
+    assert.isTrue(rootSubject instanceof Subject);
+    assert.isAtLeast(rootSubject.code.getValue().length, 1);
+
+    try {
+      await rootSubject.getSubModel(); // throws error
+      assert.isTrue(false, "Expected this line to be skipped");
+    } catch (error) {
+      assert.isTrue(error instanceof Error);
+    }
+
+    const childIds: Id64[] = await rootSubject.queryChildren();
+    assert.isAtLeast(childIds.length, 1);
+    for (const childId of childIds) {
+      const childElement = await imodel.elements.getElement(childId);
+      assert.exists(childElement);
+      assert.isTrue(childElement instanceof Element);
+
+      testCopyAndJson(childElement);
+      assert.isTrue(childElement.parent!.id.getLow() === rootSubject.id.getLow());
+      if (childElement instanceof InformationPartitionElement) {
+        const childSubModel = await childElement.getSubModel();
+        assert.exists(childSubModel, "InformationPartitionElements should have a subModel");
+
+        if ((childId.getLow() === 16) && (childId.getHigh() === 0)) {
+          assert.isTrue(childElement instanceof DefinitionPartition, "ChildId 0x00000010 should be a DefinitionPartition");
+          assert.isTrue(childElement.code.value === "BisCore.DictionaryModel", "Definition Partition should have code value of BisCore.DictionaryModel");
+        } else if ((childId.getLow() === 14) && (childId.getHigh() === 0)) {
+          assert.isTrue(childElement instanceof LinkPartition);
+          assert.isTrue(childElement.code.value === "BisCore.RealityDataSources");
+        } else if ((childId.getLow() === 17) && (childId.getHigh() === 0)) {
+          assert.isTrue(childElement instanceof LinkPartition, "ChildId 0x000000011 should be a LinkPartition");
+          assert.isTrue(childElement.code.value === "Repository Links");
+        }
+      } else if (childElement instanceof Subject) {
+        if ((childId.getLow() === 19) && (childId.getHigh() === 0)) {
+          assert.isTrue(childElement instanceof Subject);
+          assert.isTrue(childElement.code.value === "DgnV8:mf3, A", "Subject should have code value of DgnV8:mf3, A");
+          assert.isTrue(childElement.jsonProperties.Subject.Job.DgnV8.V8File === "mf3.dgn", "Subject should have jsonProperty Subject.Job.DgnV.V8File");
+          assert.isTrue(childElement.jsonProperties.Subject.Job.DgnV8.V8RootModel === "A", "Subject should have jsonProperty Subject.Job.DgnV.V8RootModel");
+        }
+      }
+    }
+  });
+
+  it("should load a known model by Id from an existing iModel", async () => {
+    const models: Models = imodel.models;
+    assert.exists(models);
+    const model2 = await models.getModel(new Id64("0x1c"));
+    assert.exists(model2);
+    testCopyAndJson(model2);
+    let model = await models.getModel(models.repositoryModelId);
+    assert.exists(model);
+    testCopyAndJson(model!);
+    const code1 = new Code({ spec: "0x1d", scope: "0x1d", value: "A" });
+    model = await models.getSubModel(code1);
+    const geomModel = await ClassRegistry.getClass({ name: "PhysicalModel", schema: "BisCore" }, imodel);
+    assert.exists(model);
+    assert.isTrue(model instanceof geomModel!);
+    testCopyAndJson(model!);
+  });
+
+  it("Model Selectors should hold models", async () => {
+    const props: ElementProps = {
+      iModel: imodel,
+      classFullName: BisCore.name + "." + ModelSelector.name,
+      model: new Id64([1, 1]),
+      code: Code.createDefault(),
+      id: new Id64(),
+    };
+
+    const entity = await ClassRegistry.createInstance(props);
+    assert.isTrue(entity instanceof ModelSelector);
+    const selector1 = entity as ModelSelector;
+    assert.exists(selector1);
+    if (selector1) {
+      selector1.addModel(new Id64([2, 1]));
+      selector1.addModel(new Id64([2, 1]));
+      selector1.addModel(new Id64([2, 3]));
+    }
+  });
+
+  it("should produce an array of rows", async () => {
+    const { result: allrowsdata } = await imodel.executeQuery("SELECT * FROM " + Category.sqlName);
+    assert.exists(allrowsdata);
+    const rows: any = JSON.parse(allrowsdata!);
+    assert.isArray(rows);
+    assert.isAtLeast(rows.length, 1);
+    assert.exists(rows[0].eCInstanceId);
+    assert.notEqual(rows[0].eCInstanceId, "");
+  });
+
+  it("ElementPropertyFormatter should format", async () => {
+    const elements: Elements = imodel.elements;
+    const code1 = new Code({ spec: "0x10", scope: "0x11", value: "RF1.dgn" });
+    const el = await elements.getElement(code1);
+    const formatter: ElementPropertyFormatter = new ElementPropertyFormatter(imodel);
+    const props = await formatter.formatProperties(el);
+    assert.exists(props);
+    // WIP: format seems to have changed?
+    // assert.isArray(props);
+    // assert.notEqual(props.length, 0);
+    // const item = props[0];
+    // assert.isString(item.category);
+    // assert.isArray(item.properties);
+  });
+
+  it("should be at least one view element", async () => {
+    const { result: viewJson } = await imodel.executeQuery("SELECT EcInstanceId as elementId FROM " + SpatialViewDefinition.sqlName);
+    assert.exists(viewJson, "Should find some views");
+    const viewRows: any[] = JSON.parse(viewJson!);
+    for (const viewRow of viewRows!) {
+      const viewId = new Id64(viewRow.elementId);
+      const view = await imodel.elements.getElement(viewId);
+      assert.isTrue(view instanceof SpatialViewDefinition, "Should be instance of SpatialViewDefinition");
+      if (!view)
+        continue;
+      if (!(view instanceof SpatialViewDefinition))
+        continue;
+      assert.isTrue(view.code.value === "A Views - View 1", "Code value is A Views - View 1");
+      assert.isTrue(view.getDisplayStyleId().getLow() === 0x36, "Display Style Id is 0x36");
+      assert.isTrue(view.getCategorySelectorId().getLow() === 0x37, "Category Id is 0x37");
+      assert.isFalse(view.cameraOn, "The camera is not turned on");
+      assert.isTrue(view.extents.isAlmostEqual(new Vector3d(429.6229727570776, 232.24786876266097, 0.1017680889917761)), "View extents as expected");
+      assert.isTrue(view.origin.isAlmostEqual(new Point3d(-87.73958171815832, -108.96514044887601, -0.0853709702222105)), "View origin as expected");
+      assert.isTrue(view.rotation.isAlmostEqual(RotMatrix.identity), "View rotation is identity");
+      assert.isTrue(view.jsonProperties.viewDetails.gridOrient === 0, "Grid orientation as expected");
+      assert.isTrue(view.jsonProperties.viewDetails.gridSpaceX === 0.001, "GridSpaceX as expected");
+
+      // get the display style element
+      const displayStyle = await imodel.elements.getElement(view.getDisplayStyleId());
+      assert.isTrue(displayStyle instanceof DisplayStyle3d, "The Display Style should be a DisplayStyle3d");
+      if (!(displayStyle instanceof DisplayStyle3d))
+        continue;
+      const bgColorDef: ColorDef = displayStyle.getBackgroundColor();
+      assert.isTrue(bgColorDef.tbgr === 0, "The background as expected");
+      const sceneBrightness: number = displayStyle.getSceneBrightness();
+      assert.isTrue(sceneBrightness === 0);
+    }
+  });
+
+  it("should be some categories", async () => {
+    const { result: categoryJson } = await imodel.executeQuery("SELECT EcInstanceId as elementId FROM " + Category.sqlName);
+    assert.exists(categoryJson, "Should have some Category ids");
+    const categoryRows: any[] = JSON.parse(categoryJson!);
+    for (const categoryRow of categoryRows!) {
+      const categoryId: Id64 = new Id64(categoryRow.elementId);
+      const category = await imodel.elements.getElement(categoryId);
+      assert.isTrue(category instanceof Category, "Should be instance of Category");
+      if (!category)
+        continue;
+      if (!(category instanceof Category))
+        continue;
+
+      // verify the default subcategory.
+      const defaultSubCategoryId: Id64 = category.myDefaultSubCategoryId();
+      const defaultSubCategory = await imodel.elements.getElement(defaultSubCategoryId);
+      assert.isTrue(defaultSubCategory instanceof SubCategory, "defaultSubCategory should be instance of SubCategory");
+      if (defaultSubCategory instanceof SubCategory) {
+        assert.isTrue(defaultSubCategory.parent!.id.equals(categoryId), "defaultSubCategory id should be prescribed value");
+        assert.isTrue(defaultSubCategory.getSubCategoryName() === category.code.getValue(), "DefaultSubcategory name should match that of Category");
+        assert.isTrue(defaultSubCategory.isDefaultSubCategory(), "isDefaultSubCategory should return true");
+      }
+
+      // get the subcategories
+      const queryString: string = "SELECT ECInstanceId as elementId FROM " + SubCategory.sqlName + " WHERE Parent.Id=" + categoryId;
+      const { result: subCategoryJson } = await imodel.executeQuery(queryString);
+      assert.exists(subCategoryJson, "Should have at least one SubCategory");
+      const subCategoryRows: any[] = JSON.parse(subCategoryJson!);
+      for (const subCategoryRow of subCategoryRows) {
+        const subCategoryId = new Id64(subCategoryRow.elementId);
+        const subCategory = await imodel.elements.getElement(subCategoryId);
+        assert.isTrue(subCategory instanceof SubCategory);
+        if (subCategory instanceof SubCategory) {
+          assert.isTrue(subCategory.parent!.id.equals(categoryId));
+        }
+      }
+    }
+  });
+
+  it("should be some 2d elements", async () => {
+    const { result: drawingGraphicJson } = await imodel2.executeQuery("SELECT ECInstanceId as elementId FROM BisCore.DrawingGraphic");
+    assert.exists(drawingGraphicJson, "Should have some Drawing Graphics");
+    const drawingGraphicRows: any[] = JSON.parse(drawingGraphicJson!);
+    for (const drawingGraphicRow of drawingGraphicRows!) {
+      const drawingGraphicId: Id64 = new Id64(drawingGraphicRow.elementId);
+      const drawingGraphic = await imodel2.elements.getElement(drawingGraphicId);
+      assert.exists(drawingGraphic);
+      assert.isTrue(drawingGraphic!.constructor.name === "DrawingGraphic", "Should be instance of DrawingGraphic");
+      assert.isTrue(drawingGraphic instanceof GeometricElement2d, "Is instance of GeometricElement2d");
+      if (drawingGraphic.id.getLow() === 0x25) {
+        assert.isTrue(drawingGraphic.placement.origin.x === 0.0);
+        assert.isTrue(drawingGraphic.placement.origin.y === 0.0);
+        assert.isTrue(drawingGraphic.placement.angle.radians === 0.0);
+        assert.isTrue(drawingGraphic.placement.bbox.low.x === 0.0);
+        assert.isTrue(drawingGraphic.placement.bbox.low.y === 0.0);
+        assert.isTrue(drawingGraphic.placement.bbox.high.x === 1.0);
+        assert.isTrue(drawingGraphic.placement.bbox.high.y === 1.0);
+        assert.isDefined(drawingGraphic.geom);
+      }
+      if (drawingGraphic.id.getLow() === 0x26) {
+        assert.isTrue(drawingGraphic.placement.origin.x === 1.0);
+        assert.isTrue(drawingGraphic.placement.origin.y === 1.0);
+        assert.isTrue(drawingGraphic.placement.angle.radians === 0.0);
+        assert.isTrue(drawingGraphic.placement.bbox.low.x === 0.0);
+        assert.isTrue(drawingGraphic.placement.bbox.low.y === 0.0);
+        assert.isTrue(drawingGraphic.placement.bbox.high.x === 2.0);
+        assert.isTrue(drawingGraphic.placement.bbox.high.y === 2.0);
+        assert.isDefined(drawingGraphic.geom);
+      }
+    }
+  });
+
+  it("should be children of RootSubject", async () => {
+    const queryString: string = "SELECT ECInstanceId as modelId FROM " + Model.sqlName + " WHERE ParentModel.Id=" + imodel2.models.repositoryModelId;
+    const { result: modelJson } = await imodel2.executeQuery(queryString);
+    assert.exists(modelJson, "Should have at least one model within rootSubject");
+    const modelRows: any[] = JSON.parse(modelJson!);
+    for (const modelRow of modelRows) {
+      const modelId = new Id64(modelRow.modelId);
+      const model = await imodel2.models.getModel(modelId);
+      assert.exists(model, "Model should exist");
+      assert.isTrue(model instanceof Model);
+
+      // should be an element with the same Id.
+      const modeledElement = await imodel2.elements.getElement(modelId);
+      assert.exists(modeledElement, "Modeled Element should exist");
+
+      if (model.constructor.name === "LinkModel") {
+        // expect LinkModel to be accompanied by LinkPartition
+        assert.isTrue(modeledElement instanceof LinkPartition);
+        continue;
+      } else if (model.constructor.name === "DictionaryModel") {
+        assert.isTrue(modeledElement instanceof DefinitionPartition);
+        continue;
+      } else if (model.constructor.name === "PhysicalModel") {
+        assert.isTrue(modeledElement instanceof PhysicalPartition);
+        continue;
+      } else if (model.constructor.name === "GroupModel") {
+        assert.isTrue(modeledElement instanceof GroupInformationPartition);
+        continue;
+      } else if (model.constructor.name === "DocumentListModel") {
+        assert.isTrue(modeledElement instanceof DocumentPartition);
+        continue;
+      } else if (model.constructor.name === "DefinitionModel") {
+        assert.isTrue(modeledElement instanceof DefinitionPartition);
+        continue;
+      } else {
+        assert.isTrue(false, "Expected a known model type");
+      }
+    }
+  });
+
+});