/*---------------------------------------------------------------------------------------------
|  $Copyright: (c) 2017 Bentley Systems, Incorporated. All rights reserved. $
 *--------------------------------------------------------------------------------------------*/

import { assert } from "chai";
import { Code, IModel } from "../IModel";
<<<<<<< HEAD
import { ColorDef } from "../Render";
import { ElementProps, Element, GeometricElement3d, InformationPartitionElement, DefinitionPartition, LinkPartition, PhysicalPartition, GroupInformationPartition, DocumentPartition, Subject } from "../Element";
import { Model, Models } from "../Model";
=======
import { ElementProps, Element, GeometricElement3d, InformationPartitionElement, Subject } from "../Element";
import { Entity, EntityCtor, EntityProps } from "../Entity";
import { Models } from "../Model";
>>>>>>> e2a76cbb
import { Category, SubCategory } from "../Category";
import { ClassRegistry } from "../ClassRegistry";
import { ModelSelector } from "../ViewDefinition";
import { Elements } from "../Elements";
import { IModelTestUtils } from "./IModelTestUtils";
import { BisCore } from "../BisCore";
import { Id64 } from "@bentley/bentleyjs-core/lib/Id";
<<<<<<< HEAD
import { SpatialViewDefinition, DisplayStyle3d } from "../ViewDefinition";
import { Point3d, Vector3d, RotMatrix } from "@bentley/geometry-core/lib/PointVector";
import { GeometricElement2d } from "../Element";
import { ElementPropertyFormatter } from "../ElementPropertyFormatter";
=======
// import { ElementPropertyFormatter } from "../ElementPropertyFormatter";
>>>>>>> e2a76cbb

describe("iModel", () => {

  /** test the copy constructor and to/from Json methods for the supplied entity */
  const testCopyAndJson = (entity: Entity) => {
    assert.isTrue(entity.isPersistent());
    const copyOf = entity.copyForEdit() as Entity;
    assert.isFalse(copyOf.isPersistent());
    copyOf.setPersistent(); // just to allow deepEqual to work
    assert.deepEqual(entity, copyOf, "copyForEdit worked"); // make sure the copy is identical to original

    // now round trip the entity through a json string and back to a new entity.
    const jsonObj = JSON.parse(JSON.stringify(entity)) as EntityProps;
    jsonObj.iModel = entity.iModel; // this gets lost in the JSON string
    const el2 = new (entity.constructor as EntityCtor)(jsonObj); // create a new entity from the json
    el2.setPersistent(); // just to allow deepEqual to work
    assert.deepEqual(entity, el2, "json stringify worked");
  };

  let imodel: IModel;
  let imodel2: IModel;

  before(async () => {
    // First, register any schemas that will be used in the tests.
    BisCore.registerSchema();
    imodel = await IModelTestUtils.openIModel("test.bim", true);
    assert.exists(imodel);
    imodel2 = await IModelTestUtils.openIModel("CompatibilityTestSeed.bim", true);
    assert.exists(imodel);
  });

  after(() => {
    imodel.closeDgnDb();
    imodel2.closeDgnDb();
  });

  it("should use schema to look up classes by name", async () => {
    const { result: elementClass } = await BisCore.getClass(Element.name, imodel);
    const { result: categoryClass } = await BisCore.getClass(Category.name, imodel);
    assert.equal(elementClass!.name, "Element");
    assert.equal(categoryClass!.name, "Category");
  });

  it("should load a known element by Id from an existing iModel", async () => {
    const elements: Elements = imodel.elements;
    assert.exists(elements);
    const code1 = new Code({ spec: "0x10", scope: "0x11", value: "RF1.dgn" });
    const { result: el } = await elements.getElement({ code: code1 });
    assert.exists(el);
    const { result: el2 } = await elements.getElement({ id: "0x34" });
    assert.exists(el2);
    const badCode = new Code({ spec: "0x10", scope: "0x11", value: "RF1_does_not_exist.dgn" });
    const { result: bad } = await elements.getElement({ code: badCode });
    assert.isUndefined(bad);
    const { result: subCat } = await elements.getElement({ id: "0x2e" });
    assert.isTrue(subCat instanceof SubCategory);
    if (subCat instanceof SubCategory) {
      assert.isTrue(subCat.appearance.color.tbgr === 16777215);
      assert.isTrue(subCat.appearance.weight === 2);
      assert.isTrue(subCat.id.lo === 46);
      assert.isTrue(subCat.id.hi === 0);
      assert.isTrue(subCat.code.spec.lo === 30);
      assert.isTrue(subCat.code.spec.hi === 0);
      assert.isTrue(subCat.code.scope === "0X2D");
      assert.isTrue(subCat.code.value === "A-Z013-G-Legn");
      testCopyAndJson(subCat);
    }

    /// Get the parent Category of the subcategory.
    const { result: cat } = await elements.getElement({ id: (subCat as SubCategory).getCategoryId() });
    assert.isTrue(cat instanceof Category);
    if (cat instanceof Category) {
      assert.isTrue(cat.id.lo === 45);
      assert.isTrue(cat.id.hi === 0);
      assert.isTrue(cat.description === "Legends, symbols keys");
      assert.isTrue(cat.code.spec.lo === 22);
      assert.isTrue(cat.code.spec.hi === 0);
      assert.isTrue(cat.code.value === "A-Z013-G-Legn");
      testCopyAndJson(cat);
    }

    const { result: phys } = await elements.getElement({ id: "0x38", noGeometry: false });
    assert.isTrue(phys instanceof GeometricElement3d);

    const { result: a2 } = await imodel2.elements.getElement({ id: "0x1d" });
    assert.exists(a2);
    assert.isTrue(a2!.federationGuid!.value === "18eb4650-b074-414f-b961-d9cfaa6c8746");
    const { result: el3 } = await imodel2.elements.getElement({ federationGuid: a2!.federationGuid!.value });
    assert.exists(el3);
    assert.notEqual(a2, el3);
    assert.isTrue(a2!.id.equals(el3!.id));
    testCopyAndJson(el3!);
  });

  it("should have a valid root subject element", async () => {
    const { result: rootSubject } = await imodel.elements.getRootSubject();
    assert.exists(rootSubject);
    assert.isTrue(rootSubject instanceof Subject);
    assert.isAtLeast(rootSubject!.code.getValue().length, 1);
    const { result: subModel } = await rootSubject!.getSubModel();
    assert.isUndefined(subModel, "Root subject should not have a subModel");

    const childIds: Id64[] = await rootSubject!.queryChildren();
    assert.isAtLeast(childIds.length, 1);
    for (const childId of childIds) {
      const { result: childElement } = await imodel.elements.getElement({ id: childId });
      assert.exists(childElement);
      assert.isTrue(childElement instanceof Element);
<<<<<<< HEAD
      if (!childElement)
        continue;
      assert.isTrue(!!childElement.parent);
      assert.isTrue(childElement.parent!.id.lo === rootSubject!.id.lo);
=======
      testCopyAndJson(childElement!);
>>>>>>> e2a76cbb
      if (childElement instanceof InformationPartitionElement) {
        const { result: childSubModel } = await childElement.getSubModel();
        assert.exists(childSubModel, "InformationPartitionElements should have a subModel");

        if ((childId.lo === 16) && (childId.hi === 0)) {
          assert.isTrue(childElement instanceof DefinitionPartition, "ChildId 0x00000010 should be a DefinitionPartition");
          assert.isTrue(childElement.code.value === "BisCore.DictionaryModel", "Definition Partition should have code value of BisCore.DictionaryModel");
        } else if ((childId.lo === 14) && (childId.hi === 0)) {
          assert.isTrue(childElement instanceof LinkPartition);
          assert.isTrue(childElement.code.value === "BisCore.RealityDataSources");
        } else if ((childId.lo === 17) && (childId.hi === 0)) {
          assert.isTrue(childElement instanceof LinkPartition, "ChildId 0x000000011 should be a LinkPartition");
          assert.isTrue(childElement.code.value === "Repository Links");
        }
      } else if (childElement instanceof Subject) {
        if ((childId.lo === 19) && (childId.hi === 0)) {
          assert.isTrue(childElement instanceof Subject);
          assert.isTrue(childElement.code.value === "DgnV8:mf3, A", "Subject should have code value of DgnV8:mf3, A");
          assert.isTrue(childElement.jsonProperties.Subject.Job.DgnV8.V8File === "mf3.dgn", "Subject should have jsonProperty Subject.Job.DgnV.V8File");
          assert.isTrue(childElement.jsonProperties.Subject.Job.DgnV8.V8RootModel === "A", "Subject should have jsonProperty Subject.Job.DgnV.V8RootModel");
        }
      }
    }
  });

  it("should load a known model by Id from an existing iModel", async () => {
    const models: Models = imodel.models;
    assert.exists(models);
    const { result: model2 } = await models.getModel({ id: "0x1c" });
    assert.exists(model2);
    testCopyAndJson(model2!);
    let { result: model } = await models.getModel({ id: "0x1" });
    assert.exists(model);
    testCopyAndJson(model!);
    const code1 = new Code({ spec: "0x1d", scope: "0x1d", value: "A" });
    ({ result: model } = await models.getModel({ code: code1 }));
    const { result: geomModel } = await ClassRegistry.getClass({ name: "PhysicalModel", schema: "BisCore" }, imodel);
    assert.exists(model);
    assert.isTrue(model instanceof geomModel!);
    testCopyAndJson(model!);
  });

  it("Model Selectors should hold models", async () => {
    const props: ElementProps = {
      iModel: imodel,
      classFullName: BisCore.name + "." + ModelSelector.name,
      model: new Id64([1, 1]),
      code: Code.createDefault(),
      id: new Id64(),
    };

    const modelObj = await ClassRegistry.createInstance(props);
    const selector1 = modelObj.result as ModelSelector;
    assert.exists(selector1);
    if (selector1) {
      selector1.addModel(new Id64([2, 1]));
      selector1.addModel(new Id64([2, 1]));
      selector1.addModel(new Id64([2, 3]));
    }
  });

  it("should produce an array of rows", async () => {
    const { result: allrowsdata } = await imodel.executeQuery("SELECT * FROM " + Category.sqlName);
    assert.exists(allrowsdata);
    const rows: any = JSON.parse(allrowsdata!);
    assert.isArray(rows);
    assert.isAtLeast(rows.length, 1);
    assert.exists(rows[0].eCInstanceId);
    assert.notEqual(rows[0].eCInstanceId, "");
  });

<<<<<<< HEAD
  it("ElementPropertyFormatter should format", async () => {
    const elements: Elements = imodel.elements;
    const code1 = new Code({ spec: "0x10", scope: "0x11", value: "RF1.dgn" });
    const { result: el } = await elements.getElement({ code: code1 });
    if (undefined === el)
      throw new Error();
    const formatter: ElementPropertyFormatter = new ElementPropertyFormatter(imodel);
    const { result: props } = await formatter.formatProperties(el);
    assert.isArray(props);
    assert.notEqual(props.length, 0);
    const item = props[0];
    assert.isString(item.category);
    assert.isArray(item.properties);
  });
});

describe("Views", () => {
  it("should be at least one view element", async () => {
    const imodel: IModel = await IModelTestUtils.openIModel("test.bim", true);
    const { result: jsonString } = await imodel.executeQuery("SELECT EcInstanceId as elementId FROM " + SpatialViewDefinition.sqlName);
    assert.exists(jsonString, "Should find some views");
    const viewIdList: any[] = JSON.parse(jsonString!);
    for (const thisViewId of viewIdList!) {
      const { result: thisView } = await imodel.elements.getElement({ id: thisViewId.elementId });
      assert.isTrue(thisView instanceof SpatialViewDefinition, "Should be instance of SpatialViewDefinition");
      if (!thisView)
        continue;
      if (!(thisView instanceof SpatialViewDefinition))
        continue;
      assert.isTrue(thisView.code.value === "A Views - View 1", "Code value is A Views - View 1");
      assert.isTrue(thisView.getDisplayStyleId().lo === 0x36, "Display Style Id is 0x36");
      assert.isTrue(thisView.getCategorySelectorId().lo === 0x37, "Category Id is 0x37");
      assert.isFalse(thisView.cameraOn, "The camera is not turned on");
      assert.isTrue(thisView.extents.isAlmostEqual(new Vector3d(429.6229727570776, 232.24786876266097, 0.1017680889917761)), "View extents as expected");
      assert.isTrue(thisView.origin.isAlmostEqual(new Point3d(-87.73958171815832, -108.96514044887601, -0.0853709702222105)), "View origin as expected");
      assert.isTrue(thisView.rotation.isAlmostEqual(RotMatrix.identity), "View rotation is identity");
      assert.isTrue(thisView.jsonProperties.viewDetails.gridOrient === 0, "Grid orientation as expected");
      assert.isTrue(thisView.jsonProperties.viewDetails.gridSpaceX === 0.001, "GridSpaceX as expected");

      // get the display style element
      const { result: thisDisplayStyle } = await imodel.elements.getElement({ id: thisView.getDisplayStyleId() });
      assert.isTrue(thisDisplayStyle instanceof DisplayStyle3d, "The Display Style should be a DisplayStyle3d");
      if (!(thisDisplayStyle instanceof DisplayStyle3d))
        continue;
      const bgColorDef: ColorDef = thisDisplayStyle.getBackgroundColor();
      assert.isTrue(bgColorDef.tbgr === 0, "The background as expected");
      const sceneBrightness: number = thisDisplayStyle.getSceneBrightness();
      assert.isTrue(sceneBrightness === 0);
    }
    imodel.closeDgnDb();
  });
});

describe("Categories", () => {
  it("should be some categories", async () => {
    const imodel: IModel = await IModelTestUtils.openIModel("test.bim", true);
    const { result: jsonString } = await imodel.executeQuery("SELECT EcInstanceId as elementId FROM " + Category.sqlName);
    assert.exists(jsonString, "Should have some Category ids");
    const categoryIdList: any[] = JSON.parse(jsonString!);
    for (const thisCategoryIdString of categoryIdList!) {
      const thisCategoryId: Id64 = new Id64(thisCategoryIdString.elementId);
      const { result: thisCategory } = await imodel.elements.getElement({ id: thisCategoryId });
      assert.isTrue(thisCategory instanceof Category, "Should be instance of Category");
      if (!thisCategory)
        continue;
      if (!(thisCategory instanceof Category))
        continue;

      // verify the default subcategory.
      const subCategoryId: Id64 = thisCategory.myDefaultSubCategoryId();
      const { result: defaultSubCategory } = await imodel.elements.getElement({ id: subCategoryId });
      assert.isTrue(defaultSubCategory instanceof SubCategory, "defaultSubCategory should be instance of SubCategory");
      if (defaultSubCategory instanceof SubCategory) {
        assert.isTrue(defaultSubCategory.parent!.id.equals(thisCategoryId), "defaultSubCategory id should be prescribed value");
        assert.isTrue(defaultSubCategory.getSubCategoryName() === thisCategory.code.getValue(), "DefaultSubcategory name should match that of Category");
        assert.isTrue(defaultSubCategory.isDefaultSubCategory(), "isDefaultSubCategory should return true");
      }

      // get the subcategories
      const queryString: string = "SELECT EcInstanceId as elementId FROM " + SubCategory.sqlName + " WHERE Parent.Id=" + thisCategoryId;
      const { result: jsonString1 } = await imodel.executeQuery(queryString);
      assert.exists(jsonString1, "Should have at least one SubCategory");
      const subCategoryIdList: any[] = JSON.parse(jsonString1!);
      for (const thisSubCategoryId of subCategoryIdList) {
        const { result: thisSubCategory } = await imodel.elements.getElement({ id: thisSubCategoryId.elementId });
        assert.isTrue(thisSubCategory instanceof SubCategory);
        if (thisSubCategory instanceof SubCategory) {
          assert.isTrue(thisSubCategory.parent!.id.equals(thisCategoryId));
        }
      }
    }
    imodel.closeDgnDb();
  });
});

describe("2D Elements", () => {
  it("should be some 2D elements", async () => {
    const imodel: IModel = await IModelTestUtils.openIModel("CompatibilityTestSeed.bim", true);
    const { result: jsonString } = await imodel.executeQuery("SELECT EcInstanceId as elementId FROM BisCore.DrawingGraphic");
    assert.exists(jsonString, "Should have some Drawing Graphics");
    const drawingGraphicIdList: any[] = JSON.parse(jsonString!);
    for (const thisDrawingGraphicIdString of drawingGraphicIdList!) {
      const thisDrawingGraphicId: Id64 = new Id64(thisDrawingGraphicIdString.elementId);
      const { result: thisDrawingGraphic } = await imodel.elements.getElement({ id: thisDrawingGraphicId });
      assert.isDefined(thisDrawingGraphic, "Retrieved valid DrawingGraphic");  // not undefined.
      assert.isTrue(thisDrawingGraphic!.constructor.name === "DrawingGraphic", "Should be instance of DrawingGraphic");
      assert.isTrue(thisDrawingGraphic instanceof GeometricElement2d, "Is instance of GeometricElement2d");
      if (!thisDrawingGraphic)
        continue;
      if (!(thisDrawingGraphic instanceof GeometricElement2d))
        continue;
      if (thisDrawingGraphic.id.lo === 0x25) {
        assert.isTrue(thisDrawingGraphic.placement.origin.x === 0.0);
        assert.isTrue(thisDrawingGraphic.placement.origin.y === 0.0);
        assert.isTrue(thisDrawingGraphic.placement.angle.radians === 0.0);
        assert.isTrue(thisDrawingGraphic.placement.bbox.low.x === 0.0);
        assert.isTrue(thisDrawingGraphic.placement.bbox.low.y === 0.0);
        assert.isTrue(thisDrawingGraphic.placement.bbox.high.x === 1.0);
        assert.isTrue(thisDrawingGraphic.placement.bbox.high.y === 1.0);
        assert.isDefined(thisDrawingGraphic.geom);
      }
      if (thisDrawingGraphic.id.lo === 0x26) {
        assert.isTrue(thisDrawingGraphic.placement.origin.x === 1.0);
        assert.isTrue(thisDrawingGraphic.placement.origin.y === 1.0);
        assert.isTrue(thisDrawingGraphic.placement.angle.radians === 0.0);
        assert.isTrue(thisDrawingGraphic.placement.bbox.low.x === 0.0);
        assert.isTrue(thisDrawingGraphic.placement.bbox.low.y === 0.0);
        assert.isTrue(thisDrawingGraphic.placement.bbox.high.x === 2.0);
        assert.isTrue(thisDrawingGraphic.placement.bbox.high.y === 2.0);
        assert.isDefined(thisDrawingGraphic.geom);
      }
    }
    imodel.closeDgnDb();
  });
});

describe("Model Structure", () => {
  let imodel: IModel;
  let rootSubject: Subject;

  before(async () => {
    // First, register any schemas that will be used in the tests.
    BisCore.registerSchema();
    imodel = await IModelTestUtils.openIModel("CompatibilityTestSeed.bim", true);
    assert.exists(imodel);
  });

  after(() => {
    imodel.closeDgnDb();
  });

  it("should be a root subject with id from rootSubjectId", async () => {
    const rootSubjectId: Id64 = imodel.elements.rootSubjectId;
    const { result: rootSubjectOut } = await imodel.elements.getElement({ id: rootSubjectId });
    assert.exists(rootSubjectOut);
    assert.isTrue(rootSubjectOut instanceof Subject);
    rootSubject = rootSubjectOut as Subject;
  });

  it("should be children of RootSubject", async () => {
    const queryString: string = "SELECT EcInstanceId as modelId from biscore.model WHERE parentmodel.id=" + rootSubject.id;
    const { result: jsonString } = await imodel.executeQuery(queryString);
    assert.exists(jsonString, "Should have at least one model within rootSubject");
    const modelIdList: any[] = JSON.parse(jsonString!);
    for (const thisModelId of modelIdList) {
      const { result: thisModel } = await imodel.models.getModel({ id: thisModelId.modelId });
      assert.exists(thisModel, "Model should exist");
      assert.isTrue(thisModel instanceof Model);

      if (!thisModel)
        continue;

      // should be an element with the same Id.
      const { result: modelElement } = await imodel.elements.getElement({ id: thisModelId.modelId });
      assert.exists(modelElement, "Model Element should exist");

      if (thisModel.constructor.name === "LinkModel") {
        // expect LinkModel to be accompanied by LinkPartition
        assert.isTrue(modelElement instanceof LinkPartition);
        continue;
      } else if (thisModel.constructor.name === "DictionaryModel") {
        assert.isTrue(modelElement instanceof DefinitionPartition);
        continue;
      } else if (thisModel.constructor.name === "PhysicalModel") {
        assert.isTrue(modelElement instanceof PhysicalPartition);
        continue;
      } else if (thisModel.constructor.name === "GroupModel") {
        assert.isTrue(modelElement instanceof GroupInformationPartition);
        continue;
      } else if (thisModel.constructor.name === "DocumentListModel") {
        assert.isTrue(modelElement instanceof DocumentPartition);
        continue;
      } else if (thisModel.constructor.name === "DefinitionModel") {
        assert.isTrue(modelElement instanceof DefinitionPartition);
        continue;
      } else {
        assert.isTrue(false, "Expected a known model type");
      }
    }
  });

}); // closes desdribe.


=======
  // it("ElementPropertyFormatter should format", async () => {
  //   const elements: Elements = imodel.elements;
  //   const code1 = new Code({ spec: "0x10", scope: "0x11", value: "RF1.dgn" });
  //   const { result: el } = await elements.getElement({ code: code1 });
  //   if (undefined === el)
  //     throw new Error();
  // const formatter: ElementPropertyFormatter = new ElementPropertyFormatter(imodel);
  // const { result: props } = await formatter.formatProperties(el);
  // assert.isArray(props);
  // assert.notEqual(props.length, 0);
  // const item = props[0];
  // assert.isString(item.category);
  // assert.isArray(item.properties);
  // });
});

>>>>>>> e2a76cbb
<|MERGE_RESOLUTION|>--- conflicted
+++ resolved
@@ -1,440 +1,407 @@
-/*---------------------------------------------------------------------------------------------
-|  $Copyright: (c) 2017 Bentley Systems, Incorporated. All rights reserved. $
- *--------------------------------------------------------------------------------------------*/
-
-import { assert } from "chai";
-import { Code, IModel } from "../IModel";
-<<<<<<< HEAD
-import { ColorDef } from "../Render";
-import { ElementProps, Element, GeometricElement3d, InformationPartitionElement, DefinitionPartition, LinkPartition, PhysicalPartition, GroupInformationPartition, DocumentPartition, Subject } from "../Element";
-import { Model, Models } from "../Model";
-=======
-import { ElementProps, Element, GeometricElement3d, InformationPartitionElement, Subject } from "../Element";
-import { Entity, EntityCtor, EntityProps } from "../Entity";
-import { Models } from "../Model";
->>>>>>> e2a76cbb
-import { Category, SubCategory } from "../Category";
-import { ClassRegistry } from "../ClassRegistry";
-import { ModelSelector } from "../ViewDefinition";
-import { Elements } from "../Elements";
-import { IModelTestUtils } from "./IModelTestUtils";
-import { BisCore } from "../BisCore";
-import { Id64 } from "@bentley/bentleyjs-core/lib/Id";
-<<<<<<< HEAD
-import { SpatialViewDefinition, DisplayStyle3d } from "../ViewDefinition";
-import { Point3d, Vector3d, RotMatrix } from "@bentley/geometry-core/lib/PointVector";
-import { GeometricElement2d } from "../Element";
-import { ElementPropertyFormatter } from "../ElementPropertyFormatter";
-=======
-// import { ElementPropertyFormatter } from "../ElementPropertyFormatter";
->>>>>>> e2a76cbb
-
-describe("iModel", () => {
-
-  /** test the copy constructor and to/from Json methods for the supplied entity */
-  const testCopyAndJson = (entity: Entity) => {
-    assert.isTrue(entity.isPersistent());
-    const copyOf = entity.copyForEdit() as Entity;
-    assert.isFalse(copyOf.isPersistent());
-    copyOf.setPersistent(); // just to allow deepEqual to work
-    assert.deepEqual(entity, copyOf, "copyForEdit worked"); // make sure the copy is identical to original
-
-    // now round trip the entity through a json string and back to a new entity.
-    const jsonObj = JSON.parse(JSON.stringify(entity)) as EntityProps;
-    jsonObj.iModel = entity.iModel; // this gets lost in the JSON string
-    const el2 = new (entity.constructor as EntityCtor)(jsonObj); // create a new entity from the json
-    el2.setPersistent(); // just to allow deepEqual to work
-    assert.deepEqual(entity, el2, "json stringify worked");
-  };
-
-  let imodel: IModel;
-  let imodel2: IModel;
-
-  before(async () => {
-    // First, register any schemas that will be used in the tests.
-    BisCore.registerSchema();
-    imodel = await IModelTestUtils.openIModel("test.bim", true);
-    assert.exists(imodel);
-    imodel2 = await IModelTestUtils.openIModel("CompatibilityTestSeed.bim", true);
-    assert.exists(imodel);
-  });
-
-  after(() => {
-    imodel.closeDgnDb();
-    imodel2.closeDgnDb();
-  });
-
-  it("should use schema to look up classes by name", async () => {
-    const { result: elementClass } = await BisCore.getClass(Element.name, imodel);
-    const { result: categoryClass } = await BisCore.getClass(Category.name, imodel);
-    assert.equal(elementClass!.name, "Element");
-    assert.equal(categoryClass!.name, "Category");
-  });
-
-  it("should load a known element by Id from an existing iModel", async () => {
-    const elements: Elements = imodel.elements;
-    assert.exists(elements);
-    const code1 = new Code({ spec: "0x10", scope: "0x11", value: "RF1.dgn" });
-    const { result: el } = await elements.getElement({ code: code1 });
-    assert.exists(el);
-    const { result: el2 } = await elements.getElement({ id: "0x34" });
-    assert.exists(el2);
-    const badCode = new Code({ spec: "0x10", scope: "0x11", value: "RF1_does_not_exist.dgn" });
-    const { result: bad } = await elements.getElement({ code: badCode });
-    assert.isUndefined(bad);
-    const { result: subCat } = await elements.getElement({ id: "0x2e" });
-    assert.isTrue(subCat instanceof SubCategory);
-    if (subCat instanceof SubCategory) {
-      assert.isTrue(subCat.appearance.color.tbgr === 16777215);
-      assert.isTrue(subCat.appearance.weight === 2);
-      assert.isTrue(subCat.id.lo === 46);
-      assert.isTrue(subCat.id.hi === 0);
-      assert.isTrue(subCat.code.spec.lo === 30);
-      assert.isTrue(subCat.code.spec.hi === 0);
-      assert.isTrue(subCat.code.scope === "0X2D");
-      assert.isTrue(subCat.code.value === "A-Z013-G-Legn");
-      testCopyAndJson(subCat);
-    }
-
-    /// Get the parent Category of the subcategory.
-    const { result: cat } = await elements.getElement({ id: (subCat as SubCategory).getCategoryId() });
-    assert.isTrue(cat instanceof Category);
-    if (cat instanceof Category) {
-      assert.isTrue(cat.id.lo === 45);
-      assert.isTrue(cat.id.hi === 0);
-      assert.isTrue(cat.description === "Legends, symbols keys");
-      assert.isTrue(cat.code.spec.lo === 22);
-      assert.isTrue(cat.code.spec.hi === 0);
-      assert.isTrue(cat.code.value === "A-Z013-G-Legn");
-      testCopyAndJson(cat);
-    }
-
-    const { result: phys } = await elements.getElement({ id: "0x38", noGeometry: false });
-    assert.isTrue(phys instanceof GeometricElement3d);
-
-    const { result: a2 } = await imodel2.elements.getElement({ id: "0x1d" });
-    assert.exists(a2);
-    assert.isTrue(a2!.federationGuid!.value === "18eb4650-b074-414f-b961-d9cfaa6c8746");
-    const { result: el3 } = await imodel2.elements.getElement({ federationGuid: a2!.federationGuid!.value });
-    assert.exists(el3);
-    assert.notEqual(a2, el3);
-    assert.isTrue(a2!.id.equals(el3!.id));
-    testCopyAndJson(el3!);
-  });
-
-  it("should have a valid root subject element", async () => {
-    const { result: rootSubject } = await imodel.elements.getRootSubject();
-    assert.exists(rootSubject);
-    assert.isTrue(rootSubject instanceof Subject);
-    assert.isAtLeast(rootSubject!.code.getValue().length, 1);
-    const { result: subModel } = await rootSubject!.getSubModel();
-    assert.isUndefined(subModel, "Root subject should not have a subModel");
-
-    const childIds: Id64[] = await rootSubject!.queryChildren();
-    assert.isAtLeast(childIds.length, 1);
-    for (const childId of childIds) {
-      const { result: childElement } = await imodel.elements.getElement({ id: childId });
-      assert.exists(childElement);
-      assert.isTrue(childElement instanceof Element);
-<<<<<<< HEAD
-      if (!childElement)
-        continue;
-      assert.isTrue(!!childElement.parent);
-      assert.isTrue(childElement.parent!.id.lo === rootSubject!.id.lo);
-=======
-      testCopyAndJson(childElement!);
->>>>>>> e2a76cbb
-      if (childElement instanceof InformationPartitionElement) {
-        const { result: childSubModel } = await childElement.getSubModel();
-        assert.exists(childSubModel, "InformationPartitionElements should have a subModel");
-
-        if ((childId.lo === 16) && (childId.hi === 0)) {
-          assert.isTrue(childElement instanceof DefinitionPartition, "ChildId 0x00000010 should be a DefinitionPartition");
-          assert.isTrue(childElement.code.value === "BisCore.DictionaryModel", "Definition Partition should have code value of BisCore.DictionaryModel");
-        } else if ((childId.lo === 14) && (childId.hi === 0)) {
-          assert.isTrue(childElement instanceof LinkPartition);
-          assert.isTrue(childElement.code.value === "BisCore.RealityDataSources");
-        } else if ((childId.lo === 17) && (childId.hi === 0)) {
-          assert.isTrue(childElement instanceof LinkPartition, "ChildId 0x000000011 should be a LinkPartition");
-          assert.isTrue(childElement.code.value === "Repository Links");
-        }
-      } else if (childElement instanceof Subject) {
-        if ((childId.lo === 19) && (childId.hi === 0)) {
-          assert.isTrue(childElement instanceof Subject);
-          assert.isTrue(childElement.code.value === "DgnV8:mf3, A", "Subject should have code value of DgnV8:mf3, A");
-          assert.isTrue(childElement.jsonProperties.Subject.Job.DgnV8.V8File === "mf3.dgn", "Subject should have jsonProperty Subject.Job.DgnV.V8File");
-          assert.isTrue(childElement.jsonProperties.Subject.Job.DgnV8.V8RootModel === "A", "Subject should have jsonProperty Subject.Job.DgnV.V8RootModel");
-        }
-      }
-    }
-  });
-
-  it("should load a known model by Id from an existing iModel", async () => {
-    const models: Models = imodel.models;
-    assert.exists(models);
-    const { result: model2 } = await models.getModel({ id: "0x1c" });
-    assert.exists(model2);
-    testCopyAndJson(model2!);
-    let { result: model } = await models.getModel({ id: "0x1" });
-    assert.exists(model);
-    testCopyAndJson(model!);
-    const code1 = new Code({ spec: "0x1d", scope: "0x1d", value: "A" });
-    ({ result: model } = await models.getModel({ code: code1 }));
-    const { result: geomModel } = await ClassRegistry.getClass({ name: "PhysicalModel", schema: "BisCore" }, imodel);
-    assert.exists(model);
-    assert.isTrue(model instanceof geomModel!);
-    testCopyAndJson(model!);
-  });
-
-  it("Model Selectors should hold models", async () => {
-    const props: ElementProps = {
-      iModel: imodel,
-      classFullName: BisCore.name + "." + ModelSelector.name,
-      model: new Id64([1, 1]),
-      code: Code.createDefault(),
-      id: new Id64(),
-    };
-
-    const modelObj = await ClassRegistry.createInstance(props);
-    const selector1 = modelObj.result as ModelSelector;
-    assert.exists(selector1);
-    if (selector1) {
-      selector1.addModel(new Id64([2, 1]));
-      selector1.addModel(new Id64([2, 1]));
-      selector1.addModel(new Id64([2, 3]));
-    }
-  });
-
-  it("should produce an array of rows", async () => {
-    const { result: allrowsdata } = await imodel.executeQuery("SELECT * FROM " + Category.sqlName);
-    assert.exists(allrowsdata);
-    const rows: any = JSON.parse(allrowsdata!);
-    assert.isArray(rows);
-    assert.isAtLeast(rows.length, 1);
-    assert.exists(rows[0].eCInstanceId);
-    assert.notEqual(rows[0].eCInstanceId, "");
-  });
-
-<<<<<<< HEAD
-  it("ElementPropertyFormatter should format", async () => {
-    const elements: Elements = imodel.elements;
-    const code1 = new Code({ spec: "0x10", scope: "0x11", value: "RF1.dgn" });
-    const { result: el } = await elements.getElement({ code: code1 });
-    if (undefined === el)
-      throw new Error();
-    const formatter: ElementPropertyFormatter = new ElementPropertyFormatter(imodel);
-    const { result: props } = await formatter.formatProperties(el);
-    assert.isArray(props);
-    assert.notEqual(props.length, 0);
-    const item = props[0];
-    assert.isString(item.category);
-    assert.isArray(item.properties);
-  });
-});
-
-describe("Views", () => {
-  it("should be at least one view element", async () => {
-    const imodel: IModel = await IModelTestUtils.openIModel("test.bim", true);
-    const { result: jsonString } = await imodel.executeQuery("SELECT EcInstanceId as elementId FROM " + SpatialViewDefinition.sqlName);
-    assert.exists(jsonString, "Should find some views");
-    const viewIdList: any[] = JSON.parse(jsonString!);
-    for (const thisViewId of viewIdList!) {
-      const { result: thisView } = await imodel.elements.getElement({ id: thisViewId.elementId });
-      assert.isTrue(thisView instanceof SpatialViewDefinition, "Should be instance of SpatialViewDefinition");
-      if (!thisView)
-        continue;
-      if (!(thisView instanceof SpatialViewDefinition))
-        continue;
-      assert.isTrue(thisView.code.value === "A Views - View 1", "Code value is A Views - View 1");
-      assert.isTrue(thisView.getDisplayStyleId().lo === 0x36, "Display Style Id is 0x36");
-      assert.isTrue(thisView.getCategorySelectorId().lo === 0x37, "Category Id is 0x37");
-      assert.isFalse(thisView.cameraOn, "The camera is not turned on");
-      assert.isTrue(thisView.extents.isAlmostEqual(new Vector3d(429.6229727570776, 232.24786876266097, 0.1017680889917761)), "View extents as expected");
-      assert.isTrue(thisView.origin.isAlmostEqual(new Point3d(-87.73958171815832, -108.96514044887601, -0.0853709702222105)), "View origin as expected");
-      assert.isTrue(thisView.rotation.isAlmostEqual(RotMatrix.identity), "View rotation is identity");
-      assert.isTrue(thisView.jsonProperties.viewDetails.gridOrient === 0, "Grid orientation as expected");
-      assert.isTrue(thisView.jsonProperties.viewDetails.gridSpaceX === 0.001, "GridSpaceX as expected");
-
-      // get the display style element
-      const { result: thisDisplayStyle } = await imodel.elements.getElement({ id: thisView.getDisplayStyleId() });
-      assert.isTrue(thisDisplayStyle instanceof DisplayStyle3d, "The Display Style should be a DisplayStyle3d");
-      if (!(thisDisplayStyle instanceof DisplayStyle3d))
-        continue;
-      const bgColorDef: ColorDef = thisDisplayStyle.getBackgroundColor();
-      assert.isTrue(bgColorDef.tbgr === 0, "The background as expected");
-      const sceneBrightness: number = thisDisplayStyle.getSceneBrightness();
-      assert.isTrue(sceneBrightness === 0);
-    }
-    imodel.closeDgnDb();
-  });
-});
-
-describe("Categories", () => {
-  it("should be some categories", async () => {
-    const imodel: IModel = await IModelTestUtils.openIModel("test.bim", true);
-    const { result: jsonString } = await imodel.executeQuery("SELECT EcInstanceId as elementId FROM " + Category.sqlName);
-    assert.exists(jsonString, "Should have some Category ids");
-    const categoryIdList: any[] = JSON.parse(jsonString!);
-    for (const thisCategoryIdString of categoryIdList!) {
-      const thisCategoryId: Id64 = new Id64(thisCategoryIdString.elementId);
-      const { result: thisCategory } = await imodel.elements.getElement({ id: thisCategoryId });
-      assert.isTrue(thisCategory instanceof Category, "Should be instance of Category");
-      if (!thisCategory)
-        continue;
-      if (!(thisCategory instanceof Category))
-        continue;
-
-      // verify the default subcategory.
-      const subCategoryId: Id64 = thisCategory.myDefaultSubCategoryId();
-      const { result: defaultSubCategory } = await imodel.elements.getElement({ id: subCategoryId });
-      assert.isTrue(defaultSubCategory instanceof SubCategory, "defaultSubCategory should be instance of SubCategory");
-      if (defaultSubCategory instanceof SubCategory) {
-        assert.isTrue(defaultSubCategory.parent!.id.equals(thisCategoryId), "defaultSubCategory id should be prescribed value");
-        assert.isTrue(defaultSubCategory.getSubCategoryName() === thisCategory.code.getValue(), "DefaultSubcategory name should match that of Category");
-        assert.isTrue(defaultSubCategory.isDefaultSubCategory(), "isDefaultSubCategory should return true");
-      }
-
-      // get the subcategories
-      const queryString: string = "SELECT EcInstanceId as elementId FROM " + SubCategory.sqlName + " WHERE Parent.Id=" + thisCategoryId;
-      const { result: jsonString1 } = await imodel.executeQuery(queryString);
-      assert.exists(jsonString1, "Should have at least one SubCategory");
-      const subCategoryIdList: any[] = JSON.parse(jsonString1!);
-      for (const thisSubCategoryId of subCategoryIdList) {
-        const { result: thisSubCategory } = await imodel.elements.getElement({ id: thisSubCategoryId.elementId });
-        assert.isTrue(thisSubCategory instanceof SubCategory);
-        if (thisSubCategory instanceof SubCategory) {
-          assert.isTrue(thisSubCategory.parent!.id.equals(thisCategoryId));
-        }
-      }
-    }
-    imodel.closeDgnDb();
-  });
-});
-
-describe("2D Elements", () => {
-  it("should be some 2D elements", async () => {
-    const imodel: IModel = await IModelTestUtils.openIModel("CompatibilityTestSeed.bim", true);
-    const { result: jsonString } = await imodel.executeQuery("SELECT EcInstanceId as elementId FROM BisCore.DrawingGraphic");
-    assert.exists(jsonString, "Should have some Drawing Graphics");
-    const drawingGraphicIdList: any[] = JSON.parse(jsonString!);
-    for (const thisDrawingGraphicIdString of drawingGraphicIdList!) {
-      const thisDrawingGraphicId: Id64 = new Id64(thisDrawingGraphicIdString.elementId);
-      const { result: thisDrawingGraphic } = await imodel.elements.getElement({ id: thisDrawingGraphicId });
-      assert.isDefined(thisDrawingGraphic, "Retrieved valid DrawingGraphic");  // not undefined.
-      assert.isTrue(thisDrawingGraphic!.constructor.name === "DrawingGraphic", "Should be instance of DrawingGraphic");
-      assert.isTrue(thisDrawingGraphic instanceof GeometricElement2d, "Is instance of GeometricElement2d");
-      if (!thisDrawingGraphic)
-        continue;
-      if (!(thisDrawingGraphic instanceof GeometricElement2d))
-        continue;
-      if (thisDrawingGraphic.id.lo === 0x25) {
-        assert.isTrue(thisDrawingGraphic.placement.origin.x === 0.0);
-        assert.isTrue(thisDrawingGraphic.placement.origin.y === 0.0);
-        assert.isTrue(thisDrawingGraphic.placement.angle.radians === 0.0);
-        assert.isTrue(thisDrawingGraphic.placement.bbox.low.x === 0.0);
-        assert.isTrue(thisDrawingGraphic.placement.bbox.low.y === 0.0);
-        assert.isTrue(thisDrawingGraphic.placement.bbox.high.x === 1.0);
-        assert.isTrue(thisDrawingGraphic.placement.bbox.high.y === 1.0);
-        assert.isDefined(thisDrawingGraphic.geom);
-      }
-      if (thisDrawingGraphic.id.lo === 0x26) {
-        assert.isTrue(thisDrawingGraphic.placement.origin.x === 1.0);
-        assert.isTrue(thisDrawingGraphic.placement.origin.y === 1.0);
-        assert.isTrue(thisDrawingGraphic.placement.angle.radians === 0.0);
-        assert.isTrue(thisDrawingGraphic.placement.bbox.low.x === 0.0);
-        assert.isTrue(thisDrawingGraphic.placement.bbox.low.y === 0.0);
-        assert.isTrue(thisDrawingGraphic.placement.bbox.high.x === 2.0);
-        assert.isTrue(thisDrawingGraphic.placement.bbox.high.y === 2.0);
-        assert.isDefined(thisDrawingGraphic.geom);
-      }
-    }
-    imodel.closeDgnDb();
-  });
-});
-
-describe("Model Structure", () => {
-  let imodel: IModel;
-  let rootSubject: Subject;
-
-  before(async () => {
-    // First, register any schemas that will be used in the tests.
-    BisCore.registerSchema();
-    imodel = await IModelTestUtils.openIModel("CompatibilityTestSeed.bim", true);
-    assert.exists(imodel);
-  });
-
-  after(() => {
-    imodel.closeDgnDb();
-  });
-
-  it("should be a root subject with id from rootSubjectId", async () => {
-    const rootSubjectId: Id64 = imodel.elements.rootSubjectId;
-    const { result: rootSubjectOut } = await imodel.elements.getElement({ id: rootSubjectId });
-    assert.exists(rootSubjectOut);
-    assert.isTrue(rootSubjectOut instanceof Subject);
-    rootSubject = rootSubjectOut as Subject;
-  });
-
-  it("should be children of RootSubject", async () => {
-    const queryString: string = "SELECT EcInstanceId as modelId from biscore.model WHERE parentmodel.id=" + rootSubject.id;
-    const { result: jsonString } = await imodel.executeQuery(queryString);
-    assert.exists(jsonString, "Should have at least one model within rootSubject");
-    const modelIdList: any[] = JSON.parse(jsonString!);
-    for (const thisModelId of modelIdList) {
-      const { result: thisModel } = await imodel.models.getModel({ id: thisModelId.modelId });
-      assert.exists(thisModel, "Model should exist");
-      assert.isTrue(thisModel instanceof Model);
-
-      if (!thisModel)
-        continue;
-
-      // should be an element with the same Id.
-      const { result: modelElement } = await imodel.elements.getElement({ id: thisModelId.modelId });
-      assert.exists(modelElement, "Model Element should exist");
-
-      if (thisModel.constructor.name === "LinkModel") {
-        // expect LinkModel to be accompanied by LinkPartition
-        assert.isTrue(modelElement instanceof LinkPartition);
-        continue;
-      } else if (thisModel.constructor.name === "DictionaryModel") {
-        assert.isTrue(modelElement instanceof DefinitionPartition);
-        continue;
-      } else if (thisModel.constructor.name === "PhysicalModel") {
-        assert.isTrue(modelElement instanceof PhysicalPartition);
-        continue;
-      } else if (thisModel.constructor.name === "GroupModel") {
-        assert.isTrue(modelElement instanceof GroupInformationPartition);
-        continue;
-      } else if (thisModel.constructor.name === "DocumentListModel") {
-        assert.isTrue(modelElement instanceof DocumentPartition);
-        continue;
-      } else if (thisModel.constructor.name === "DefinitionModel") {
-        assert.isTrue(modelElement instanceof DefinitionPartition);
-        continue;
-      } else {
-        assert.isTrue(false, "Expected a known model type");
-      }
-    }
-  });
-
-}); // closes desdribe.
-
-
-=======
-  // it("ElementPropertyFormatter should format", async () => {
-  //   const elements: Elements = imodel.elements;
-  //   const code1 = new Code({ spec: "0x10", scope: "0x11", value: "RF1.dgn" });
-  //   const { result: el } = await elements.getElement({ code: code1 });
-  //   if (undefined === el)
-  //     throw new Error();
-  // const formatter: ElementPropertyFormatter = new ElementPropertyFormatter(imodel);
-  // const { result: props } = await formatter.formatProperties(el);
-  // assert.isArray(props);
-  // assert.notEqual(props.length, 0);
-  // const item = props[0];
-  // assert.isString(item.category);
-  // assert.isArray(item.properties);
-  // });
-});
-
->>>>>>> e2a76cbb
+/*---------------------------------------------------------------------------------------------
+|  $Copyright: (c) 2017 Bentley Systems, Incorporated. All rights reserved. $
+ *--------------------------------------------------------------------------------------------*/
+
+import { assert } from "chai";
+import { Code, IModel } from "../IModel";
+import { ColorDef } from "../Render";
+import { ElementProps, Element, GeometricElement3d, InformationPartitionElement, DefinitionPartition, LinkPartition, PhysicalPartition, GroupInformationPartition, DocumentPartition, Subject } from "../Element";
+import { Entity, EntityCtor, EntityProps } from "../Entity";
+import { Model, Models } from "../Model";
+import { Category, SubCategory } from "../Category";
+import { ClassRegistry } from "../ClassRegistry";
+import { ModelSelector } from "../ViewDefinition";
+import { Elements } from "../Elements";
+import { IModelTestUtils } from "./IModelTestUtils";
+import { BisCore } from "../BisCore";
+import { Id64 } from "@bentley/bentleyjs-core/lib/Id";
+import { SpatialViewDefinition, DisplayStyle3d } from "../ViewDefinition";
+import { Point3d, Vector3d, RotMatrix } from "@bentley/geometry-core/lib/PointVector";
+import { GeometricElement2d } from "../Element";
+import { ElementPropertyFormatter } from "../ElementPropertyFormatter";
+
+describe("iModel", () => {
+
+  /** test the copy constructor and to/from Json methods for the supplied entity */
+  const testCopyAndJson = (entity: Entity) => {
+    assert.isTrue(entity.isPersistent());
+    const copyOf = entity.copyForEdit() as Entity;
+    assert.isFalse(copyOf.isPersistent());
+    copyOf.setPersistent(); // just to allow deepEqual to work
+    assert.deepEqual(entity, copyOf, "copyForEdit worked"); // make sure the copy is identical to original
+
+    // now round trip the entity through a json string and back to a new entity.
+    const jsonObj = JSON.parse(JSON.stringify(entity)) as EntityProps;
+    jsonObj.iModel = entity.iModel; // this gets lost in the JSON string
+    const el2 = new (entity.constructor as EntityCtor)(jsonObj); // create a new entity from the json
+    el2.setPersistent(); // just to allow deepEqual to work
+    assert.deepEqual(entity, el2, "json stringify worked");
+  };
+
+  let imodel: IModel;
+  let imodel2: IModel;
+
+  before(async () => {
+    // First, register any schemas that will be used in the tests.
+    BisCore.registerSchema();
+    imodel = await IModelTestUtils.openIModel("test.bim", true);
+    assert.exists(imodel);
+    imodel2 = await IModelTestUtils.openIModel("CompatibilityTestSeed.bim", true);
+    assert.exists(imodel);
+  });
+
+  after(() => {
+    imodel.closeDgnDb();
+    imodel2.closeDgnDb();
+  });
+
+  it("should use schema to look up classes by name", async () => {
+    const { result: elementClass } = await BisCore.getClass(Element.name, imodel);
+    const { result: categoryClass } = await BisCore.getClass(Category.name, imodel);
+    assert.equal(elementClass!.name, "Element");
+    assert.equal(categoryClass!.name, "Category");
+  });
+
+  it("should load a known element by Id from an existing iModel", async () => {
+    const elements: Elements = imodel.elements;
+    assert.exists(elements);
+    const code1 = new Code({ spec: "0x10", scope: "0x11", value: "RF1.dgn" });
+    const { result: el } = await elements.getElement({ code: code1 });
+    assert.exists(el);
+    const { result: el2 } = await elements.getElement({ id: "0x34" });
+    assert.exists(el2);
+    const badCode = new Code({ spec: "0x10", scope: "0x11", value: "RF1_does_not_exist.dgn" });
+    const { result: bad } = await elements.getElement({ code: badCode });
+    assert.isUndefined(bad);
+    const { result: subCat } = await elements.getElement({ id: "0x2e" });
+    assert.isTrue(subCat instanceof SubCategory);
+    if (subCat instanceof SubCategory) {
+      assert.isTrue(subCat.appearance.color.tbgr === 16777215);
+      assert.isTrue(subCat.appearance.weight === 2);
+      assert.isTrue(subCat.id.lo === 46);
+      assert.isTrue(subCat.id.hi === 0);
+      assert.isTrue(subCat.code.spec.lo === 30);
+      assert.isTrue(subCat.code.spec.hi === 0);
+      assert.isTrue(subCat.code.scope === "0X2D");
+      assert.isTrue(subCat.code.value === "A-Z013-G-Legn");
+      testCopyAndJson(subCat);
+    }
+
+    /// Get the parent Category of the subcategory.
+    const { result: cat } = await elements.getElement({ id: (subCat as SubCategory).getCategoryId() });
+    assert.isTrue(cat instanceof Category);
+    if (cat instanceof Category) {
+      assert.isTrue(cat.id.lo === 45);
+      assert.isTrue(cat.id.hi === 0);
+      assert.isTrue(cat.description === "Legends, symbols keys");
+      assert.isTrue(cat.code.spec.lo === 22);
+      assert.isTrue(cat.code.spec.hi === 0);
+      assert.isTrue(cat.code.value === "A-Z013-G-Legn");
+      testCopyAndJson(cat);
+    }
+
+    const { result: phys } = await elements.getElement({ id: "0x38", noGeometry: false });
+    assert.isTrue(phys instanceof GeometricElement3d);
+
+    const { result: a2 } = await imodel2.elements.getElement({ id: "0x1d" });
+    assert.exists(a2);
+    assert.isTrue(a2!.federationGuid!.value === "18eb4650-b074-414f-b961-d9cfaa6c8746");
+    const { result: el3 } = await imodel2.elements.getElement({ federationGuid: a2!.federationGuid!.value });
+    assert.exists(el3);
+    assert.notEqual(a2, el3);
+    assert.isTrue(a2!.id.equals(el3!.id));
+    testCopyAndJson(el3!);
+  });
+
+  it("should have a valid root subject element", async () => {
+    const { result: rootSubject } = await imodel.elements.getRootSubject();
+    assert.exists(rootSubject);
+    assert.isTrue(rootSubject instanceof Subject);
+    assert.isAtLeast(rootSubject!.code.getValue().length, 1);
+    const { result: subModel } = await rootSubject!.getSubModel();
+    assert.isUndefined(subModel, "Root subject should not have a subModel");
+
+    const childIds: Id64[] = await rootSubject!.queryChildren();
+    assert.isAtLeast(childIds.length, 1);
+    for (const childId of childIds) {
+      const { result: childElement } = await imodel.elements.getElement({ id: childId });
+      assert.exists(childElement);
+      assert.isTrue(childElement instanceof Element);
+      if (!childElement)
+        continue;
+      testCopyAndJson(childElement!);
+      assert.isTrue(childElement.parent!.id.lo === rootSubject!.id.lo);
+      if (childElement instanceof InformationPartitionElement) {
+        const { result: childSubModel } = await childElement.getSubModel();
+        assert.exists(childSubModel, "InformationPartitionElements should have a subModel");
+
+        if ((childId.lo === 16) && (childId.hi === 0)) {
+          assert.isTrue(childElement instanceof DefinitionPartition, "ChildId 0x00000010 should be a DefinitionPartition");
+          assert.isTrue(childElement.code.value === "BisCore.DictionaryModel", "Definition Partition should have code value of BisCore.DictionaryModel");
+        } else if ((childId.lo === 14) && (childId.hi === 0)) {
+          assert.isTrue(childElement instanceof LinkPartition);
+          assert.isTrue(childElement.code.value === "BisCore.RealityDataSources");
+        } else if ((childId.lo === 17) && (childId.hi === 0)) {
+          assert.isTrue(childElement instanceof LinkPartition, "ChildId 0x000000011 should be a LinkPartition");
+          assert.isTrue(childElement.code.value === "Repository Links");
+        }
+      } else if (childElement instanceof Subject) {
+        if ((childId.lo === 19) && (childId.hi === 0)) {
+          assert.isTrue(childElement instanceof Subject);
+          assert.isTrue(childElement.code.value === "DgnV8:mf3, A", "Subject should have code value of DgnV8:mf3, A");
+          assert.isTrue(childElement.jsonProperties.Subject.Job.DgnV8.V8File === "mf3.dgn", "Subject should have jsonProperty Subject.Job.DgnV.V8File");
+          assert.isTrue(childElement.jsonProperties.Subject.Job.DgnV8.V8RootModel === "A", "Subject should have jsonProperty Subject.Job.DgnV.V8RootModel");
+        }
+      }
+    }
+  });
+
+  it("should load a known model by Id from an existing iModel", async () => {
+    const models: Models = imodel.models;
+    assert.exists(models);
+    const { result: model2 } = await models.getModel({ id: "0x1c" });
+    assert.exists(model2);
+    testCopyAndJson(model2!);
+    let { result: model } = await models.getModel({ id: "0x1" });
+    assert.exists(model);
+    testCopyAndJson(model!);
+    const code1 = new Code({ spec: "0x1d", scope: "0x1d", value: "A" });
+    ({ result: model } = await models.getModel({ code: code1 }));
+    const { result: geomModel } = await ClassRegistry.getClass({ name: "PhysicalModel", schema: "BisCore" }, imodel);
+    assert.exists(model);
+    assert.isTrue(model instanceof geomModel!);
+    testCopyAndJson(model!);
+  });
+
+  it("Model Selectors should hold models", async () => {
+    const props: ElementProps = {
+      iModel: imodel,
+      classFullName: BisCore.name + "." + ModelSelector.name,
+      model: new Id64([1, 1]),
+      code: Code.createDefault(),
+      id: new Id64(),
+    };
+
+    const modelObj = await ClassRegistry.createInstance(props);
+    const selector1 = modelObj.result as ModelSelector;
+    assert.exists(selector1);
+    if (selector1) {
+      selector1.addModel(new Id64([2, 1]));
+      selector1.addModel(new Id64([2, 1]));
+      selector1.addModel(new Id64([2, 3]));
+    }
+  });
+
+  it("should produce an array of rows", async () => {
+    const { result: allrowsdata } = await imodel.executeQuery("SELECT * FROM " + Category.sqlName);
+    assert.exists(allrowsdata);
+    const rows: any = JSON.parse(allrowsdata!);
+    assert.isArray(rows);
+    assert.isAtLeast(rows.length, 1);
+    assert.exists(rows[0].eCInstanceId);
+    assert.notEqual(rows[0].eCInstanceId, "");
+  });
+
+  it("ElementPropertyFormatter should format", async () => {
+    const elements: Elements = imodel.elements;
+    const code1 = new Code({ spec: "0x10", scope: "0x11", value: "RF1.dgn" });
+    const { result: el } = await elements.getElement({ code: code1 });
+    if (undefined === el)
+      throw new Error();
+    const formatter: ElementPropertyFormatter = new ElementPropertyFormatter(imodel);
+    const { result: props } = await formatter.formatProperties(el);
+    assert.isArray(props);
+    assert.notEqual(props.length, 0);
+    const item = props[0];
+    assert.isString(item.category);
+    assert.isArray(item.properties);
+  });
+});
+
+describe("Views", () => {
+  it("should be at least one view element", async () => {
+    const imodel: IModel = await IModelTestUtils.openIModel("test.bim", true);
+    const { result: jsonString } = await imodel.executeQuery("SELECT EcInstanceId as elementId FROM " + SpatialViewDefinition.sqlName);
+    assert.exists(jsonString, "Should find some views");
+    const viewIdList: any[] = JSON.parse(jsonString!);
+    for (const thisViewId of viewIdList!) {
+      const { result: thisView } = await imodel.elements.getElement({ id: thisViewId.elementId });
+      assert.isTrue(thisView instanceof SpatialViewDefinition, "Should be instance of SpatialViewDefinition");
+      if (!thisView)
+        continue;
+      if (!(thisView instanceof SpatialViewDefinition))
+        continue;
+      assert.isTrue(thisView.code.value === "A Views - View 1", "Code value is A Views - View 1");
+      assert.isTrue(thisView.getDisplayStyleId().lo === 0x36, "Display Style Id is 0x36");
+      assert.isTrue(thisView.getCategorySelectorId().lo === 0x37, "Category Id is 0x37");
+      assert.isFalse(thisView.cameraOn, "The camera is not turned on");
+      assert.isTrue(thisView.extents.isAlmostEqual(new Vector3d(429.6229727570776, 232.24786876266097, 0.1017680889917761)), "View extents as expected");
+      assert.isTrue(thisView.origin.isAlmostEqual(new Point3d(-87.73958171815832, -108.96514044887601, -0.0853709702222105)), "View origin as expected");
+      assert.isTrue(thisView.rotation.isAlmostEqual(RotMatrix.identity), "View rotation is identity");
+      assert.isTrue(thisView.jsonProperties.viewDetails.gridOrient === 0, "Grid orientation as expected");
+      assert.isTrue(thisView.jsonProperties.viewDetails.gridSpaceX === 0.001, "GridSpaceX as expected");
+
+      // get the display style element
+      const { result: thisDisplayStyle } = await imodel.elements.getElement({ id: thisView.getDisplayStyleId() });
+      assert.isTrue(thisDisplayStyle instanceof DisplayStyle3d, "The Display Style should be a DisplayStyle3d");
+      if (!(thisDisplayStyle instanceof DisplayStyle3d))
+        continue;
+      const bgColorDef: ColorDef = thisDisplayStyle.getBackgroundColor();
+      assert.isTrue(bgColorDef.tbgr === 0, "The background as expected");
+      const sceneBrightness: number = thisDisplayStyle.getSceneBrightness();
+      assert.isTrue(sceneBrightness === 0);
+    }
+    imodel.closeDgnDb();
+  });
+});
+
+describe("Categories", () => {
+  it("should be some categories", async () => {
+    const imodel: IModel = await IModelTestUtils.openIModel("test.bim", true);
+    const { result: jsonString } = await imodel.executeQuery("SELECT EcInstanceId as elementId FROM " + Category.sqlName);
+    assert.exists(jsonString, "Should have some Category ids");
+    const categoryIdList: any[] = JSON.parse(jsonString!);
+    for (const thisCategoryIdString of categoryIdList!) {
+      const thisCategoryId: Id64 = new Id64(thisCategoryIdString.elementId);
+      const { result: thisCategory } = await imodel.elements.getElement({ id: thisCategoryId });
+      assert.isTrue(thisCategory instanceof Category, "Should be instance of Category");
+      if (!thisCategory)
+        continue;
+      if (!(thisCategory instanceof Category))
+        continue;
+
+      // verify the default subcategory.
+      const subCategoryId: Id64 = thisCategory.myDefaultSubCategoryId();
+      const { result: defaultSubCategory } = await imodel.elements.getElement({ id: subCategoryId });
+      assert.isTrue(defaultSubCategory instanceof SubCategory, "defaultSubCategory should be instance of SubCategory");
+      if (defaultSubCategory instanceof SubCategory) {
+        assert.isTrue(defaultSubCategory.parent!.id.equals(thisCategoryId), "defaultSubCategory id should be prescribed value");
+        assert.isTrue(defaultSubCategory.getSubCategoryName() === thisCategory.code.getValue(), "DefaultSubcategory name should match that of Category");
+        assert.isTrue(defaultSubCategory.isDefaultSubCategory(), "isDefaultSubCategory should return true");
+      }
+
+      // get the subcategories
+      const queryString: string = "SELECT EcInstanceId as elementId FROM " + SubCategory.sqlName + " WHERE Parent.Id=" + thisCategoryId;
+      const { result: jsonString1 } = await imodel.executeQuery(queryString);
+      assert.exists(jsonString1, "Should have at least one SubCategory");
+      const subCategoryIdList: any[] = JSON.parse(jsonString1!);
+      for (const thisSubCategoryId of subCategoryIdList) {
+        const { result: thisSubCategory } = await imodel.elements.getElement({ id: thisSubCategoryId.elementId });
+        assert.isTrue(thisSubCategory instanceof SubCategory);
+        if (thisSubCategory instanceof SubCategory) {
+          assert.isTrue(thisSubCategory.parent!.id.equals(thisCategoryId));
+        }
+      }
+    }
+    imodel.closeDgnDb();
+  });
+});
+
+describe("2D Elements", () => {
+  it("should be some 2D elements", async () => {
+    const imodel: IModel = await IModelTestUtils.openIModel("CompatibilityTestSeed.bim", true);
+    const { result: jsonString } = await imodel.executeQuery("SELECT EcInstanceId as elementId FROM BisCore.DrawingGraphic");
+    assert.exists(jsonString, "Should have some Drawing Graphics");
+    const drawingGraphicIdList: any[] = JSON.parse(jsonString!);
+    for (const thisDrawingGraphicIdString of drawingGraphicIdList!) {
+      const thisDrawingGraphicId: Id64 = new Id64(thisDrawingGraphicIdString.elementId);
+      const { result: thisDrawingGraphic } = await imodel.elements.getElement({ id: thisDrawingGraphicId });
+      assert.isDefined(thisDrawingGraphic, "Retrieved valid DrawingGraphic");  // not undefined.
+      assert.isTrue(thisDrawingGraphic!.constructor.name === "DrawingGraphic", "Should be instance of DrawingGraphic");
+      assert.isTrue(thisDrawingGraphic instanceof GeometricElement2d, "Is instance of GeometricElement2d");
+      if (!thisDrawingGraphic)
+        continue;
+      if (!(thisDrawingGraphic instanceof GeometricElement2d))
+        continue;
+      if (thisDrawingGraphic.id.lo === 0x25) {
+        assert.isTrue(thisDrawingGraphic.placement.origin.x === 0.0);
+        assert.isTrue(thisDrawingGraphic.placement.origin.y === 0.0);
+        assert.isTrue(thisDrawingGraphic.placement.angle.radians === 0.0);
+        assert.isTrue(thisDrawingGraphic.placement.bbox.low.x === 0.0);
+        assert.isTrue(thisDrawingGraphic.placement.bbox.low.y === 0.0);
+        assert.isTrue(thisDrawingGraphic.placement.bbox.high.x === 1.0);
+        assert.isTrue(thisDrawingGraphic.placement.bbox.high.y === 1.0);
+        assert.isDefined(thisDrawingGraphic.geom);
+      }
+      if (thisDrawingGraphic.id.lo === 0x26) {
+        assert.isTrue(thisDrawingGraphic.placement.origin.x === 1.0);
+        assert.isTrue(thisDrawingGraphic.placement.origin.y === 1.0);
+        assert.isTrue(thisDrawingGraphic.placement.angle.radians === 0.0);
+        assert.isTrue(thisDrawingGraphic.placement.bbox.low.x === 0.0);
+        assert.isTrue(thisDrawingGraphic.placement.bbox.low.y === 0.0);
+        assert.isTrue(thisDrawingGraphic.placement.bbox.high.x === 2.0);
+        assert.isTrue(thisDrawingGraphic.placement.bbox.high.y === 2.0);
+        assert.isDefined(thisDrawingGraphic.geom);
+      }
+    }
+    imodel.closeDgnDb();
+  });
+});
+
+describe("Model Structure", () => {
+  let imodel: IModel;
+  let rootSubject: Subject;
+
+  before(async () => {
+    // First, register any schemas that will be used in the tests.
+    BisCore.registerSchema();
+    imodel = await IModelTestUtils.openIModel("CompatibilityTestSeed.bim", true);
+    assert.exists(imodel);
+  });
+
+  after(() => {
+    imodel.closeDgnDb();
+  });
+
+  it("should be a root subject with id from rootSubjectId", async () => {
+    const rootSubjectId: Id64 = imodel.elements.rootSubjectId;
+    const { result: rootSubjectOut } = await imodel.elements.getElement({ id: rootSubjectId });
+    assert.exists(rootSubjectOut);
+    assert.isTrue(rootSubjectOut instanceof Subject);
+    rootSubject = rootSubjectOut as Subject;
+  });
+
+  it("should be children of RootSubject", async () => {
+    const queryString: string = "SELECT EcInstanceId as modelId from biscore.model WHERE parentmodel.id=" + rootSubject.id;
+    const { result: jsonString } = await imodel.executeQuery(queryString);
+    assert.exists(jsonString, "Should have at least one model within rootSubject");
+    const modelIdList: any[] = JSON.parse(jsonString!);
+    for (const thisModelId of modelIdList) {
+      const { result: thisModel } = await imodel.models.getModel({ id: thisModelId.modelId });
+      assert.exists(thisModel, "Model should exist");
+      assert.isTrue(thisModel instanceof Model);
+
+      if (!thisModel)
+        continue;
+
+      // should be an element with the same Id.
+      const { result: modelElement } = await imodel.elements.getElement({ id: thisModelId.modelId });
+      assert.exists(modelElement, "Model Element should exist");
+
+      if (thisModel.constructor.name === "LinkModel") {
+        // expect LinkModel to be accompanied by LinkPartition
+        assert.isTrue(modelElement instanceof LinkPartition);
+        continue;
+      } else if (thisModel.constructor.name === "DictionaryModel") {
+        assert.isTrue(modelElement instanceof DefinitionPartition);
+        continue;
+      } else if (thisModel.constructor.name === "PhysicalModel") {
+        assert.isTrue(modelElement instanceof PhysicalPartition);
+        continue;
+      } else if (thisModel.constructor.name === "GroupModel") {
+        assert.isTrue(modelElement instanceof GroupInformationPartition);
+        continue;
+      } else if (thisModel.constructor.name === "DocumentListModel") {
+        assert.isTrue(modelElement instanceof DocumentPartition);
+        continue;
+      } else if (thisModel.constructor.name === "DefinitionModel") {
+        assert.isTrue(modelElement instanceof DefinitionPartition);
+        continue;
+      } else {
+        assert.isTrue(false, "Expected a known model type");
+      }
+    }
+  });
+
+}); // closes desdribe.
+