--- conflicted
+++ resolved
@@ -1,10 +1,6 @@
 {
   "name": "@bentley/config-loader",
-<<<<<<< HEAD
-  "version": "1.2.0-dev.9",
-=======
   "version": "1.3.0-dev.7",
->>>>>>> 682c2ab8
   "description": "Configuration loader",
   "license": "MIT",
   "repository": {
@@ -34,11 +30,7 @@
     "json5": "^2.1.0"
   },
   "devDependencies": {
-<<<<<<< HEAD
-    "@bentley/build-tools": "1.2.0-dev.9",
-=======
     "@bentley/build-tools": "1.3.0-dev.7",
->>>>>>> 682c2ab8
     "@types/json5": "0.0.30",
     "@types/node": "10.14.1",
     "rimraf": "^2.6.2",
