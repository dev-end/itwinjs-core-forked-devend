--- conflicted
+++ resolved
@@ -339,15 +339,9 @@
         rulesetId: faker.random.word(),
       };
       const rpcOptions = { ...defaultRpcOptions, ...options };
-<<<<<<< HEAD
-      const result = [createRandomECInstanceNode()];
-      rpcInterfaceMock.setup(async (x) => x.getRootNodes(token, rpcOptions)).returns(async () => successResponse(result)).verifiable();
-      expect(await handler.getRootNodes(options)).to.eq(result);
-=======
       const result = { nodes: [createRandomECInstanceNode()], count: 1 };
       rpcInterfaceMock.setup(async (x) => x.getNodesAndCount(token, rpcOptions, undefined)).returns(async () => successResponse(result)).verifiable();
       expect(await handler.getNodesAndCount(options)).to.eq(result);
->>>>>>> adc2a852
       rpcInterfaceMock.verifyAll();
     });
 
@@ -357,15 +351,9 @@
         rulesetId: faker.random.word(),
       };
       const rpcOptions = { ...defaultRpcOptions, ...options };
-<<<<<<< HEAD
-      const result = faker.random.number();
-      rpcInterfaceMock.setup(async (x) => x.getRootNodesCount(token, rpcOptions)).returns(async () => successResponse(result)).verifiable();
-      expect(await handler.getRootNodesCount(options)).to.eq(result);
-=======
       const result = [createRandomECInstanceNode()];
       rpcInterfaceMock.setup(async (x) => x.getNodes(token, rpcOptions, undefined)).returns(async () => successResponse(result)).verifiable();
       expect(await handler.getNodes(options)).to.eq(result);
->>>>>>> adc2a852
       rpcInterfaceMock.verifyAll();
     });
 
@@ -377,13 +365,8 @@
       };
       const rpcOptions = { ...defaultRpcOptions, ...options };
       const result = [createRandomECInstanceNode()];
-<<<<<<< HEAD
-      rpcInterfaceMock.setup(async (x) => x.getChildren(token, rpcOptions, parentKey)).returns(async () => successResponse(result)).verifiable();
-      expect(await handler.getChildren(options, parentKey)).to.eq(result);
-=======
       rpcInterfaceMock.setup(async (x) => x.getNodes(token, rpcOptions, parentKey)).returns(async () => successResponse(result)).verifiable();
       expect(await handler.getNodes(options, parentKey)).to.eq(result);
->>>>>>> adc2a852
       rpcInterfaceMock.verifyAll();
     });
 
@@ -407,13 +390,8 @@
       };
       const rpcOptions = { ...defaultRpcOptions, ...options };
       const result = faker.random.number();
-<<<<<<< HEAD
-      rpcInterfaceMock.setup(async (x) => x.getChildrenCount(token, rpcOptions, parentKey)).returns(async () => successResponse(result)).verifiable();
-      expect(await handler.getChildrenCount(options, parentKey)).to.eq(result);
-=======
       rpcInterfaceMock.setup(async (x) => x.getNodesCount(token, rpcOptions, parentKey)).returns(async () => successResponse(result)).verifiable();
       expect(await handler.getNodesCount(options, parentKey)).to.eq(result);
->>>>>>> adc2a852
       rpcInterfaceMock.verifyAll();
     });
 
