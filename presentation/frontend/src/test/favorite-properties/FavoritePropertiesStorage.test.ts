/*---------------------------------------------------------------------------------------------
* Copyright (c) Bentley Systems, Incorporated. All rights reserved.
* See LICENSE.md in the project root for license terms and full copyright notice.
*--------------------------------------------------------------------------------------------*/

import { expect } from "chai";
import sinon from "sinon";
import * as moq from "typemoq";
<<<<<<< HEAD
import { BeEvent } from "@bentley/bentleyjs-core";
import { FrontendAuthorizationClient } from "@bentley/frontend-authorization-client";
import { InternetConnectivityStatus } from "@bentley/imodeljs-common";
import { AuthorizedFrontendRequestContext, IModelApp } from "@bentley/imodeljs-frontend";
import { configureForPromiseResult } from "@bentley/presentation-common/lib/test/_helpers/Mocks";
import { ResolvablePromise } from "@bentley/presentation-common/lib/test/_helpers/Promises";
=======
import { AccessToken, BeEvent } from "@itwin/core-bentley";
import { AuthorizationClient, InternetConnectivityStatus } from "@itwin/core-common";
import { IModelApp } from "@itwin/core-frontend";
import { configureForPromiseResult, ResolvablePromise } from "@itwin/presentation-common/lib/cjs/test";
import { SettingsAdmin, SettingsStatus } from "@bentley/product-settings-client";
>>>>>>> f67c1fca
import { IConnectivityInformationProvider } from "../../presentation-frontend/ConnectivityInformationProvider";
import { FavoritePropertiesOrderInfo, PropertyFullName } from "../../presentation-frontend/favorite-properties/FavoritePropertiesManager";
import {
  BrowserLocalFavoritePropertiesStorage, createFavoritePropertiesStorage, DefaultFavoritePropertiesStorageTypes, IModelAppFavoritePropertiesStorage,
  NoopFavoritePropertiesStorage, OfflineCachingFavoritePropertiesStorage,
} from "../../presentation-frontend/favorite-properties/FavoritePropertiesStorage";

<<<<<<< HEAD
// describe("IModelAppFavoritePropertiesStorage", () => {

//   let storage: IModelAppFavoritePropertiesStorage;
//   let settingsAdminMock: moq.IMock<SettingsAdmin>;
//   let authorizationClientMock: moq.IMock<FrontendAuthorizationClient>;

//   beforeEach(async () => {
//     const requestConextMock = moq.Mock.ofType<AuthorizedFrontendRequestContext>();
//     configureForPromiseResult(requestConextMock);
//     sinon.stub(AuthorizedFrontendRequestContext, "create").resolves(requestConextMock.object);
//     sinon.stub(IModelApp, "settings").get(() => settingsAdminMock.object);

//     authorizationClientMock = moq.Mock.ofType<FrontendAuthorizationClient>();
//     authorizationClientMock.setup((x) => x.hasSignedIn).returns(() => true);
//     IModelApp.authorizationClient = authorizationClientMock.object;

//     storage = new IModelAppFavoritePropertiesStorage();
//   });

//   afterEach(() => {
//     sinon.restore();
//   });

//   describe("loadProperties", () => {

//     it("returns favorite properties", async () => {
//       settingsAdminMock = moq.Mock.ofType<SettingsAdmin>();
//       settingsAdminMock.setup(async (x) => x.getUserSetting(moq.It.isAny(), moq.It.isAny(), moq.It.isAny(), moq.It.isAny(), moq.It.isAny(), moq.It.isAny())).returns(async () => ({
//         status: SettingsStatus.Success,
//         setting: [],
//       }));

//       const properties = await storage.loadProperties();
//       expect(properties).to.be.not.undefined;
//       expect(properties!.size).to.eq(0);
//     });

//     it("is backwards compatible", async () => {
//       settingsAdminMock = moq.Mock.ofType<SettingsAdmin>();
//       settingsAdminMock.setup(async (x) => x.getUserSetting(moq.It.isAny(), "imodeljs.presentation", moq.It.isAny(), moq.It.isAny(), moq.It.isAny(), moq.It.isAny())).returns(async () => ({
//         status: SettingsStatus.Success,
//         setting: undefined,
//       }));
//       settingsAdminMock.setup(async (x) => x.getUserSetting(moq.It.isAny(), "Properties", moq.It.isAny(), moq.It.isAny(), moq.It.isAny(), moq.It.isAny())).returns(async () => ({
//         status: SettingsStatus.Success,
//         setting: {
//           nestedContentInfos: new Set<string>(["nestedContentInfo"]),
//           propertyInfos: new Set<string>(["propertyInfo"]),
//           baseFieldInfos: new Set<string>(["baseFieldInfo"]),
//         },
//       }));

//       const properties = await storage.loadProperties();
//       expect(properties).to.be.not.undefined;
//       expect(properties!.size).to.eq(3);
//     });

//     it("returns undefined", async () => {
//       settingsAdminMock.setup(async (x) => x.getUserSetting(moq.It.isAny(), "imodeljs.presentation", moq.It.isAny(), moq.It.isAny(), moq.It.isAny(), moq.It.isAny())).returns(async () => ({
//         status: SettingsStatus.UnknownError,
//         setting: undefined,
//       }));
//       settingsAdminMock.setup(async (x) => x.getUserSetting(moq.It.isAny(), "Properties", moq.It.isAny(), moq.It.isAny(), moq.It.isAny(), moq.It.isAny())).returns(async () => ({
//         status: SettingsStatus.UnknownError,
//         setting: undefined,
//       }));

//       const properties = await storage.loadProperties();
//       expect(properties).to.be.undefined;
//     });

//     it("throws when not signed in", async () => {
//       authorizationClientMock.reset();
//       authorizationClientMock.setup((x) => x.hasSignedIn).returns(() => false);
//       await expect(storage.loadProperties()).to.eventually.be.rejected;
//     });

//   });

//   describe("saveProperties", () => {

//     it("saves favorite properties", async () => {
//       settingsAdminMock.setup(async (x) => x.saveUserSetting(moq.It.isAny(), moq.It.isAny(), moq.It.isAny(), moq.It.isAny(), moq.It.isAny())).returns(async () => ({
//         status: SettingsStatus.Success,
//       }));

//       const properties = new Set<PropertyFullName>(["propertyInfo1", "propertyInfo2"]);
//       await storage.saveProperties(properties);
//       settingsAdminMock.verify(async (x) => x.saveUserSetting(moq.It.isAny(), moq.It.isAny(), moq.It.isAny(), moq.It.isAny(), moq.It.isAny(), undefined, undefined), moq.Times.once());
//     });

//     it("throws when not signed in", async () => {
//       authorizationClientMock.reset();
//       authorizationClientMock.setup((x) => x.hasSignedIn).returns(() => false);
//       await expect(storage.saveProperties(new Set())).to.eventually.be.rejected;
//     });

//   });

//   describe("loadPropertiesOrder", () => {

//     it("returns properties order", async () => {
//       const orderInfo: FavoritePropertiesOrderInfo = {
//         parentClassName: undefined,
//         name: "orderInfoName",
//         priority: 5,
//         orderedTimestamp: new Date(),
//       };
//       settingsAdminMock = moq.Mock.ofType<SettingsAdmin>();
//       settingsAdminMock.setup(async (x) => x.getUserSetting(moq.It.isAny(), "imodeljs.presentation", "FavoritePropertiesOrderInfo", moq.It.isAny(), moq.It.isAny(), moq.It.isAny())).returns(async () => ({
//         status: SettingsStatus.Success,
//         setting: [orderInfo],
//       }));

//       const properties = await storage.loadPropertiesOrder("projectId", "imodelId");
//       expect(properties).to.be.not.undefined;
//       expect(properties!.length).to.eq(1);
//       expect(properties![0]).to.eq(orderInfo);
//     });

//     it("returns undefined", async () => {
//       settingsAdminMock.setup(async (x) => x.getUserSetting(moq.It.isAny(), "imodeljs.presentation", "FavoritePropertiesOrderInfo", moq.It.isAny(), moq.It.isAny(), moq.It.isAny())).returns(async () => ({
//         status: SettingsStatus.UnknownError,
//         setting: undefined,
//       }));
//       sinon.stub(IModelApp, "settings").get(() => settingsAdminMock.object);

//       const properties = await storage.loadPropertiesOrder("projectId", "imodelId");
//       expect(properties).to.be.undefined;
//     });

//     it("throws when not signed in", async () => {
//       authorizationClientMock.reset();
//       authorizationClientMock.setup((x) => x.hasSignedIn).returns(() => false);
//       await expect(storage.loadPropertiesOrder("projectId", "imodelId")).to.eventually.be.rejected;
//     });

//   });

//   describe("savePropertiesOrder", () => {

//     it("saves properties order", async () => {
//       settingsAdminMock.setup(async (x) => x.saveUserSetting(moq.It.isAny(), moq.It.isAny(), "imodeljs.presentation", "FavoritePropertiesOrderInfo", moq.It.isAny())).returns(async () => ({
//         status: SettingsStatus.Success,
//       }));

//       const orderInfo: FavoritePropertiesOrderInfo = {
//         parentClassName: undefined,
//         name: "orderInfoName",
//         priority: 5,
//         orderedTimestamp: new Date(),
//       };

//       await storage.savePropertiesOrder([orderInfo], "projectId", "imodelId");
//       settingsAdminMock.verify(async (x) => x.saveUserSetting(moq.It.isAny(), moq.It.isAny(), "imodeljs.presentation", "FavoritePropertiesOrderInfo", moq.It.isAny(), moq.It.isAny(), moq.It.isAny()), moq.Times.once());
//     });

//     it("throws when not signed in", async () => {
//       authorizationClientMock.reset();
//       authorizationClientMock.setup((x) => x.hasSignedIn).returns(() => false);
//       await expect(storage.savePropertiesOrder([], "projectId", "imodelId")).to.eventually.be.rejected;
//     });

//   });

// });
=======
describe("IModelAppFavoritePropertiesStorage", () => {

  let storage: IModelAppFavoritePropertiesStorage;
  let settingsAdminMock: moq.IMock<SettingsAdmin>;
  let authorizationClientMock: moq.IMock<AuthorizationClient>;

  beforeEach(async () => {
    const requestConextMock = moq.Mock.ofType<AccessToken>();
    configureForPromiseResult(requestConextMock);
    sinon.stub(IModelApp, "settings").get(() => settingsAdminMock.object);

    authorizationClientMock = moq.Mock.ofType<AuthorizationClient>();
    const accessToken: AccessToken = "TestToken";
    authorizationClientMock.setup(async (x) => x.getAccessToken()).returns(async () => Promise.resolve(accessToken));
    IModelApp.authorizationClient = authorizationClientMock.object;

    storage = new IModelAppFavoritePropertiesStorage();
  });

  afterEach(() => {
    sinon.restore();
  });

  describe("loadProperties", () => {

    it("returns favorite properties", async () => {
      settingsAdminMock = moq.Mock.ofType<SettingsAdmin>();
      settingsAdminMock.setup(async (x) => x.getUserSetting(moq.It.isAny(), moq.It.isAny(), moq.It.isAny(), moq.It.isAny(), moq.It.isAny(), moq.It.isAny())).returns(async () => ({
        status: SettingsStatus.Success,
        setting: [],
      }));

      const properties = await storage.loadProperties();
      expect(properties).to.be.not.undefined;
      expect(properties!.size).to.eq(0);
    });

    it("is backwards compatible", async () => {
      settingsAdminMock = moq.Mock.ofType<SettingsAdmin>();
      settingsAdminMock.setup(async (x) => x.getUserSetting(moq.It.isAny(), "imodeljs.presentation", moq.It.isAny(), moq.It.isAny(), moq.It.isAny(), moq.It.isAny())).returns(async () => ({
        status: SettingsStatus.Success,
        setting: undefined,
      }));
      settingsAdminMock.setup(async (x) => x.getUserSetting(moq.It.isAny(), "Properties", moq.It.isAny(), moq.It.isAny(), moq.It.isAny(), moq.It.isAny())).returns(async () => ({
        status: SettingsStatus.Success,
        setting: {
          nestedContentInfos: new Set<string>(["nestedContentInfo"]),
          propertyInfos: new Set<string>(["propertyInfo"]),
          baseFieldInfos: new Set<string>(["baseFieldInfo"]),
        },
      }));

      const properties = await storage.loadProperties();
      expect(properties).to.be.not.undefined;
      expect(properties!.size).to.eq(3);
    });

    it("returns undefined", async () => {
      settingsAdminMock.setup(async (x) => x.getUserSetting(moq.It.isAny(), "imodeljs.presentation", moq.It.isAny(), moq.It.isAny(), moq.It.isAny(), moq.It.isAny())).returns(async () => ({
        status: SettingsStatus.UnknownError,
        setting: undefined,
      }));
      settingsAdminMock.setup(async (x) => x.getUserSetting(moq.It.isAny(), "Properties", moq.It.isAny(), moq.It.isAny(), moq.It.isAny(), moq.It.isAny())).returns(async () => ({
        status: SettingsStatus.UnknownError,
        setting: undefined,
      }));

      const properties = await storage.loadProperties();
      expect(properties).to.be.undefined;
    });

    it("throws when not signed in", async () => {
      authorizationClientMock.reset();
      authorizationClientMock.setup(async (x) => x.getAccessToken()).returns(async () => Promise.resolve(""));
      await expect(storage.loadProperties()).to.eventually.be.rejected;
    });

  });

  describe("saveProperties", () => {

    it("saves favorite properties", async () => {
      settingsAdminMock.setup(async (x) => x.saveUserSetting(moq.It.isAny(), moq.It.isAny(), moq.It.isAny(), moq.It.isAny(), moq.It.isAny())).returns(async () => ({
        status: SettingsStatus.Success,
      }));

      const properties = new Set<PropertyFullName>(["propertyInfo1", "propertyInfo2"]);
      await storage.saveProperties(properties);
      settingsAdminMock.verify(async (x) => x.saveUserSetting(moq.It.isAny(), moq.It.isAny(), moq.It.isAny(), moq.It.isAny(), moq.It.isAny(), undefined, undefined), moq.Times.once());
    });

    it("throws when not signed in", async () => {
      authorizationClientMock.reset();
      authorizationClientMock.setup(async (x) => x.getAccessToken()).returns(async () => Promise.resolve(""));
      await expect(storage.saveProperties(new Set())).to.eventually.be.rejected;
    });

  });

  describe("loadPropertiesOrder", () => {

    it("returns properties order", async () => {
      const orderInfo: FavoritePropertiesOrderInfo = {
        parentClassName: undefined,
        name: "orderInfoName",
        priority: 5,
        orderedTimestamp: new Date(),
      };
      settingsAdminMock = moq.Mock.ofType<SettingsAdmin>();
      settingsAdminMock.setup(async (x) => x.getUserSetting(moq.It.isAny(), "imodeljs.presentation", "FavoritePropertiesOrderInfo", moq.It.isAny(), moq.It.isAny(), moq.It.isAny())).returns(async () => ({
        status: SettingsStatus.Success,
        setting: [orderInfo],
      }));

      const properties = await storage.loadPropertiesOrder("iTwinId", "imodelId");
      expect(properties).to.be.not.undefined;
      expect(properties!.length).to.eq(1);
      expect(properties![0]).to.eq(orderInfo);
    });

    it("returns undefined", async () => {
      settingsAdminMock.setup(async (x) => x.getUserSetting(moq.It.isAny(), "imodeljs.presentation", "FavoritePropertiesOrderInfo", moq.It.isAny(), moq.It.isAny(), moq.It.isAny())).returns(async () => ({
        status: SettingsStatus.UnknownError,
        setting: undefined,
      }));
      sinon.stub(IModelApp, "settings").get(() => settingsAdminMock.object);

      const properties = await storage.loadPropertiesOrder("iTwinId", "imodelId");
      expect(properties).to.be.undefined;
    });

    it("throws when not signed in", async () => {
      authorizationClientMock.reset();
      authorizationClientMock.setup(async (x) => x.getAccessToken()).returns(async () => Promise.resolve(""));
      await expect(storage.loadPropertiesOrder("iTwinId", "imodelId")).to.eventually.be.rejected;
    });

  });

  describe("savePropertiesOrder", () => {

    it("saves properties order", async () => {
      settingsAdminMock.setup(async (x) => x.saveUserSetting(moq.It.isAny(), moq.It.isAny(), "imodeljs.presentation", "FavoritePropertiesOrderInfo", moq.It.isAny())).returns(async () => ({
        status: SettingsStatus.Success,
      }));

      const orderInfo: FavoritePropertiesOrderInfo = {
        parentClassName: undefined,
        name: "orderInfoName",
        priority: 5,
        orderedTimestamp: new Date(),
      };

      await storage.savePropertiesOrder([orderInfo], "iTwinId", "imodelId");
      settingsAdminMock.verify(async (x) => x.saveUserSetting(moq.It.isAny(), moq.It.isAny(), "imodeljs.presentation", "FavoritePropertiesOrderInfo", moq.It.isAny(), moq.It.isAny(), moq.It.isAny()), moq.Times.once());
    });

    it("throws when not signed in", async () => {
      authorizationClientMock.reset();
      authorizationClientMock.setup(async (x) => x.getAccessToken()).returns(async () => Promise.resolve(""));
      await expect(storage.savePropertiesOrder([], "iTwinId", "imodelId")).to.eventually.be.rejected;
    });

  });

});
>>>>>>> f67c1fca

describe("OfflineCachingFavoritePropertiesStorage", () => {

  const impl = {
    loadProperties: sinon.stub(),
    saveProperties: sinon.stub(),
    loadPropertiesOrder: sinon.stub(),
    savePropertiesOrder: sinon.stub(),
  };
  const connectivityInfo: IConnectivityInformationProvider = {
    onInternetConnectivityChanged: new BeEvent(),
    status: InternetConnectivityStatus.Offline,
  };
  let storage: OfflineCachingFavoritePropertiesStorage;

  beforeEach(() => {
    impl.loadProperties.reset();
    impl.loadPropertiesOrder.reset();
    impl.saveProperties.reset();
    impl.savePropertiesOrder.reset();
    connectivityInfo.onInternetConnectivityChanged.clear();
    storage = new OfflineCachingFavoritePropertiesStorage({ impl, connectivityInfo });
  });

  afterEach(() => {
    storage.dispose();
    sinon.restore();
  });

  describe("saveProperties", () => {

    describe("when offline", () => {

      beforeEach(() => {
        sinon.stub(connectivityInfo, "status").get(() => InternetConnectivityStatus.Offline);
      });

      it("saves properties to cache", async () => {
        await storage.saveProperties(new Set());
        expect(impl.saveProperties).to.not.be.called;
      });

    });

    describe("when online", () => {

      beforeEach(() => {
        sinon.stub(connectivityInfo, "status").get(() => InternetConnectivityStatus.Online);
      });

      it("saves properties and clears offline cache when `impl` succeeds", async () => {
        // add something to offline cache
        await offline(async () => storage.saveProperties(new Set(["a"]), "b", "c"));
        expect(await offline(async () => storage.loadProperties("b", "c"))).to.not.be.undefined;
        // call save while online
        const set = new Set(["d"]);
        await storage.saveProperties(set, "b", "c");
        expect(impl.saveProperties).to.be.calledOnceWith(set, "b", "c");
        // verify the offline cache is empty
        expect(await offline(async () => storage.loadProperties("b", "c"))).to.be.undefined;
      });

      it("saves properties and doesn't clear offline cache when `impl` request succeeds after offline call", async () => {
        const implPromise = new ResolvablePromise<void>();
        impl.saveProperties.returns(implPromise);
        const result = Promise.all([
          online(async () => storage.saveProperties(new Set(["1"]), "x", "z")),
          offline(async () => storage.saveProperties(new Set(["2"]), "x", "z")),
        ]);
        expect(impl.saveProperties).to.be.calledOnce;
        await implPromise.resolve();
        await result;
        // verify the offline cache now contains value of the most recent `saveProperties` call
        expect(await offline(async () => storage.loadProperties("x", "z"))).to.contain("2");
      });

      it("saves properties and puts them to offline cache when `impl` fails", async () => {
        // add something to offline cache
        await offline(async () => storage.saveProperties(new Set(["a"]), "b", "c"));
        expect(await offline(async () => storage.loadProperties("b", "c"))).to.not.be.undefined;
        // call save while online
        impl.saveProperties.returns(Promise.reject());
        const set = new Set(["d"]);
        await storage.saveProperties(set, "b", "c");
        expect(impl.saveProperties).to.be.calledOnceWith(set, "b", "c");
        // verify the offline cache now contains value of the most recent `saveProperties` call
        const result = await offline(async () => storage.loadProperties("b", "c"));
        expect(result?.size).to.eq(1);
        expect(result).to.contain("d");
      });

      it("stores properties to offline cache the last value when two `impl` requests fail in sequence", async () => {
        const implPromises = [0, 1].map(() => new ResolvablePromise<void>());
        impl.saveProperties.resetBehavior();
        impl.saveProperties.onFirstCall().returns(implPromises[0]);
        impl.saveProperties.onSecondCall().returns(implPromises[1]);
        const result = Promise.all([
          storage.saveProperties(new Set(["1"]), "x", "z"),
          storage.saveProperties(new Set(["2"]), "x", "z"),
        ]);
        expect(impl.saveProperties).to.be.calledTwice;
        implPromises.forEach(async (promise) => promise.reject());
        await result;
        // verify the offline cache now contains value of the most recent `saveProperties` call
        expect(await offline(async () => storage.loadProperties("x", "z"))).to.contain("2");
      });

      it("stores properties to offline cache the last value when two `impl` requests fail in opposite order", async () => {
        const implPromises = [0, 1].map(() => new ResolvablePromise<void>());
        impl.saveProperties.resetBehavior();
        impl.saveProperties.onFirstCall().returns(implPromises[0]);
        impl.saveProperties.onSecondCall().returns(implPromises[1]);
        const result = Promise.all([
          storage.saveProperties(new Set(["1"]), "x", "z"),
          storage.saveProperties(new Set(["2"]), "x", "z"),
        ]);
        expect(impl.saveProperties).to.be.calledTwice;
        implPromises.reverse().forEach(async (promise) => promise.reject());
        await result;
        // verify the offline cache now contains value of the most recent `saveProperties` call
        expect(await offline(async () => storage.loadProperties("x", "z"))).to.contain("2");
      });

      it("stores properties to offline cache the last value when `impl` request fails before offline call", async () => {
        impl.saveProperties.returns(Promise.reject());
        const result = Promise.all([
          online(async () => storage.saveProperties(new Set(["1"]), "x", "z")),
          offline(async () => storage.saveProperties(new Set(["2"]), "x", "z")),
        ]);
        expect(impl.saveProperties).to.be.calledOnce;
        await result;
        // verify the offline cache now contains value of the most recent `saveProperties` call
        expect(await offline(async () => storage.loadProperties("x", "z"))).to.contain("2");
      });

      it("stores properties to offline cache the last value when `impl` request fails after offline call", async () => {
        const implPromise = new ResolvablePromise<void>();
        impl.saveProperties.returns(implPromise);
        const result = Promise.all([
          online(async () => storage.saveProperties(new Set(["1"]), "x", "z")),
          offline(async () => storage.saveProperties(new Set(["2"]), "x", "z")),
        ]);
        expect(impl.saveProperties).to.be.calledOnce;
        await implPromise.reject();
        await result;
        // verify the offline cache now contains value of the most recent `saveProperties` call
        expect(await offline(async () => storage.loadProperties("x", "z"))).to.contain("2");
      });

    });

  });

  describe("loadProperties", () => {

    describe("when offline", () => {

      beforeEach(() => {
        sinon.stub(connectivityInfo, "status").get(() => InternetConnectivityStatus.Offline);
      });

      it("returns `undefined`and there's no cached value", async () => {
        const result = await storage.loadProperties("a", "b");
        expect(result).to.be.undefined;
      });

      it("loads from cache and there's cached value", async () => {
        await storage.saveProperties(new Set(["test1", "test2"]), "a", "b");
        const result = await storage.loadProperties("a", "b");
        expect(impl.loadProperties).to.not.be.called;
        expect(result?.size).to.eq(2);
        expect(result).to.contain("test1");
        expect(result).to.contain("test2");
      });

    });

    describe("when online", () => {

      beforeEach(() => {
        sinon.stub(connectivityInfo, "status").get(() => InternetConnectivityStatus.Online);
      });

      it("loads properties from `impl`", async () => {
        impl.loadProperties.returns(Promise.resolve(undefined));
        await storage.loadProperties("a", "b");
        expect(impl.loadProperties).to.be.calledOnce;
      });

      it("loads from cache if `impl` load fails", async () => {
        await offline(async () => storage.saveProperties(new Set(["cached"]), "a", "b"));
        impl.loadProperties.returns(Promise.reject());
        const result = await storage.loadProperties("a", "b");
        expect(impl.loadProperties).to.be.calledOnce;
        expect(result?.size).to.eq(1);
        expect(result).to.contain("cached");
      });

    });

  });

  describe("savePropertiesOrder", () => {

    describe("when offline", () => {

      beforeEach(() => {
        sinon.stub(connectivityInfo, "status").get(() => InternetConnectivityStatus.Offline);
      });

      it("saves properties order to cache", async () => {
        await storage.savePropertiesOrder([createRandomPropertiesOrderInfo()], "a", "b");
        expect(impl.savePropertiesOrder).to.not.be.called;
      });

    });

    describe("when online", () => {

      beforeEach(() => {
        sinon.stub(connectivityInfo, "status").get(() => InternetConnectivityStatus.Online);
      });

      it("saves properties order and clears offline cache when `impl` succeeds", async () => {
        // add something to offline cache
        await offline(async () => storage.savePropertiesOrder([createRandomPropertiesOrderInfo()], "b", "c"));
        expect(await offline(async () => storage.loadPropertiesOrder("b", "c"))).to.not.be.undefined;
        // call save while online
        const order = createRandomPropertiesOrderInfo();
        await storage.savePropertiesOrder([order], "b", "c");
        expect(impl.savePropertiesOrder).to.be.calledOnceWith([order], "b", "c");
        // verify the offline cache is empty
        expect(await offline(async () => storage.loadPropertiesOrder("b", "c"))).to.be.undefined;
      });

      it("saves properties order and doesn't clear offline cache when `impl` request succeeds after offline call", async () => {
        const orderInfos = [0, 1].map(() => createRandomPropertiesOrderInfo());
        const implPromise = new ResolvablePromise<void>();
        impl.saveProperties.returns(implPromise);
        const result = Promise.all([
          online(async () => storage.savePropertiesOrder([orderInfos[0]], "x", "z")),
          offline(async () => storage.savePropertiesOrder([orderInfos[1]], "x", "z")),
        ]);
        expect(impl.savePropertiesOrder).to.be.calledOnce;
        await implPromise.resolve();
        await result;
        // verify the offline cache now contains value of the most recent `savePropertiesOrder` call
        expect(await offline(async () => storage.loadPropertiesOrder("x", "z"))).to.contain(orderInfos[1]);
      });

      it("saves properties order and puts them to offline cache when `impl` fails", async () => {
        // add something to offline cache
        await offline(async () => storage.savePropertiesOrder([createRandomPropertiesOrderInfo()], "b", "c"));
        expect(await offline(async () => storage.loadPropertiesOrder("b", "c"))).to.not.be.undefined;
        // call save while online
        impl.savePropertiesOrder.returns(Promise.reject());
        const order = createRandomPropertiesOrderInfo();
        await storage.savePropertiesOrder([order], "b", "c");
        expect(impl.savePropertiesOrder).to.be.calledOnceWith([order], "b", "c");
        // verify the offline cache now contains value of the most recent `savePropertiesOrder` call
        const result = await offline(async () => storage.loadPropertiesOrder("b", "c"));
        expect(result?.length).to.eq(1);
        expect(result).to.contain(order);
      });

      it("stores properties order to offline cache the last value when two `impl` requests fail in sequence", async () => {
        const orderInfos = [0, 1].map(() => createRandomPropertiesOrderInfo());
        const implPromises = [0, 1].map(() => new ResolvablePromise<void>());
        impl.savePropertiesOrder.resetBehavior();
        impl.savePropertiesOrder.onFirstCall().returns(implPromises[0]);
        impl.savePropertiesOrder.onSecondCall().returns(implPromises[1]);
        const result = Promise.all(orderInfos.map(async (order) => storage.savePropertiesOrder([order], "x", "z")));
        expect(impl.savePropertiesOrder).to.be.calledTwice;
        implPromises.forEach(async (promise) => promise.reject());
        await result;
        // verify the offline cache now contains value of the most recent `savePropertiesOrder` call
        expect(await offline(async () => storage.loadPropertiesOrder("x", "z"))).to.contain(orderInfos[1]);
      });

      it("stores properties order to offline cache the last value when two `impl` requests fail in opposite order", async () => {
        const orderInfos = [0, 1].map(() => createRandomPropertiesOrderInfo());
        const implPromises = [0, 1].map(() => new ResolvablePromise<void>());
        impl.savePropertiesOrder.resetBehavior();
        impl.savePropertiesOrder.onFirstCall().returns(implPromises[0]);
        impl.savePropertiesOrder.onSecondCall().returns(implPromises[1]);
        const result = Promise.all(orderInfos.map(async (order) => storage.savePropertiesOrder([order], "x", "z")));
        expect(impl.savePropertiesOrder).to.be.calledTwice;
        implPromises.reverse().forEach(async (promise) => promise.reject());
        await result;
        // verify the offline cache now contains value of the most recent `savePropertiesOrder` call
        expect(await offline(async () => storage.loadPropertiesOrder("x", "z"))).to.contain(orderInfos[1]);
      });

      it("stores properties order to offline cache the last value when `impl` request fails before offline call", async () => {
        const orderInfos = [0, 1].map(() => createRandomPropertiesOrderInfo());
        impl.savePropertiesOrder.returns(Promise.reject());
        const result = Promise.all([
          online(async () => storage.savePropertiesOrder([orderInfos[0]], "x", "z")),
          offline(async () => storage.savePropertiesOrder([orderInfos[1]], "x", "z")),
        ]);
        expect(impl.savePropertiesOrder).to.be.calledOnce;
        await result;
        // verify the offline cache now contains value of the most recent `savePropertiesOrder` call
        expect(await offline(async () => storage.loadPropertiesOrder("x", "z"))).to.contain(orderInfos[1]);
      });

      it("stores properties order to offline cache the last value when `impl` request fails after offline call", async () => {
        const orderInfos = [0, 1].map(() => createRandomPropertiesOrderInfo());
        const implPromise = new ResolvablePromise<void>();
        impl.savePropertiesOrder.returns(implPromise);
        const result = Promise.all([
          online(async () => storage.savePropertiesOrder([orderInfos[0]], "x", "z")),
          offline(async () => storage.savePropertiesOrder([orderInfos[1]], "x", "z")),
        ]);
        expect(impl.savePropertiesOrder).to.be.calledOnce;
        await implPromise.reject();
        await result;
        // verify the offline cache now contains value of the most recent `savePropertiesOrder` call
        expect(await offline(async () => storage.loadPropertiesOrder("x", "z"))).to.contain(orderInfos[1]);
      });

    });

  });

  describe("loadPropertiesOrder", () => {

    describe("when offline", () => {

      beforeEach(() => {
        sinon.stub(connectivityInfo, "status").get(() => InternetConnectivityStatus.Offline);
      });

      it("returns `undefined` and there's no cached value", async () => {
        const result = await storage.loadPropertiesOrder("a", "b");
        expect(result).to.be.undefined;
      });

      it("loads from cache and there's cached value", async () => {
        const orderInfo = createRandomPropertiesOrderInfo();
        await storage.savePropertiesOrder([orderInfo], "a", "b");
        const result = await storage.loadPropertiesOrder("a", "b");
        expect(impl.loadPropertiesOrder).to.not.be.called;
        expect(result?.length).to.eq(1);
        expect(result).to.contain(orderInfo);
      });

    });

    describe("when online", () => {

      beforeEach(() => {
        sinon.stub(connectivityInfo, "status").get(() => InternetConnectivityStatus.Online);
      });

      it("loads properties from `impl`", async () => {
        impl.loadPropertiesOrder.returns(Promise.resolve(undefined));
        await storage.loadPropertiesOrder("a", "b");
        expect(impl.loadPropertiesOrder).to.be.calledOnce;
      });

      it("loads from cache if `impl` load fails", async () => {
        const order = createRandomPropertiesOrderInfo();
        await offline(async () => storage.savePropertiesOrder([order], "a", "b"));
        impl.loadPropertiesOrder.returns(Promise.reject());
        const result = await storage.loadPropertiesOrder("a", "b");
        expect(impl.loadPropertiesOrder).to.be.calledOnce;
        expect(result?.length).to.eq(1);
        expect(result).to.contain(order);
      });

    });

  });

  describe("reacting to connectivity status changes", () => {

    it("saves cached offline properties and order when comes online", async () => {
      // store some data to offline cache
      const propertiesSet = new Set(["a"]);
      const orderInfo = createRandomPropertiesOrderInfo();
      await offline(async () => storage.saveProperties(propertiesSet, "b", "c"));
      await offline(async () => storage.savePropertiesOrder([orderInfo], "b", "c"));
      expect(impl.saveProperties).to.not.be.called;
      expect(impl.savePropertiesOrder).to.not.be.called;

      // notify the connection status changed to 'online'
      sinon.stub(connectivityInfo, "status").get(() => InternetConnectivityStatus.Online);
      connectivityInfo.onInternetConnectivityChanged.raiseEvent({ status: InternetConnectivityStatus.Online });

      // expect properties and order to be synced with `impl` and removed from offline cache
      expect(impl.saveProperties).to.be.calledOnceWith(propertiesSet, "b", "c");
      expect(impl.savePropertiesOrder).to.be.calledOnceWith([orderInfo], "b", "c");
      expect(await offline(async () => storage.loadProperties("b", "c"))).to.be.undefined;
      expect(await offline(async () => storage.loadPropertiesOrder("b", "c"))).to.be.undefined;
    });

  });

  it("disposes IConnectivityInformationProvider", () => {
    const disposableConnectivityInfo = {
      onInternetConnectivityChanged: new BeEvent(),
      status: InternetConnectivityStatus.Offline,
      dispose: sinon.spy(),
    };
    storage = new OfflineCachingFavoritePropertiesStorage({ impl, connectivityInfo: disposableConnectivityInfo });
    storage.dispose();
    expect(disposableConnectivityInfo.dispose).to.be.calledOnce;
  });

  const callInConnectivityContext = async <T>(cb: (() => Promise<T>), connectivityStatus: InternetConnectivityStatus) => {
    const stub = sinon.stub(connectivityInfo, "status").get(() => connectivityStatus);
    const result = await cb();
    stub.restore();
    return result;
  };

  const offline = async <T>(cb: (() => Promise<T>)) => {
    return callInConnectivityContext(cb, InternetConnectivityStatus.Offline);
  };

  const online = async <T>(cb: (() => Promise<T>)) => {
    return callInConnectivityContext(cb, InternetConnectivityStatus.Online);
  };

});

describe("BrowserLocalFavoritePropertiesStorage", () => {

  let storage: BrowserLocalFavoritePropertiesStorage;
  let storageMock: moq.IMock<Storage>;

  beforeEach(() => {
    storageMock = moq.Mock.ofType<Storage>();
    storage = new BrowserLocalFavoritePropertiesStorage({ localStorage: storageMock.object });
  });

  afterEach(() => {
    sinon.restore();
  });

  describe("saveProperties", () => {

    it("saves properties to local storage", async () => {
      await storage.saveProperties(new Set(["test"]), "a", "b");
      storageMock.verify((x) => x.setItem(storage.createFavoritesSettingItemKey("a", "b"), `["test"]`), moq.Times.once());
    });

  });

  describe("loadProperties", () => {

    it("returns `undefined`and there's no cached value", async () => {
      storageMock.setup((x) => x.getItem(moq.It.isAny())).returns(() => null);
      const result = await storage.loadProperties("a", "b");
      expect(result).to.be.undefined;
    });

    it("loads from local storage where there's a value", async () => {
      storageMock.setup((x) => x.getItem(storage.createFavoritesSettingItemKey("a", "b"))).returns(() => `["abc", "def"]`).verifiable();
      const result = await storage.loadProperties("a", "b");
      storageMock.verifyAll();
      expect(result?.size).to.eq(2);
      expect(result).to.contain("abc");
      expect(result).to.contain("def");
    });

  });

  describe("savePropertiesOrder", () => {

    it("saves properties order to local storage", async () => {
      const orderInfos = [createRandomPropertiesOrderInfo()];
      await storage.savePropertiesOrder(orderInfos, "a", "b");
      storageMock.verify((x) => x.setItem(storage.createOrderSettingItemKey("a", "b"), JSON.stringify(orderInfos)), moq.Times.once());
    });

  });

  describe("loadPropertiesOrder", () => {

    it("returns `undefined` and there's no cached value", async () => {
      storageMock.setup((x) => x.getItem(moq.It.isAny())).returns(() => null);
      const result = await storage.loadPropertiesOrder("a", "b");
      expect(result).to.be.undefined;
    });

    it("loads from cache and there's cached value", async () => {
      const orderInfos = [createRandomPropertiesOrderInfo()];
      storageMock.setup((x) => x.getItem(storage.createOrderSettingItemKey("a", "b"))).returns(() => JSON.stringify(orderInfos)).verifiable();
      const result = await storage.loadPropertiesOrder("a", "b");
      storageMock.verifyAll();
      expect(result).to.deep.eq(orderInfos);
    });

  });

});

const createRandomPropertiesOrderInfo = () => ({
  parentClassName: "parent.class.name",
  name: "full.property.name",
  priority: 9999,
  orderedTimestamp: new Date(),
});

describe("createFavoritePropertiesStorage", () => {

  afterEach(() => {
    sinon.restore();
  });

  it("creates noop storage", () => {
    const result = createFavoritePropertiesStorage(DefaultFavoritePropertiesStorageTypes.Noop);
    expect(result).to.be.instanceOf(NoopFavoritePropertiesStorage);
  });

  it("creates browser local storage", () => {
    sinon.stub(window, "localStorage").get(() => moq.Mock.ofType<Storage>().object);
    const result = createFavoritePropertiesStorage(DefaultFavoritePropertiesStorageTypes.BrowserLocalStorage);
    expect(result).to.be.instanceOf(BrowserLocalFavoritePropertiesStorage);
  });

  it("creates user settings service storage", () => {
    const result = createFavoritePropertiesStorage(DefaultFavoritePropertiesStorageTypes.UserSettingsServiceStorage);
    expect(result).to.be.instanceOf(OfflineCachingFavoritePropertiesStorage);
    expect((result as OfflineCachingFavoritePropertiesStorage).impl).to.be.instanceOf(IModelAppFavoritePropertiesStorage);
  });

});<|MERGE_RESOLUTION|>--- conflicted
+++ resolved
@@ -6,20 +6,11 @@
 import { expect } from "chai";
 import sinon from "sinon";
 import * as moq from "typemoq";
-<<<<<<< HEAD
-import { BeEvent } from "@bentley/bentleyjs-core";
-import { FrontendAuthorizationClient } from "@bentley/frontend-authorization-client";
-import { InternetConnectivityStatus } from "@bentley/imodeljs-common";
-import { AuthorizedFrontendRequestContext, IModelApp } from "@bentley/imodeljs-frontend";
-import { configureForPromiseResult } from "@bentley/presentation-common/lib/test/_helpers/Mocks";
-import { ResolvablePromise } from "@bentley/presentation-common/lib/test/_helpers/Promises";
-=======
 import { AccessToken, BeEvent } from "@itwin/core-bentley";
 import { AuthorizationClient, InternetConnectivityStatus } from "@itwin/core-common";
 import { IModelApp } from "@itwin/core-frontend";
 import { configureForPromiseResult, ResolvablePromise } from "@itwin/presentation-common/lib/cjs/test";
 import { SettingsAdmin, SettingsStatus } from "@bentley/product-settings-client";
->>>>>>> f67c1fca
 import { IConnectivityInformationProvider } from "../../presentation-frontend/ConnectivityInformationProvider";
 import { FavoritePropertiesOrderInfo, PropertyFullName } from "../../presentation-frontend/favorite-properties/FavoritePropertiesManager";
 import {
@@ -27,174 +18,6 @@
   NoopFavoritePropertiesStorage, OfflineCachingFavoritePropertiesStorage,
 } from "../../presentation-frontend/favorite-properties/FavoritePropertiesStorage";
 
-<<<<<<< HEAD
-// describe("IModelAppFavoritePropertiesStorage", () => {
-
-//   let storage: IModelAppFavoritePropertiesStorage;
-//   let settingsAdminMock: moq.IMock<SettingsAdmin>;
-//   let authorizationClientMock: moq.IMock<FrontendAuthorizationClient>;
-
-//   beforeEach(async () => {
-//     const requestConextMock = moq.Mock.ofType<AuthorizedFrontendRequestContext>();
-//     configureForPromiseResult(requestConextMock);
-//     sinon.stub(AuthorizedFrontendRequestContext, "create").resolves(requestConextMock.object);
-//     sinon.stub(IModelApp, "settings").get(() => settingsAdminMock.object);
-
-//     authorizationClientMock = moq.Mock.ofType<FrontendAuthorizationClient>();
-//     authorizationClientMock.setup((x) => x.hasSignedIn).returns(() => true);
-//     IModelApp.authorizationClient = authorizationClientMock.object;
-
-//     storage = new IModelAppFavoritePropertiesStorage();
-//   });
-
-//   afterEach(() => {
-//     sinon.restore();
-//   });
-
-//   describe("loadProperties", () => {
-
-//     it("returns favorite properties", async () => {
-//       settingsAdminMock = moq.Mock.ofType<SettingsAdmin>();
-//       settingsAdminMock.setup(async (x) => x.getUserSetting(moq.It.isAny(), moq.It.isAny(), moq.It.isAny(), moq.It.isAny(), moq.It.isAny(), moq.It.isAny())).returns(async () => ({
-//         status: SettingsStatus.Success,
-//         setting: [],
-//       }));
-
-//       const properties = await storage.loadProperties();
-//       expect(properties).to.be.not.undefined;
-//       expect(properties!.size).to.eq(0);
-//     });
-
-//     it("is backwards compatible", async () => {
-//       settingsAdminMock = moq.Mock.ofType<SettingsAdmin>();
-//       settingsAdminMock.setup(async (x) => x.getUserSetting(moq.It.isAny(), "imodeljs.presentation", moq.It.isAny(), moq.It.isAny(), moq.It.isAny(), moq.It.isAny())).returns(async () => ({
-//         status: SettingsStatus.Success,
-//         setting: undefined,
-//       }));
-//       settingsAdminMock.setup(async (x) => x.getUserSetting(moq.It.isAny(), "Properties", moq.It.isAny(), moq.It.isAny(), moq.It.isAny(), moq.It.isAny())).returns(async () => ({
-//         status: SettingsStatus.Success,
-//         setting: {
-//           nestedContentInfos: new Set<string>(["nestedContentInfo"]),
-//           propertyInfos: new Set<string>(["propertyInfo"]),
-//           baseFieldInfos: new Set<string>(["baseFieldInfo"]),
-//         },
-//       }));
-
-//       const properties = await storage.loadProperties();
-//       expect(properties).to.be.not.undefined;
-//       expect(properties!.size).to.eq(3);
-//     });
-
-//     it("returns undefined", async () => {
-//       settingsAdminMock.setup(async (x) => x.getUserSetting(moq.It.isAny(), "imodeljs.presentation", moq.It.isAny(), moq.It.isAny(), moq.It.isAny(), moq.It.isAny())).returns(async () => ({
-//         status: SettingsStatus.UnknownError,
-//         setting: undefined,
-//       }));
-//       settingsAdminMock.setup(async (x) => x.getUserSetting(moq.It.isAny(), "Properties", moq.It.isAny(), moq.It.isAny(), moq.It.isAny(), moq.It.isAny())).returns(async () => ({
-//         status: SettingsStatus.UnknownError,
-//         setting: undefined,
-//       }));
-
-//       const properties = await storage.loadProperties();
-//       expect(properties).to.be.undefined;
-//     });
-
-//     it("throws when not signed in", async () => {
-//       authorizationClientMock.reset();
-//       authorizationClientMock.setup((x) => x.hasSignedIn).returns(() => false);
-//       await expect(storage.loadProperties()).to.eventually.be.rejected;
-//     });
-
-//   });
-
-//   describe("saveProperties", () => {
-
-//     it("saves favorite properties", async () => {
-//       settingsAdminMock.setup(async (x) => x.saveUserSetting(moq.It.isAny(), moq.It.isAny(), moq.It.isAny(), moq.It.isAny(), moq.It.isAny())).returns(async () => ({
-//         status: SettingsStatus.Success,
-//       }));
-
-//       const properties = new Set<PropertyFullName>(["propertyInfo1", "propertyInfo2"]);
-//       await storage.saveProperties(properties);
-//       settingsAdminMock.verify(async (x) => x.saveUserSetting(moq.It.isAny(), moq.It.isAny(), moq.It.isAny(), moq.It.isAny(), moq.It.isAny(), undefined, undefined), moq.Times.once());
-//     });
-
-//     it("throws when not signed in", async () => {
-//       authorizationClientMock.reset();
-//       authorizationClientMock.setup((x) => x.hasSignedIn).returns(() => false);
-//       await expect(storage.saveProperties(new Set())).to.eventually.be.rejected;
-//     });
-
-//   });
-
-//   describe("loadPropertiesOrder", () => {
-
-//     it("returns properties order", async () => {
-//       const orderInfo: FavoritePropertiesOrderInfo = {
-//         parentClassName: undefined,
-//         name: "orderInfoName",
-//         priority: 5,
-//         orderedTimestamp: new Date(),
-//       };
-//       settingsAdminMock = moq.Mock.ofType<SettingsAdmin>();
-//       settingsAdminMock.setup(async (x) => x.getUserSetting(moq.It.isAny(), "imodeljs.presentation", "FavoritePropertiesOrderInfo", moq.It.isAny(), moq.It.isAny(), moq.It.isAny())).returns(async () => ({
-//         status: SettingsStatus.Success,
-//         setting: [orderInfo],
-//       }));
-
-//       const properties = await storage.loadPropertiesOrder("projectId", "imodelId");
-//       expect(properties).to.be.not.undefined;
-//       expect(properties!.length).to.eq(1);
-//       expect(properties![0]).to.eq(orderInfo);
-//     });
-
-//     it("returns undefined", async () => {
-//       settingsAdminMock.setup(async (x) => x.getUserSetting(moq.It.isAny(), "imodeljs.presentation", "FavoritePropertiesOrderInfo", moq.It.isAny(), moq.It.isAny(), moq.It.isAny())).returns(async () => ({
-//         status: SettingsStatus.UnknownError,
-//         setting: undefined,
-//       }));
-//       sinon.stub(IModelApp, "settings").get(() => settingsAdminMock.object);
-
-//       const properties = await storage.loadPropertiesOrder("projectId", "imodelId");
-//       expect(properties).to.be.undefined;
-//     });
-
-//     it("throws when not signed in", async () => {
-//       authorizationClientMock.reset();
-//       authorizationClientMock.setup((x) => x.hasSignedIn).returns(() => false);
-//       await expect(storage.loadPropertiesOrder("projectId", "imodelId")).to.eventually.be.rejected;
-//     });
-
-//   });
-
-//   describe("savePropertiesOrder", () => {
-
-//     it("saves properties order", async () => {
-//       settingsAdminMock.setup(async (x) => x.saveUserSetting(moq.It.isAny(), moq.It.isAny(), "imodeljs.presentation", "FavoritePropertiesOrderInfo", moq.It.isAny())).returns(async () => ({
-//         status: SettingsStatus.Success,
-//       }));
-
-//       const orderInfo: FavoritePropertiesOrderInfo = {
-//         parentClassName: undefined,
-//         name: "orderInfoName",
-//         priority: 5,
-//         orderedTimestamp: new Date(),
-//       };
-
-//       await storage.savePropertiesOrder([orderInfo], "projectId", "imodelId");
-//       settingsAdminMock.verify(async (x) => x.saveUserSetting(moq.It.isAny(), moq.It.isAny(), "imodeljs.presentation", "FavoritePropertiesOrderInfo", moq.It.isAny(), moq.It.isAny(), moq.It.isAny()), moq.Times.once());
-//     });
-
-//     it("throws when not signed in", async () => {
-//       authorizationClientMock.reset();
-//       authorizationClientMock.setup((x) => x.hasSignedIn).returns(() => false);
-//       await expect(storage.savePropertiesOrder([], "projectId", "imodelId")).to.eventually.be.rejected;
-//     });
-
-//   });
-
-// });
-=======
 describe("IModelAppFavoritePropertiesStorage", () => {
 
   let storage: IModelAppFavoritePropertiesStorage;
@@ -361,7 +184,6 @@
   });
 
 });
->>>>>>> f67c1fca
 
 describe("OfflineCachingFavoritePropertiesStorage", () => {
 
