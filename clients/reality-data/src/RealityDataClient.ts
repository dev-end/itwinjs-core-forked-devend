/*---------------------------------------------------------------------------------------------
* Copyright (c) Bentley Systems, Incorporated. All rights reserved.
* See LICENSE.md in the project root for license terms and full copyright notice.
*--------------------------------------------------------------------------------------------*/

/** @packageDocumentation
 * @module RealityData
 */

import { URL } from "url";
import { Guid } from "@bentley/bentleyjs-core";
import { AuthorizedClientRequestContext, getArrayBuffer, getJson, RequestQueryOptions } from "@bentley/itwin-client";
import { ECJsonTypeMap, WsgInstance } from "./wsg/ECJsonTypeMap";
import { WsgClient } from "./wsg/WsgClient";

/** Currenlty supported  ProjectWise ContextShare reality data types
 * @internal
 */
export enum RealityDataType {
  REALITYMESH3DTILES = "RealityMesh3DTiles", // Web Ready Scalable Mesh
  OPC = "OPC", // Orbit Point Cloud
  TERRAIN3DTILE = "Terrain3DTiles", // Terrain3DTiles
  OMR = "OMR", // Mapping Resource,
  CESIUM_3DTILE = "Cesium3DTiles" // Cesium 3dTiles
}

/** RealityData
 * This class implements a Reality Data stored in ProjectWise Context Share (Reality Data Service)
 * Data is accessed directly through methods of the reality data instance.
 * Access to the data required a properly entitled token though the access to the blob is controlled through
 * an Azure blob URL, the token may be required to obtain this Azure blob URL or refresh it.
 * The Azure blob URL is considered valid for an hour and is refreshed after 50 minutes.
 * In addition to the reality data properties, and Azure blob URL and internal states, a reality data also contains
 * the identification of the iTwin project to identify the context(used for access permissions resolution) and
 * may contain a RealityDataClient to obtain the WSG client specialization to communicate with ProjectWise Context Share (to obtain the Azure blob URL).
 * @internal
 */
@ECJsonTypeMap.classToJson("wsg", "S3MX.RealityData", { schemaPropertyName: "schemaName", classPropertyName: "className" })
export class RealityData extends WsgInstance {
  @ECJsonTypeMap.propertyToJson("wsg", "properties.Id")
  public id?: string;

  @ECJsonTypeMap.propertyToJson("wsg", "properties.OrganizationId")
  public organizationId?: string;

  @ECJsonTypeMap.propertyToJson("wsg", "properties.UltimateId")
  public ultimateId?: string;

  @ECJsonTypeMap.propertyToJson("wsg", "properties.UltimateSite")
  public ultimateSite?: string;

  /** This is typically the iModelId */
  @ECJsonTypeMap.propertyToJson("wsg", "properties.ContainerName")
  public containerName?: string;

  @ECJsonTypeMap.propertyToJson("wsg", "properties.DataLocationGuid")
  public dataLocationGuid?: string;

  @ECJsonTypeMap.propertyToJson("wsg", "properties.Name")
  public name?: string;

  @ECJsonTypeMap.propertyToJson("wsg", "properties.Dataset")
  public dataSet?: string;

  @ECJsonTypeMap.propertyToJson("wsg", "properties.Group")
  public group?: string;

  @ECJsonTypeMap.propertyToJson("wsg", "properties.Description")
  public description?: string;

  @ECJsonTypeMap.propertyToJson("wsg", "properties.RootDocument")
  public rootDocument?: string;

  @ECJsonTypeMap.propertyToJson("wsg", "properties.Size")
  public size?: string;

  @ECJsonTypeMap.propertyToJson("wsg", "properties.SizeUpToDate")
  public sizeUpToDate?: boolean;

  @ECJsonTypeMap.propertyToJson("wsg", "properties.Classification")
  public classification?: string;

  @ECJsonTypeMap.propertyToJson("wsg", "properties.Streamed")
  public streamed?: boolean;

  @ECJsonTypeMap.propertyToJson("wsg", "properties.Type")
  public type?: string;

  @ECJsonTypeMap.propertyToJson("wsg", "properties.ReferenceElevation")
  public referenceElevation?: number;

  @ECJsonTypeMap.propertyToJson("wsg", "properties.Footprint")
  public footprint?: string;

  @ECJsonTypeMap.propertyToJson("wsg", "properties.ApproximateFootprint")
  public approximateFootprint?: boolean;

  @ECJsonTypeMap.propertyToJson("wsg", "properties.ThumbnailDocument")
  public thumbnailDocument?: string;

  @ECJsonTypeMap.propertyToJson("wsg", "properties.MetadataUrl")
  public metadataUrl?: string;

  @ECJsonTypeMap.propertyToJson("wsg", "properties.Copyright")
  public copyright?: string;

  @ECJsonTypeMap.propertyToJson("wsg", "properties.TermsOfUse")
  public termsOfUse?: string;

  @ECJsonTypeMap.propertyToJson("wsg", "properties.AccuracyInMeters")
  public accuracyInMeters?: string;

  @ECJsonTypeMap.propertyToJson("wsg", "properties.ResolutionInMeters")
  public resolutionInMeters?: string;

  @ECJsonTypeMap.propertyToJson("wsg", "properties.DataAcquisitionDate")
  public dataAcquisitionDate?: string;

  @ECJsonTypeMap.propertyToJson("wsg", "properties.DataAcquisitionStartDate")
  public dataAcquisitionStartDate?: string;

  @ECJsonTypeMap.propertyToJson("wsg", "properties.DataAcquisitionEndDate")
  public dataAcquisitionEndDate?: string;

  @ECJsonTypeMap.propertyToJson("wsg", "properties.DataAcquirer")
  public dataAcquirer?: string;

  @ECJsonTypeMap.propertyToJson("wsg", "properties.Visibility")
  public visibility?: string;

  @ECJsonTypeMap.propertyToJson("wsg", "properties.Listable")
  public listable?: boolean;

  @ECJsonTypeMap.propertyToJson("wsg", "properties.ModifiedTimestamp")
  public modifiedTimestamp?: string;

  @ECJsonTypeMap.propertyToJson("wsg", "properties.LastAccessedTimestamp")
  public lastAccessedTimestamp?: string;

  @ECJsonTypeMap.propertyToJson("wsg", "properties.CreatedTimestamp")
  public createdTimestamp?: string;

  @ECJsonTypeMap.propertyToJson("wsg", "properties.OwnedBy")
  public ownedBy?: string;

  @ECJsonTypeMap.propertyToJson("wsg", "properties.OwnerId")
  public ownerId?: string;

  @ECJsonTypeMap.propertyToJson("wsg", "properties.CreatorId")
  public creatorId?: string;

  @ECJsonTypeMap.propertyToJson("wsg", "properties.Version")
  public version?: string;

  // Delegate permission is read-only and irrelevant for use so it is omitted.

  @ECJsonTypeMap.propertyToJson("wsg", "properties.Hidden")
  public hidden?: boolean;

  // Cache parameters for reality data access. Contains the blob url, the timestamp to refresh (every 50 minutes) the url and the root document path.
  private _blobUrl: any;
  private _blobTimeStamp?: Date;
  private _blobRooDocumentPath: undefined | string; // Path relative to blob root of root document. It is slash terminated if not empty

  // Link to client to fetch the blob url
  public client: undefined | RealityDataClient;

  // project id used when using the client. If defined must contain the GUID of the iTwin
  // project or "Server" to indicate access is performed out of context (for accessing PUBLIC or ENTERPRISE data).
  // If undefined when accessing reality data tiles then it will automatically be set to "Server"
  public projectId: undefined | string;

  /**
   * Gets string url to fetch blob data from. Access is read-only.
   * @param requestContext The client request context.
   * @param name name or path of tile
   * @param nameRelativeToRootDocumentPath (optional default is false) Indicates if the given name is relative to the root document path.
   * @returns string url for blob data
   */
  public async getBlobStringUrl(requestContext: AuthorizedClientRequestContext, name: string, nameRelativeToRootDocumentPath: boolean = false): Promise<string> {
    const url = await this.getBlobUrl(requestContext);

    let host: string = "";
    if (nameRelativeToRootDocumentPath && this._blobRooDocumentPath && this._blobRooDocumentPath !== "")
      host = `${url.origin + url.pathname}/${this._blobRooDocumentPath}`; // _blobRootDocumentPath is always '/' terminated if not empty
    else
      host = `${url.origin + url.pathname}/`;

    const query = url.search;

    return `${host}${name}${query}`;
  }

  /**
   * Gets a tile access url URL object
   * @param requestContext The client request context.
   * @param writeAccess Optional boolean indicating if write access is requested. Default is false for read-only access.
   * @returns app URL object for blob url
   */
  public async getBlobUrl(requestContext: AuthorizedClientRequestContext, writeAccess: boolean = false): Promise<URL> {
    // Normally the client is set when the reality data is extracted for the client but it could be undefined
    // if the reality data instance is created manually.
    if (!this.client)
      this.client = new RealityDataClient();

    if (!this.projectId)
      this.projectId = "Server";

    if (!this.id)
      throw new Error("id not set");

    const blobUrlRequiresRefresh = !this._blobTimeStamp || (Date.now() - this._blobTimeStamp.getTime()) > 3000000; // 3 million milliseconds or 50 minutes
    if (undefined === this._blobUrl || blobUrlRequiresRefresh) {
      const fileAccess: FileAccessKey[] = await this.client.getFileAccessKey(requestContext, this.projectId, this.id, writeAccess);
      if (fileAccess.length !== 1)
        throw new Error(`Could not obtain blob file access key for reality data: ${this.id}`);
      const urlString = fileAccess[0].url!;
      this._blobUrl = (typeof window !== "undefined") ? new window.URL(urlString) : new URL(urlString);
      this._blobTimeStamp = new Date(Date.now());
      if (!this._blobRooDocumentPath && this.rootDocument) {
        const urlParts = this.rootDocument.split("/");
        urlParts.pop();
        if (urlParts.length === 0)
          this._blobRooDocumentPath = "";
        else
          this._blobRooDocumentPath = `${urlParts.join("/")}/`;
      }
    }

    return this._blobUrl;
  }

  /**
   * Gets a tileset's app data json
   * @param requestContext The client request context.
   * @param name name or path of tile
   * @param nameRelativeToRootDocumentPath (optional default is false) Indicates if the given name is relative to the root document path.
   * @returns app data json object
   */
  public async getTileJson(requestContext: AuthorizedClientRequestContext, name: string, nameRelativeToRootDocumentPath: boolean = false): Promise<any> {
    const stringUrl = await this.getBlobStringUrl(requestContext, name, nameRelativeToRootDocumentPath);

    const data = await getJson(requestContext, stringUrl);
    return data;
  }

  /**
   * Gets tile content
   * @param requestContext The client request context.
   * @param name name or path of tile
   * @param nameRelativeToRootDocumentPath (optional default is false) Indicates if the given name is relative to the root document path.
   * @returns array buffer of tile content
   */
  public async getTileContent(requestContext: AuthorizedClientRequestContext, name: string, nameRelativeToRootDocumentPath: boolean = false): Promise<any> {
    const stringUrl = await this.getBlobStringUrl(requestContext, name, nameRelativeToRootDocumentPath);

    const data = await getArrayBuffer(requestContext, stringUrl);
    return data;
  }

  /**
   * Gets a reality data root document json
   * @param requestContext The client request context.
   * @returns tile data json
   */
  public async getRootDocumentJson(requestContext: AuthorizedClientRequestContext): Promise<any> {
    if (!this.rootDocument)
      throw new Error(`Root document not defined for reality data: ${this.id}`);

    const root = this.rootDocument;
    const rootJson = await this.getTileJson(requestContext, root, false);
    return rootJson;
  }

}

/** File Access Key
 * This class is used by the RealityDataServicesClient to extract an Azure blob URL
 * @internal
 */
@ECJsonTypeMap.classToJson("wsg", "FileAccess.FileAccessKey", { schemaPropertyName: "schemaName", classPropertyName: "className" })
export class FileAccessKey extends WsgInstance {
  @ECJsonTypeMap.propertyToJson("wsg", "properties.Url")
  public url?: string;

  @ECJsonTypeMap.propertyToJson("wsg", "properties.Type")
  public type?: string;

  @ECJsonTypeMap.propertyToJson("wsg", "properties.Permissions")
  public permissions?: string;

  @ECJsonTypeMap.propertyToJson("wsg", "properties.RequiresConfirmation")
  public requiresConfirmation?: string;
}

/** RealityDataRelationship
 * This class is used to represent relationships with a Reality Data and iTwin Context (Project or Asset)
 * @internal
 */
@ECJsonTypeMap.classToJson("wsg", "S3MX.RealityDataRelationship", { schemaPropertyName: "schemaName", classPropertyName: "className" })
export class RealityDataRelationship extends WsgInstance {
  //  @ECJsonTypeMap.propertyToJson("wsg", "instanceId")
  //  public id?: string;

  @ECJsonTypeMap.propertyToJson("wsg", "properties.RealityDataId")
  public realityDataId?: string;

  @ECJsonTypeMap.propertyToJson("wsg", "properties.RelationType")
  public relationType?: string;

  @ECJsonTypeMap.propertyToJson("wsg", "properties.RelatedId")
  public relatedId?: string;

  @ECJsonTypeMap.propertyToJson("wsg", "properties.ModifiedTimestamp")
  public modifiedTimestamp?: string;

  @ECJsonTypeMap.propertyToJson("wsg", "properties.CreatedTimestamp")
  public createdTimestamp?: string;
}

/** Query options for RealityDataServiceRequest
 * @Internal
 */
export interface RealityDataRequestQueryOptions extends RequestQueryOptions {
  /** Set to limit result to a single project  */
  project?: string;

  /** Set a polygon string to query for overlap */
  polygon?: string;

  /** Set an action for the Query. Either ALL, USE or ASSIGN */
  action?: string;
}

/** DataLocation
 * This class is used to represent a data location
 * @internal
 */
@ECJsonTypeMap.classToJson("wsg", "S3MX.DataLocation", { schemaPropertyName: "schemaName", classPropertyName: "className" })
export class DataLocation extends WsgInstance {

  @ECJsonTypeMap.propertyToJson("wsg", "instanceId")
  public id?: string;

  @ECJsonTypeMap.propertyToJson("wsg", "properties.Provider")
  public provider?: string;

  @ECJsonTypeMap.propertyToJson("wsg", "properties.Location")
  public location?: string;
}

/**
 * Client wrapper to Reality Data Service.
 * An instance of this class is used to extract reality data from the ProjectWise Context Share (Reality Data Service)
 * Most important methods enable to obtain a specific reality data, fetch all reality data associated to a project and
 * all reality data of a project within a provided spatial extent.
 * This class also implements extraction of the Azure blob address.
 * @internal
 */
export class RealityDataClient extends WsgClient {

  /**
   * Creates an instance of RealityDataServicesClient.
   */
  public constructor() {
    super("v1");
    this.baseUrl = "https://api.bentley.com/contextshare";
  }

  /**
   * This method returns the URL to obtain the Reality Data details from PW Context Share.
   * Technically it should never be required as the RealityData object returned should have all the information to obtain the
   * data.
   * @param requestContext The client request context.
   * @param projectId id of associated iTwin project
   * @param tilesId realityDataInstance id, called tilesId when returned from tile generator job
   * @returns string containing the URL to reality data for indicated tile.
   */
<<<<<<< HEAD
  public async getRealityDataUrl(requestContext: ClientRequestContext, projectId: string | undefined, tilesId: string): Promise<string> {
    requestContext.enter();
    const serverUrl: string = await this.getUrl();
    requestContext.enter();
=======
  public async getRealityDataUrl(projectId: string | undefined, tilesId: string): Promise<string> {
    const serverUrl: string = await this.getUrl();
>>>>>>> bd7d176b

    if (!projectId || projectId === "")
      projectId = "Server";
    return `${serverUrl}/Repositories/S3MXECPlugin--${projectId}/S3MX/RealityData/${tilesId}`;
  }

  /**
   * Gets reality data with all of its properties
   * @param requestContext The client request context.
   * @param projectId id of associated iTwin project
   * @param tilesId realityDataInstance id, called tilesId when returned from tile generator job
   * @returns The requested reality data.
   */
  public async getRealityData(requestContext: AuthorizedClientRequestContext, projectId: string | undefined, tilesId: string): Promise<RealityData> {
    if (!projectId || projectId === "")
      projectId = "Server";

    const realityDatas: RealityData[] = await this.getInstances<RealityData>(requestContext, RealityData, `/Repositories/S3MXECPlugin--${projectId}/S3MX/RealityData/${tilesId}`);

    if (realityDatas.length !== 1)
      throw new Error(`Could not fetch reality data: ${tilesId}`);

    realityDatas[0].client = this;
    realityDatas[0].projectId = projectId;
    return realityDatas[0];
  }

  /** Return the filter string used to query all supported Reality Data types or only the input type if defined
  * @param type  reality data type to query or all supported type if undefined
  * @returns the filter string to use
  * @internal
  */
  private getRealityDataTypesFilter(type?: string): string {
    let filter: string = "";
    if (!type) {
      // ref: https://www.petermorlion.com/iterating-a-typescript-enum/
      function enumKeys<O extends object, K extends keyof O = keyof O>(obj: O): K[] {
        return Object.keys(obj).filter((k) => Number.isNaN(+k)) as K[];
      }
      // If type not specified, add all supported known types
      let isFirst = true;
      for (const rdType of enumKeys(RealityDataType)) {
        if (isFirst)
          isFirst = false;
        else
          filter += `+or+`;
        filter += `Type+eq+'${RealityDataType[rdType]}'`;
      }
    } else {
      filter = `Type+eq+'${type}'`;
    }
    return filter;
  }

  /**
   * Gets all reality data associated to the project. Consider using getRealityDataInProjectOverlapping() if spatial extent is known.
   * @param requestContext The client request context.
   * @param projectId id of associated iTwin project
   * @param type  reality data type to query or all supported type if undefined
   * @returns an array of RealityData that are associated to the project.
   */
  public async getRealityDataInProject(requestContext: AuthorizedClientRequestContext, projectId: string, type?: string): Promise<RealityData[]> {
    const newQueryOptions = { project: projectId } as RequestQueryOptions;
    newQueryOptions.$filter = this.getRealityDataTypesFilter(type);

    const realityDatas: RealityData[] = await this.getRealityDatas(requestContext, projectId, newQueryOptions);
    return realityDatas;
  }

  /**
   * Gets all reality data that has a footprint defined that overlaps the given area and that are associated with the project. Reality Data returned must be accessible by user
   * as public, enterprise data, private or accessible through context RBAC rights attributed to user.
   * @param requestContext The client request context.
   * @param projectId id of associated iTwin project
   * @param minLongDeg The minimum longitude in degrees of a 2d range to search.
   * @param maxLongDeg The maximum longitude in degrees of a 2d range to search.
   * @param minLatDeg The minimum latitude in degrees of a 2d range to search.
   * @param maxLatDeg The maximum longitude in degrees of a 2d range to search.
   * @returns an array of RealityData
   */
  public async getRealityDataInProjectOverlapping(requestContext: AuthorizedClientRequestContext, projectId: string, minLongDeg: number, maxLongDeg: number, minLatDeg: number, maxLatDeg: number, type?: string): Promise<RealityData[]> {
    const polygonString = `{\"points\":[[${minLongDeg},${minLatDeg}],[${maxLongDeg},${minLatDeg}],[${maxLongDeg},${maxLatDeg}],[${minLongDeg},${maxLatDeg}],[${minLongDeg},${minLatDeg}]], \"coordinate_system\":\"4326\"}`;

    const newQueryOptions = { project: projectId, polygon: polygonString } as RequestQueryOptions;
    newQueryOptions.$filter = this.getRealityDataTypesFilter(type);

    return this.getRealityDatas(requestContext, projectId, newQueryOptions);
  }

  /**
   * Gets reality datas with all of its properties
   * @param requestContext The client request context.
   * @param projectId id of associated iTwin project.
   * @param queryOptions RealityDataServicesRequestQueryOptions of the request.
   * @returns The requested reality data.
   */
  public async getRealityDatas(requestContext: AuthorizedClientRequestContext, projectId: string | undefined, queryOptions: RealityDataRequestQueryOptions): Promise<RealityData[]> {
    if (!projectId || projectId === "")
      projectId = "Server";

    const realityDatas: RealityData[] = await this.getInstances<RealityData>(requestContext, RealityData, `/Repositories/S3MXECPlugin--${projectId}/S3MX/RealityData`, queryOptions);

    realityDatas.forEach((realityData) => { realityData.client = this; realityData.projectId = projectId; });
    return realityDatas;
  }

  /**
   * Creates a reality data with given properties
   * @param requestContext The client request context.
   * @param projectId id of associated iTwin project
   * @param realityData The reality data to create. The Id of the reality data is usually left empty indicating for the service to assign
   * one. If set then the reality id must not exist on the server.
   * realityDataInstance id, called tilesId when returned from tile generator job
   * @returns The new reality data with all read-only properties set.
   */
  public async createRealityData(requestContext: AuthorizedClientRequestContext, projectId: string | undefined, realityData: RealityData): Promise<RealityData> {
    if (!projectId || projectId === "")
      projectId = "Server";

    const resultRealityData: RealityData = await this.postInstance<RealityData>(requestContext, RealityData, `/Repositories/S3MXECPlugin--${projectId}/S3MX/RealityData`, realityData);

    if (!resultRealityData)
      throw new Error(`Could not create new reality data: ${realityData.id ? realityData.id : realityData.name}`);

    resultRealityData.client = this;
    resultRealityData.projectId = projectId;
    return resultRealityData;
  }

  /**
   * Updates a reality data with given properties
   * @param requestContext The client request context.
   * @param projectId id of associated iTwin project
   * @param realityData The reality data to update. The Id must contain the identifier of the reality data to update.
   * NOTE: As a probable known defect some specific read-only attributes must be undefined prior to passing the reality data.
   * These are: organizationId, sizeUpToDate, ownedBy, ownerId
   * @returns The newly modified reality data.
   */
  public async updateRealityData(requestContext: AuthorizedClientRequestContext, projectId: string | undefined, realityData: RealityData): Promise<RealityData> {
    if (!projectId || projectId === "")
      projectId = "Server";

    const resultRealityData: RealityData = await this.postInstance<RealityData>(requestContext, RealityData, `/Repositories/S3MXECPlugin--${projectId}/S3MX/RealityData/${realityData.id}`, realityData);

    if (!resultRealityData)
      throw new Error(`Could not update reality data: ${realityData.id ? realityData.id : realityData.name}`);

    resultRealityData.client = this;
    resultRealityData.projectId = projectId;
    return resultRealityData;
  }

  /**
   * Deletes a reality data.
   * @param requestContext The client request context.
   * @param projectId id of associated iTwin project
   * @param realityDataId The identifier of the reality data to delete.
   * @returns a void Promise.
   */
  public async deleteRealityData(requestContext: AuthorizedClientRequestContext, projectId: string | undefined, realityDataId: string): Promise<void> {
    if (!projectId || projectId === "")
      projectId = "Server";

    return this.deleteInstance<RealityData>(requestContext, `/Repositories/S3MXECPlugin--${projectId}/S3MX/RealityData/${realityDataId}`);
  }

  /**
   * Gets all reality data relationships associated to the given reality id, not only the relationship for given project.
   * @param requestContext The client request context.
   * @param projectId id of associated iTwin project in which to make to call for permission reason
   * @param realityDataId realityDataInstance id to obtain the relationships for.
   * @returns All relationships associated to reality data. The requested reality data.
   */
  public async getRealityDataRelationships(requestContext: AuthorizedClientRequestContext, projectId: string, realityDataId: string): Promise<RealityDataRelationship[]> {
    const relationships: RealityDataRelationship[] = await this.getInstances<RealityDataRelationship>(requestContext, RealityDataRelationship, `/Repositories/S3MXECPlugin--${projectId}/S3MX/RealityDataRelationship?$filter=RealityDataId+eq+'${realityDataId}'`);
    return relationships;
  }

  /**
   * Gets all reality data relationships associated to the given reality id, not only the relationship for given project.
   * @param requestContext The client request context.
   * @param projectId id of associated iTwin project in which to make to call for permission reason
   * @param realityDataId realityDataInstance id to obtain the relationships for.
   * @returns All relationships associated to reality data. The requested reality data.
   */
  public async createRealityDataRelationship(requestContext: AuthorizedClientRequestContext, projectId: string, relationship: RealityDataRelationship): Promise<RealityDataRelationship> {
    const resultRealityDataRelationship: RealityDataRelationship = await this.postInstance<RealityDataRelationship>(requestContext, RealityDataRelationship, `/Repositories/S3MXECPlugin--${projectId}/S3MX/RealityDataRelationship`, relationship);
    if (!resultRealityDataRelationship)
      throw new Error(`Could not create new reality data relationship between reality data: ${relationship.realityDataId ? relationship.realityDataId : ""} and context: ${relationship.relatedId ? relationship.relatedId : ""}`);

    return resultRealityDataRelationship;
  }

  /**
   * Gets all reality data relationships associated to the given reality id, not only the relationship for given project.
   * @param requestContext The client request context.
   * @param projectId id of associated iTwin project in which to make to call for permission reason
   * @param realityDataId realityDataInstance id to obtain the relationships for.
   * @returns All relationships associated to reality data. The requested reality data.
   */
  public async deleteRealityDataRelationship(requestContext: AuthorizedClientRequestContext, projectId: string, relationshipId: string): Promise<void> {
    return this.deleteInstance<RealityDataRelationship>(requestContext, `/Repositories/S3MXECPlugin--${projectId}/S3MX/RealityDataRelationship/${relationshipId}`);
  }

  /**
   * Gets a tile file access key
   * @param requestContext The client request context.
   * @param projectId id of associated iTwin project
   * @param tilesId realityDataInstance id, called tilesId when returned from tile generator job.
   * @param writeAccess Optional boolean indicating if write access is requested. Default is false for read-only access.
   * @returns a FileAccessKey object containing the Azure blob address.
   */
  public async getFileAccessKey(requestContext: AuthorizedClientRequestContext, projectId: string | undefined, tilesId: string, writeAccess: boolean = false): Promise<FileAccessKey[]> {
    const path = encodeURIComponent(tilesId);
    if (!projectId || projectId === "")
      projectId = "Server";

    if (writeAccess)
      return this.getInstances<FileAccessKey>(requestContext, FileAccessKey, `/Repositories/S3MXECPlugin--${projectId}/S3MX/RealityData/${path}/FileAccess.FileAccessKey?$filter=Permissions+eq+%27Write%27`);
    else
      return this.getInstances<FileAccessKey>(requestContext, FileAccessKey, `/Repositories/S3MXECPlugin--${projectId}/S3MX/RealityData/${path}/FileAccess.FileAccessKey?$filter=Permissions+eq+%27Read%27`);
  }

  // ###TODO temporary means of extracting the tileId and projectId from the given url
  // This is the method that determines if the url refers to Reality Data stored on PW Context Share. If not then undefined is returned.
  /**
   * This is the method that determines if the url refers to Reality Data stored on PW Context Share. If not then undefined is returned.
   * @param url A fully formed URL to a reality data or a reality data folder or document of the form:
   *              https://{Host}/{version}/Repositories/S3MXECPlugin--{ProjectId}/S3MX/RealityData/{RealityDataId}
   *              https://{Host}/{version}/Repositories/S3MXECPlugin--{ProjectId}/S3MX/Folder/{RealityDataId}~2F{Folder}
   *              https://{Host}/{version}/Repositories/S3MXECPlugin--{ProjectId}/S3MX/Document/{RealityDataId}~2F{Full Document Path and name}'
   *            Where {Host} represents the Reality Data Service server (ex: connect-realitydataservices.bentley.com). This value is ignored since the
   *            actual host server name depends on the environment or can be changed in the future.
   *            Where {version} is the Bentley Web Service Gateway protocol version. This value is ignored but the version must be supported by Reality Data Service.
   *            Where {Folder} and {Document} are the full folder or document path relative to the Reality Data root.
   *            {RealityDataId} is extracted after validation of the URL and returned.
   *            {ProjectId} is ignored.
   * @returns A string containing the Reality Data Identifier (otherwise named tile id). If the URL is not a reality data service URL then undefined is returned.
   */
  public getRealityDataIdFromUrl(url: string): string | undefined {
    let realityDataId: string | undefined;

    const formattedUrl = url.replace(/~2F/g, "/").replace(/\\/g, "/");
    const urlParts = formattedUrl.split("/").map((entry: string) => entry.replace(/%2D/g, "-"));

    const partOffset: number = ((urlParts[1] === "") ? 4 : 3);
    if ((urlParts[partOffset] === "Repositories") && urlParts[partOffset + 1].match("S3MXECPlugin--*") && (urlParts[partOffset + 2] === "S3MX")) {
      // URL appears tpo be a correctly formed URL to Reality Data Service ... obtain the first GUID
      realityDataId = urlParts.find(Guid.isGuid);
    }
    return realityDataId;
  }

  /**
   * Gets the list of all data locations supported by PW Context Share.
   * @param requestContext The client request context.
   * @returns The requested data locations list.
   */
  public async getDataLocation(requestContext: AuthorizedClientRequestContext): Promise<DataLocation[]> {
    const dataLocation: DataLocation[] = await this.getInstances<DataLocation>(requestContext, DataLocation, `/Repositories/S3MXECPlugin--Server/S3MX/DataLocation`);
    return dataLocation;
  }
}<|MERGE_RESOLUTION|>--- conflicted
+++ resolved
@@ -376,15 +376,8 @@
    * @param tilesId realityDataInstance id, called tilesId when returned from tile generator job
    * @returns string containing the URL to reality data for indicated tile.
    */
-<<<<<<< HEAD
-  public async getRealityDataUrl(requestContext: ClientRequestContext, projectId: string | undefined, tilesId: string): Promise<string> {
-    requestContext.enter();
-    const serverUrl: string = await this.getUrl();
-    requestContext.enter();
-=======
   public async getRealityDataUrl(projectId: string | undefined, tilesId: string): Promise<string> {
     const serverUrl: string = await this.getUrl();
->>>>>>> bd7d176b
 
     if (!projectId || projectId === "")
       projectId = "Server";
