--- conflicted
+++ resolved
@@ -1,10 +1,6 @@
 {
   "name": "@bentley/itwin-client",
-<<<<<<< HEAD
   "version": "3.0.0-extension.0",
-=======
-  "version": "3.0.0-dev.100",
->>>>>>> 9694a5a6
   "description": "Base client package for iTwin applications",
   "main": "lib/cjs/itwin-client.js",
   "module": "lib/esm/itwin-client.js",
@@ -37,11 +33,7 @@
     "url": "http://www.bentley.com"
   },
   "peerDependencies": {
-<<<<<<< HEAD
     "@itwin/core-bentley": "workspace:^3.0.0-extension.0"
-=======
-    "@itwin/core-bentley": "workspace:^3.0.0-dev.100"
->>>>>>> 9694a5a6
   },
   "//devDependencies": [
     "NOTE: All peerDependencies should also be listed as devDependencies since peerDependencies are not considered by npm install",
