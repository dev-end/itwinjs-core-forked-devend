{
  "name": "@bentley/product-settings-client",
<<<<<<< HEAD
  "version": "3.0.0-extension.1",
=======
  "version": "3.0.0-dev.102",
>>>>>>> ad9d8816
  "description": "iModel.js Product Settings Client",
  "main": "lib/cjs/product-settings-client.js",
  "module": "lib/esm/product-settings-client.js",
  "typings": "lib/cjs/product-settings-client",
  "imodeljsSharedLibrary": true,
  "license": "MIT",
  "repository": {
    "type": "git",
    "url": "https://github.com/iTwin/itwinjs-core/tree/master/clients/product-settings"
  },
  "scripts": {
    "build": "npm run -s build:cjs",
    "build:ci": "npm run -s build && npm run -s build:esm",
    "build:cjs": "tsc 1>&2 --outDir lib/cjs",
    "build:esm": "tsc 1>&2 --module ES2020 --outDir lib/esm",
    "clean": "rimraf lib .rush/temp/package-deps*.json",
    "cover": "",
    "extract-api": "betools extract-api --entry=product-settings-client",
    "docs": "betools docs --includes=../../generated-docs/extract --json=../../generated-docs/clients/product-settings-client/file.json --tsIndexFile=product-settings-client.ts --onlyJson",
    "lint": "eslint -f visualstudio \"./src/**/*.ts\" 1>&2",
    "test": "",
    "test:integration": ""
  },
  "keywords": [
    "Bentley",
    "BIM",
    "iModel",
    "Product Settings Client"
  ],
  "author": {
    "name": "Bentley Systems, Inc.",
    "url": "http://www.bentley.com"
  },
  "peerDependencies": {
<<<<<<< HEAD
    "@itwin/core-bentley": "workspace:^3.0.0-extension.1",
    "@bentley/itwin-client": "workspace:^3.0.0-extension.1"
=======
    "@itwin/core-bentley": "workspace:^3.0.0-dev.102",
    "@bentley/itwin-client": "workspace:^3.0.0-dev.102"
>>>>>>> ad9d8816
  },
  "devDependencies": {
    "@itwin/core-bentley": "workspace:*",
    "@itwin/build-tools": "workspace:*",
    "@itwin/certa": "workspace:*",
    "@itwin/eslint-plugin": "workspace:*",
    "@bentley/itwin-client": "workspace:*",
    "@itwin/oidc-signin-tool": "workspace:*",
    "@types/chai": "^4.1.4",
    "@types/mocha": "^8.2.2",
    "@types/node": "14.14.31",
    "chai": "^4.1.2",
    "dotenv": "^10.0.0",
    "dotenv-expand": "^5.1.0",
    "eslint": "^7.11.0",
    "internal-tools": "workspace:*",
    "mocha": "^8.3.2",
    "rimraf": "^3.0.2",
    "source-map-loader": "^1.0.0",
    "typescript": "~4.4.0",
    "webpack": "4.42.0"
  },
  "eslintConfig": {
    "plugins": [
      "@itwin"
    ],
    "extends": "plugin:@itwin/itwinjs-recommended"
  }
}<|MERGE_RESOLUTION|>--- conflicted
+++ resolved
@@ -1,10 +1,6 @@
 {
   "name": "@bentley/product-settings-client",
-<<<<<<< HEAD
   "version": "3.0.0-extension.1",
-=======
-  "version": "3.0.0-dev.102",
->>>>>>> ad9d8816
   "description": "iModel.js Product Settings Client",
   "main": "lib/cjs/product-settings-client.js",
   "module": "lib/esm/product-settings-client.js",
@@ -39,13 +35,8 @@
     "url": "http://www.bentley.com"
   },
   "peerDependencies": {
-<<<<<<< HEAD
     "@itwin/core-bentley": "workspace:^3.0.0-extension.1",
     "@bentley/itwin-client": "workspace:^3.0.0-extension.1"
-=======
-    "@itwin/core-bentley": "workspace:^3.0.0-dev.102",
-    "@bentley/itwin-client": "workspace:^3.0.0-dev.102"
->>>>>>> ad9d8816
   },
   "devDependencies": {
     "@itwin/core-bentley": "workspace:*",
