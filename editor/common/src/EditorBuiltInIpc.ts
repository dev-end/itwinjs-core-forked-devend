<<<<<<< HEAD
/*---------------------------------------------------------------------------------------------
* Copyright (c) Bentley Systems, Incorporated. All rights reserved.
* See LICENSE.md in the project root for license terms and full copyright notice.
*--------------------------------------------------------------------------------------------*/
/** @packageDocumentation
 * @module Editing
 */

import { CompressedId64Set, Id64String, IModelStatus } from "@itwin/core-bentley";
import { Matrix3dProps, Range3dProps, TransformProps, XYZProps } from "@itwin/core-geometry";
import { ColorDefProps, EcefLocationProps, ElementGeometryDataEntry, ElementGeometryInfo, ElementGeometryOpcode, GeometricElementProps, GeometryPartProps } from "@itwin/core-common";
import { EditCommandIpc } from "./EditorIpc";

/** @alpha */
export const editorBuiltInCmdIds = {
  cmdBasicManipulation: "basicManipulation",
  cmdSolidModeling: "solidModeling",
};

/** @alpha */
export interface FlatBufferGeometricElementData {
  /** The geometry stream data */
  entryArray: ElementGeometryDataEntry[];
  /** Whether entries are supplied local to placement transform or in world coordinates */
  isWorld?: boolean;
  /** If true, create geometry that displays oriented to face the camera */
  viewIndependent?: boolean;
}

/** @alpha */
export interface FlatBufferGeometryPartData {
  /** The geometry stream data */
  entryArray: ElementGeometryDataEntry[];
  /** If true, create geometry part with 2d geometry */
  is2dPart?: boolean;
}

/** @alpha */
export interface FlatBufferGeometryFilter {
  /** Optional limit on number of displayable entries to accept */
  maxDisplayable?: number;
  /** Optional array of displayable opCodes to accept */
  accept?: ElementGeometryOpcode[];
  /** Optional array of displayable opCodes to reject */
  reject?: ElementGeometryOpcode[];
  /** Optional geometry type filter
   * curves - true to accept single curves and paths
   * surfaces - true to accept loops, planar regions, open polyfaces, and sheet bodies
   * solids - true to accept capped solids, closed polyfaces, and solid bodies
   */
  geometry?: { curves: boolean, surfaces: boolean, solids: boolean };
}

/** @alpha */
export interface BasicManipulationCommandIpc extends EditCommandIpc {
  deleteElements(ids: CompressedId64Set): Promise<IModelStatus>;
  transformPlacement(ids: CompressedId64Set, transform: TransformProps): Promise<IModelStatus>;
  rotatePlacement(ids: CompressedId64Set, matrix: Matrix3dProps, aboutCenter: boolean): Promise<IModelStatus>;

  /** Create and insert a new geometric element.
   * @param props Properties for the new [GeometricElement]($backend)
   * @param data Optional binary format GeometryStream representation used in lieu of [[GeometricElementProps.geom]].
   * @see [GeometryStream]($docs/learning/common/geometrystream.md), [ElementGeometry]($backend)
   * @throws [[IModelError]] if unable to insert the element
   */
  insertGeometricElement(props: GeometricElementProps, data?: FlatBufferGeometricElementData): Promise<Id64String>;

  /** Create and insert a new geometry part element.
   * @param props Properties for the new [GeometryPart]($backend)
   * @param data Optional binary format GeometryStream representation used in lieu of [[GeometryPartProps.geom]].
   * @see [GeometryStream]($docs/learning/common/geometrystream.md), [ElementGeometry]($backend)
   * @throws [[IModelError]] if unable to insert the element
   */
  insertGeometryPart(props: GeometryPartProps, data?: FlatBufferGeometryPartData): Promise<Id64String>;

  /** Update an existing geometric element.
   * @param propsOrId Properties or element id to update for an existing [GeometricElement]($backend)
   * @param data Optional binary format GeometryStream representation used in lieu of [[GeometricElementProps.geom]].
   * @see [GeometryStream]($docs/learning/common/geometrystream.md), [ElementGeometry]($backend)
   * @throws [[IModelError]] if unable to update the element
   */
  updateGeometricElement(propsOrId: GeometricElementProps | Id64String, data?: FlatBufferGeometricElementData): Promise<void>;

  /** Request geometry from an existing element. Because a GeometryStream can be large and may contain information
   * that is not always useful to frontend code, filter options are provided to restrict what GeometryStreams are returned.
   * For example, a tool may only be interested in a GeometryStream that stores a single CurveCollection.
   * @param id Element id of an existing [GeometricElement]($backend) or [GeometryPart]($backend).
   * @param filter Optional criteria for accepting a GeometryStream.
   * @see [GeometryStream]($docs/learning/common/geometrystream.md), [ElementGeometry]($backend)
   * @throws [[IModelError]] if unable to query the element
   */
  requestElementGeometry(id: Id64String, filter?: FlatBufferGeometryFilter): Promise<ElementGeometryInfo | undefined>;

  /** Update the project extents for the iModel.
   * @param extents New project extents.
   * @throws [[IModelError]] if unable to update the extents property.
   */
  updateProjectExtents(extents: Range3dProps): Promise<void>;

  /** Update the position of the iModel on the earth.
   * @param ecefLocation New ecef location properties.
   * @throws [[IModelError]] if unable to update the ecef location property.
   * @note Clears the geographic coordinate reference system of the iModel, should only be called if invalid.
   */
  updateEcefLocation(ecefLocation: EcefLocationProps): Promise<void>;
}

/** @alpha */
export interface ElementGeometryCacheFilter {
  /** Optional lower limit on number of geometric primitives to accept */
  minGeom?: number;
  /** Optional upper limit on number of geometric primitives to accept */
  maxGeom?: number;
  /** Whether to accept geometry from parts. */
  parts: boolean;
  /** Whether to accept single curves and paths. */
  curves: boolean;
  /** Whether to accept loops, planar regions, open polyfaces, and sheet bodies. */
  surfaces: boolean;
  /** Whether to accept capped solids, closed polyfaces, and solid bodies. */
  solids: boolean;
  /** Whether to accept text, image graphics, etc. */
  other: boolean;
}

/** @alpha */
export interface ElementGeometryResultOptions {
  /** If true, return geometry as data that can be converted to a render graphic */
  wantGraphic?: true | undefined;
  /** If true, return geometry as flatbuffer format data.
   * The data is potentially large and may include brep entries that cannot be directly
   * inspected or manipulated on the frontend, request only as needed. */
  wantGeometry?: true | undefined;
  /** If true, return geometry range. */
  wantRange?: true | undefined;
  /** If true, return geometry appearance information. */
  wantAppearance?: true | undefined;
  /** The chord tolerance to use when creating the graphic (default is 0.01) */
  chordTolerance?: number;
  /** Unique identifier for the render graphic request */
  requestId?: string;
  /** If true, a successful result updates the source element or is inserted as a new element when insertProps is supplied */
  writeChanges?: true | undefined;
  /** If specified, writeChanges inserts a new [GeometricElement]($backend) using these properties */
  insertProps?: GeometricElementProps;
}

/** @alpha */
export interface ElementGeometryResultProps {
  /** The element's geometry stream graphic data in world coordinates */
  graphic?: Uint8Array;
  /** The element's geometry stream information */
  geometry?: ElementGeometryInfo;
  /** The element's range box (available as ElementGeometryInfo.bbox when returning geometry) */
  range?: Range3dProps;
  /** The element's category (available as ElementGeometryInfo.category when returning geometry) */
  categoryId?: Id64String;
  /** The result element id (different than source id when requesting insert instead of update) */
  elementId?: Id64String;
}

/** @alpha */
export enum SubEntityType {
  /** A single bounded part of a surface */
  Face = 0,
  /** A single bounded part of a curve */
  Edge = 1,
  /** A single point */
  Vertex = 2,
}

/** @alpha */
export interface SubEntityProps {
  /** Identifies the geometric primitive in the geometry stream that owns this sub-entity when there are more than one */
  index?: number;
  /** Identifies the type of sub-entity */
  type: SubEntityType;
  /** Identifies a face, edge, or vertex of the geometric primitive */
  id: number;
}

/** @alpha */
export interface SubEntityLocationProps {
  /** The information to identify the sub-entity */
  subEntity: SubEntityProps;
  /** The face, edge, or vertex location in world coordinates from closest point or locate request */
  point?: XYZProps;
  /** The face normal in world coordinates of the identified location on sub-entity */
  normal?: XYZProps;
  /** The face or edge u parameter of identified location on sub-entity */
  uParam?: number;
  /** The face v parameter of identified location on sub-entity */
  vParam?: number;
}

/** @alpha */
export interface SubEntityAppearanceProps {
  /** Category id for geometry. */
  category: Id64String;
  /** SubCategory id for geometry. */
  subCategory?: Id64String;
  /** Material id for geometry. */
  material?: Id64String;
  /** color of geometry. */
  color?: ColorDefProps;
  /** transparency of geometry. */
  transparency?: number;
  /** weight of geometry. */
  weight?: number;
}

/** @alpha */
export interface SubEntityGeometryProps {
  /** The face, edge, or vertex graphic data in world coordinates */
  graphic?: Uint8Array;
  /** The face, edge, or vertex geometry in world coordinates */
  geometry?: ElementGeometryDataEntry;
  /** The face or edge range box for the sub-entity geometry */
  range?: Range3dProps;
  /** The appearance information for the sub-entity geometry */
  appearance?: SubEntityAppearanceProps;
}

/** @alpha */
export interface OffsetFacesProps {
  /** The faces to offset */
  faces: SubEntityProps | SubEntityProps[];
  /** The offset to apply to all faces, or the offset for each face */
  distances: number | number[];
}

/** @alpha */
export interface SubEntityFilter {
  /** true to reject non-planar faces */
  nonPlanarFaces?: true;
  /** true to reject non-linear edges */
  nonLinearEdges?: true;
  /** true to reject laminar edges */
  laminarEdges?: true;
  /** true to reject smooth edges */
  smoothEdges?: true;
  /** true to reject smooth vertices */
  smoothVertices?: true;
}

/** @alpha */
export interface LocateSubEntityProps {
  /** The maximum number of face hits to return. Pass 0 to not pick faces. */
  maxFace: number;
  /** The maximum number of edge hits to return. Pass 0 to not pick edges. */
  maxEdge: number;
  /** The maximum number of vertex hits to return. Pass 0 to not pick vertices. */
  maxVertex: number;
  /** An edge will be picked if it is within this distance from the ray, a vertex twice this distance. */
  maxDistance?: number;
  /** When not locating faces, true to allow locate of back edges and vertices. */
  hiddenEdgesVisible: boolean;
  /** Optional filter to reject common types of faces, edges, and vertices. */
  filter?: SubEntityFilter;
}

/** @alpha */
export interface SolidModelingCommandIpc extends EditCommandIpc {
  clearElementGeometryCache(): Promise<void>;
  createElementGeometryCache(id: Id64String, filter?: ElementGeometryCacheFilter): Promise<boolean>;
  getSubEntityGeometry(id: Id64String, subEntity: SubEntityProps, opts: Omit<ElementGeometryResultOptions, "writeChanges" | "insertProps">): Promise<SubEntityGeometryProps | undefined>;
  locateSubEntities(id: Id64String, spacePoint: XYZProps, direction: XYZProps, opts: LocateSubEntityProps): Promise<SubEntityLocationProps[] | undefined>;
  getClosestFace(id: Id64String, testPoint: XYZProps, preferredDirection?: XYZProps): Promise<SubEntityLocationProps | undefined>;
  offsetFaces(id: Id64String, params: OffsetFacesProps, opts: ElementGeometryResultOptions): Promise<ElementGeometryResultProps | undefined>;
}
=======
/*---------------------------------------------------------------------------------------------
* Copyright (c) Bentley Systems, Incorporated. All rights reserved.
* See LICENSE.md in the project root for license terms and full copyright notice.
*--------------------------------------------------------------------------------------------*/
/** @packageDocumentation
 * @module Editing
 */

import { CompressedId64Set, Id64String, IModelStatus } from "@itwin/core-bentley";
import { AngleProps, Matrix3dProps, Range1dProps, Range3dProps, TransformProps, XYZProps } from "@itwin/core-geometry";
import { ColorDefProps, EcefLocationProps, ElementGeometryDataEntry, ElementGeometryInfo, ElementGeometryOpcode, GeometricElementProps, GeometryPartProps } from "@itwin/core-common";
import { EditCommandIpc } from "./EditorIpc";

/** @alpha */
export const editorBuiltInCmdIds = {
  cmdBasicManipulation: "basicManipulation",
  cmdSolidModeling: "solidModeling",
};

/** @alpha */
export interface FlatBufferGeometricElementData {
  /** The geometry stream data */
  entryArray: ElementGeometryDataEntry[];
  /** Whether entries are supplied local to placement transform or in world coordinates */
  isWorld?: boolean;
  /** If true, create geometry that displays oriented to face the camera */
  viewIndependent?: boolean;
}

/** @alpha */
export interface FlatBufferGeometryPartData {
  /** The geometry stream data */
  entryArray: ElementGeometryDataEntry[];
  /** If true, create geometry part with 2d geometry */
  is2dPart?: boolean;
}

/** @alpha */
export interface FlatBufferGeometryFilter {
  /** Optional limit on number of displayable entries to accept */
  maxDisplayable?: number;
  /** Optional array of displayable opCodes to accept */
  accept?: ElementGeometryOpcode[];
  /** Optional array of displayable opCodes to reject */
  reject?: ElementGeometryOpcode[];
  /** Optional geometry type filter
   * curves - true to accept single curves and paths
   * surfaces - true to accept loops, planar regions, open polyfaces, and sheet bodies
   * solids - true to accept capped solids, closed polyfaces, and solid bodies
   */
  geometry?: { curves: boolean, surfaces: boolean, solids: boolean };
}

/** @alpha */
export interface BasicManipulationCommandIpc extends EditCommandIpc {
  deleteElements(ids: CompressedId64Set): Promise<IModelStatus>;
  transformPlacement(ids: CompressedId64Set, transform: TransformProps): Promise<IModelStatus>;
  rotatePlacement(ids: CompressedId64Set, matrix: Matrix3dProps, aboutCenter: boolean): Promise<IModelStatus>;

  /** Create and insert a new geometric element.
   * @param props Properties for the new [GeometricElement]($backend)
   * @param data Optional binary format GeometryStream representation used in lieu of [[GeometricElementProps.geom]].
   * @see [GeometryStream]($docs/learning/common/geometrystream.md), [ElementGeometry]($backend)
   * @throws [[IModelError]] if unable to insert the element
   */
  insertGeometricElement(props: GeometricElementProps, data?: FlatBufferGeometricElementData): Promise<Id64String>;

  /** Create and insert a new geometry part element.
   * @param props Properties for the new [GeometryPart]($backend)
   * @param data Optional binary format GeometryStream representation used in lieu of [[GeometryPartProps.geom]].
   * @see [GeometryStream]($docs/learning/common/geometrystream.md), [ElementGeometry]($backend)
   * @throws [[IModelError]] if unable to insert the element
   */
  insertGeometryPart(props: GeometryPartProps, data?: FlatBufferGeometryPartData): Promise<Id64String>;

  /** Update an existing geometric element.
   * @param propsOrId Properties or element id to update for an existing [GeometricElement]($backend)
   * @param data Optional binary format GeometryStream representation used in lieu of [[GeometricElementProps.geom]].
   * @see [GeometryStream]($docs/learning/common/geometrystream.md), [ElementGeometry]($backend)
   * @throws [[IModelError]] if unable to update the element
   */
  updateGeometricElement(propsOrId: GeometricElementProps | Id64String, data?: FlatBufferGeometricElementData): Promise<void>;

  /** Request geometry from an existing element. Because a GeometryStream can be large and may contain information
   * that is not always useful to frontend code, filter options are provided to restrict what GeometryStreams are returned.
   * For example, a tool may only be interested in a GeometryStream that stores a single CurveCollection.
   * @param id Element id of an existing [GeometricElement]($backend) or [GeometryPart]($backend).
   * @param filter Optional criteria for accepting a GeometryStream.
   * @see [GeometryStream]($docs/learning/common/geometrystream.md), [ElementGeometry]($backend)
   * @throws [[IModelError]] if unable to query the element
   */
  requestElementGeometry(id: Id64String, filter?: FlatBufferGeometryFilter): Promise<ElementGeometryInfo | undefined>;

  /** Update the project extents for the iModel.
   * @param extents New project extents.
   * @throws [[IModelError]] if unable to update the extents property.
   */
  updateProjectExtents(extents: Range3dProps): Promise<void>;

  /** Update the position of the iModel on the earth.
   * @param ecefLocation New ecef location properties.
   * @throws [[IModelError]] if unable to update the ecef location property.
   * @note Clears the geographic coordinate reference system of the iModel, should only be called if invalid.
   */
  updateEcefLocation(ecefLocation: EcefLocationProps): Promise<void>;
}

/** @alpha */
export interface ElementGeometryCacheFilter {
  /** Optional lower limit on number of geometric primitives to accept */
  minGeom?: number;
  /** Optional upper limit on number of geometric primitives to accept */
  maxGeom?: number;
  /** Whether to accept geometry from parts. */
  parts: boolean;
  /** Whether to accept single curves and paths. */
  curves: boolean;
  /** Whether to accept loops, planar regions, open polyfaces, and sheet bodies. */
  surfaces: boolean;
  /** Whether to accept capped solids, closed polyfaces, and solid bodies. */
  solids: boolean;
  /** Whether to accept text, image graphics, etc. */
  other: boolean;
}

/** @alpha */
export enum BRepEntityType {
  /** Body consisting of at least one solid region */
  Solid = 0,
  /** Body consisting of connected sets of faces having edges that are shared by a maximum of two faces */
  Sheet = 1,
  /** Body consisting of connected sets of edges having vertices that are shared by a maximum of two edges */
  Wire = 2,
  /** Body can not be used to represent this geometric entry */
  Invalid = 3,
}

/** @alpha */
export interface ElementGeometryResultOptions {
  /** If true, return geometry as data that can be converted to a render graphic */
  wantGraphic?: true;
  /** If true, return geometry as flatbuffer format data.
   * The data is potentially large and may include brep entries that cannot be directly
   * inspected or manipulated on the frontend, request only as needed. */
  wantGeometry?: true;
  /** If true, return geometry range. */
  wantRange?: true;
  /** If true, return geometry appearance information. */
  wantAppearance?: true;
  /** The chord tolerance to use when creating the graphic (default is 0.01) */
  chordTolerance?: number;
  /** Unique identifier for the render graphic request */
  requestId?: string;
  /** If true, a successful result updates the source element or is inserted as a new element when insertProps is supplied */
  writeChanges?: true;
  /** If specified, writeChanges inserts a new [GeometricElement]($backend) using these properties */
  insertProps?: GeometricElementProps;
}

/** @alpha */
export interface ElementGeometryResultProps {
  /** The element's geometry stream graphic data in world coordinates */
  graphic?: Uint8Array;
  /** The element's geometry stream information */
  geometry?: ElementGeometryInfo;
  /** The element's range box (available as ElementGeometryInfo.bbox when returning geometry) */
  range?: Range3dProps;
  /** The element's category (available as ElementGeometryInfo.category when returning geometry) */
  categoryId?: Id64String;
  /** The result element id (different than source id when requesting insert instead of update) */
  elementId?: Id64String;
}

/** @alpha */
export enum SubEntityType {
  /** A single bounded part of a surface */
  Face = 0,
  /** A single bounded part of a curve */
  Edge = 1,
  /** A single point */
  Vertex = 2,
}

/** @alpha */
export interface SubEntityProps {
  /** Identifies the geometric primitive in the geometry stream that owns this sub-entity when there are more than one */
  index?: number;
  /** Identifies the type of sub-entity */
  type: SubEntityType;
  /** Identifies a face, edge, or vertex of the geometric primitive */
  id: number;
}

/** @alpha */
export interface SubEntityLocationProps {
  /** The information to identify the sub-entity */
  subEntity: SubEntityProps;
  /** The face, edge, or vertex location in world coordinates from closest point or locate request */
  point?: XYZProps;
  /** The face normal vector in world coordinates of the identified location on sub-entity */
  normal?: XYZProps;
  /** The face or edge u parameter of identified location on sub-entity */
  uParam?: number;
  /** The face v parameter of identified location on sub-entity */
  vParam?: number;
}

/** @alpha */
export interface SubEntityAppearanceProps {
  /** Category id for geometry. */
  category: Id64String;
  /** SubCategory id for geometry. */
  subCategory?: Id64String;
  /** Material id for geometry. */
  material?: Id64String;
  /** color of geometry. */
  color?: ColorDefProps;
  /** transparency of geometry. */
  transparency?: number;
  /** weight of geometry. */
  weight?: number;
}

/** @alpha */
export interface SubEntityGeometryProps {
  /** The face, edge, or vertex graphic data in world coordinates */
  graphic?: Uint8Array;
  /** The face, edge, or vertex geometry in world coordinates */
  geometry?: ElementGeometryDataEntry;
  /** The face or edge range box for the sub-entity geometry */
  range?: Range3dProps;
  /** The appearance information for the sub-entity geometry */
  appearance?: SubEntityAppearanceProps;
}

/** @alpha */
export interface SubEntityFilter {
  /** true to reject non-planar faces */
  nonPlanarFaces?: true;
  /** true to reject non-linear edges */
  nonLinearEdges?: true;
  /** true to reject laminar edges */
  laminarEdges?: true;
  /** true to reject smooth edges */
  smoothEdges?: true;
  /** true to reject smooth vertices */
  smoothVertices?: true;
}

/** @alpha */
export interface LocateSubEntityProps {
  /** The maximum number of face hits to return. Pass 0 to not pick faces. */
  maxFace: number;
  /** The maximum number of edge hits to return. Pass 0 to not pick edges. */
  maxEdge: number;
  /** The maximum number of vertex hits to return. Pass 0 to not pick vertices. */
  maxVertex: number;
  /** An edge will be picked if it is within this distance from the ray, a vertex twice this distance. */
  maxDistance?: number;
  /** When not locating faces, true to allow locate of back edges and vertices. */
  hiddenEdgesVisible: boolean;
  /** Optional filter to reject common types of faces, edges, and vertices. */
  filter?: SubEntityFilter;
}

/** @alpha */
export interface ConnectedSubEntityProps {
  /** Set to return edges comprising the single loop of this face that contains the supplied edge */
  loopFace?: SubEntityProps;
  /** Set to return edges that are connected and tangent to the supplied edge */
  smoothEdges?: true;
  /** Set to return faces that are smoothly connected to the supplied face */
  smoothFaces?: true;
  /** Set to return adjacent faces to the supplied face or limit smooth face propagation */
  adjacentFaces?: true;
  /** Set to include adjacent faces with identical surface geometry to the supplied face */
  sameSurface?: true;
}

/** @alpha */
export interface EvaluatedFaceProps {
  /** The face location in world coordinates of the supplied uv parameter */
  point: XYZProps;
  /** The face normal vector in world coordinates of the supplied uv parameter */
  normal: XYZProps;
  /** The first derivative with respect to u at the uv parameter */
  uDir: XYZProps;
  /** The first derivative with respect to v at the uv parameter */
  vDir: XYZProps;
}

/** @alpha */
export interface EvaluatedEdgeProps {
  /** The edge location in world coordinates of the supplied u parameter */
  point: XYZProps;
  /** The normalized curve tangent in world coordinates at the u parameter */
  uDir: XYZProps;
}

/** @alpha */
export interface EvaluatedVertexProps {
  /** The vertex location in world coordinates */
  point: XYZProps;
}

/** @alpha */
export interface FaceParameterRangeProps {
  /** The u parameter range of the face */
  uRange: Range1dProps;
  /** The v parameter range of the face */
  vRange: Range1dProps;
}

/** @alpha */
export interface EdgeParameterRangeProps {
  /** The u parameter range of the edge */
  uRange: Range1dProps;
}

/** @alpha */
export interface PointInsideResultProps {
  /** Identifies the geometric primitive in the geometry stream */
  index: number;
  /** Result status */
  inside: boolean;
}

/** @alpha */
export enum BooleanMode {
  /** Unite target with one or more tool entities */
  Unite = 0,
  /** Subtract one or more tool entities from target entity */
  Subtract = 1,
  /** Intersect target with one or more tool entities */
  Intersect = 2,
}

/** @alpha */
export interface BooleanOperationProps {
  /** Specifies boolean mode */
  mode: BooleanMode;
  /** The elements to use as tool bodies (consumed in boolean) */
  tools: Id64String | Id64String[];
}

/** @alpha */
export interface SewSheetProps {
  /** The elements to use as tool bodies (consumed in boolean) */
  tools: Id64String | Id64String[];
}

/** @alpha */
export interface ThickenSheetProps {
  /** The offset distance in the direction of the sheet body face normal */
  front: number;
  /** The offset distance in the opposite direction of the sheet body face normal */
  back: number;
}

/** @alpha */
export interface OffsetFacesProps {
  /** The faces to offset. */
  faces: SubEntityProps | SubEntityProps[];
  /** The offset to apply to all faces, or the offset for each face */
  distances: number | number[];
  /** Set to use faces only to identify which geometric primitives to offset, same offset applied to all faces of body */
  offsetAll?: true;
}

/** @alpha */
export interface OffsetEdgesProps {
  /** The edges to offset with the first edge used as the reference edge for the offset distance. Edges that don't share a face with the reference edge are ignored. */
  edges: SubEntityProps | SubEntityProps[];
  /** The offset direction relative to the reference edge */
  direction: XYZProps;
  /** The offset distance for each edge */
  distance: number;
  /** Whether to automatically continue blend along connected and tangent edges that aren't explicitly specified. */
  propagateSmooth: boolean;
}

/** When shelling, a positive offset goes outwards (in the direction of the surface normal),
 * a negative offset is inwards, and a face with zero offset will be pierced/removed.
 * @alpha
 */
export interface HollowFacesProps {
  /** The offset distance to apply to any face not specifically included in the faces array */
  defaultDistance: number;
  /** The faces to offset by values other than the default offset distance */
  faces: SubEntityProps | SubEntityProps[];
  /** The offset to apply to all specified faces, or the offset for each face in array */
  distances: number | number[];
}

/** @alpha */
export interface SweepFacesProps {
  /** The faces to be swept */
  faces: SubEntityProps | SubEntityProps[];
  /** A scaled vector to define the sweep direction and distance */
  path: XYZProps;
}

/** @alpha */
export interface SpinFacesProps {
  /** The faces to be spun */
  faces: SubEntityProps | SubEntityProps[];
  /** The axis origin */
  origin: XYZProps;
  /** The axis direction */
  direction: XYZProps;
  /** The sweep angle (value in range of -2pi to 2pi), Full sweep if undefined. */
  angle?: AngleProps;
}

/** @alpha */
export interface DeleteSubEntityProps {
  /** The sub-entities to remove. All sub-entities should be of the same [[SubEntityType]]. [[SubEntityType.Vertex]] unsupported. */
  subEntities: SubEntityProps | SubEntityProps[];
}

/** @alpha */
export interface TransformSubEntityProps {
  /** The sub-entities to transform. All sub-entities should be of the same [[SubEntityType]]. */
  subEntities: SubEntityProps | SubEntityProps[];
  /** The transform to apply to all sub-entities, or the transform for each sub-entity */
  transforms: TransformProps | TransformProps[];
}

/** @alpha */
export interface BlendEdgesProps {
  /** The edges to blend */
  edges: SubEntityProps | SubEntityProps[];
  /** The radius to apply to all edges, or the radius for each edge */
  radii: number | number[];
  /** Whether to automatically continue blend along connected and tangent edges that aren't explicitly specified. */
  propagateSmooth: boolean;
}

/** @alpha */
export enum ChamferMode {
  /** Chamfer ranges */
  Ranges = 0,
  /** Chamfer length. Specify lengths using values1, values2 is unused. */
  Length = 1,
  /** Right/Left distances. Equal distance if values2 is undefined. */
  Distances = 2,
  /** Right distance and angle (radians) */
  DistanceAngle = 3,
  /** Angle (radians) and left distance */
  AngleDistance = 4,
}

/** @alpha */
export interface ChamferEdgesProps {
  /** Specifies chamfer type and determines how values1 and values2 are interpreted and used */
  mode: ChamferMode;
  /** The edges to chamfer */
  edges: SubEntityProps | SubEntityProps[];
  /** The chamfer value to apply to all edges, or the value for each edge. Meaning varies by ChamferMode. */
  values1: number | number[];
  /** The chamfer value to apply to all edges, or the value for each edge. Meaning varies by ChamferMode, unused for (Unused for ChamferMode.Length. */
  values2?: number | number[];
  /** Whether to automatically continue blend along connected and tangent edges that aren't explicitly specified. */
  propagateSmooth: boolean;
}

/** @alpha */
export interface SolidModelingCommandIpc extends EditCommandIpc {
  /** Clear geometry cache for all elements */
  clearElementGeometryCache(): Promise<void>;
  /** Create new geometry cache entries for the supplied geometric element, or check existing an cache against supplied filter. */
  createElementGeometryCache(id: Id64String, filter?: ElementGeometryCacheFilter): Promise<boolean>;
  /** Report the type of brep entity that would be created for each entry referenced by the supplied geometric element. */
  summarizeElementGeometryCache(id: Id64String): Promise<BRepEntityType[] | undefined>;
  /** Get the geometric representation of a sub-entity in flatbuffer format or graphic data. */
  getSubEntityGeometry(id: Id64String, subEntity: SubEntityProps, opts: Omit<ElementGeometryResultOptions, "writeChanges" | "insertProps">): Promise<SubEntityGeometryProps | undefined>;
  /** Get face uv parameter range, or edge u parameter range */
  getSubEntityParameterRange(id: Id64String, subEntity: SubEntityProps): Promise<FaceParameterRangeProps | EdgeParameterRangeProps | undefined>;
  /** Evaluate location on face, edge, or vertex. uParam and vParam required for face, uParam required for edge. */
  evaluateSubEntity(id: Id64String, subEntity: SubEntityProps, uParam?: number, vParam?: number): Promise<EvaluatedFaceProps | EvaluatedEdgeProps | EvaluatedVertexProps | undefined>;
  /** Return whether the supplied face has a planar surface */
  isPlanarFace(id: Id64String, subEntity: SubEntityProps): Promise<boolean>;
  /** Return whether the angle between the normals of the supplied edge's faces never exceeds the internal smooth angle tolerance along the length of the edge */
  isSmoothEdge(id: Id64String, subEntity: SubEntityProps): Promise<boolean>;
  /** Return whether the supplied sub-entity is a laminar edge of a sheet body, i.e. boundary of a single face */
  isLaminarEdge(id: Id64String, subEntity: SubEntityProps): Promise<boolean>;
  /** Return whether the supplied sub-entity is a linear edge */
  isLinearEdge(id: Id64String, subEntity: SubEntityProps): Promise<boolean>;
  /** Return whether the angle between the normals of the supplied vertices's edges never exceeds the internal smooth angle tolerance along the length of the edge */
  isSmoothVertex(id: Id64String, subEntity: SubEntityProps): Promise<boolean>;
  /** Return whether the supplied geometric primitive index is a disjoint body */
  isDisjointBody(id: Id64String, index: number): Promise<boolean>;
  /** Return whether the supplied geometric primitive index is a sheet body with a single planar face */
  isSingleFacePlanarSheet(id: Id64String, index: number): Promise<boolean>;
  /** Return whether the supplied geometric primitive index is a sheet or solid entity that has all planar faces */
  hasOnlyPlanarFaces(id: Id64String, index: number): Promise<boolean>;
  /** Return whether the supplied geometric primitive index is a body with any edge that is non-linear or any face that is non-planar */
  hasCurvedFaceOrEdge(id: Id64String, index: number): Promise<boolean>;
  /** Get sub-entities of the requested type for the supplied element */
  getBodySubEntities(id: Id64String, type: SubEntityType, firstOnly?: true): Promise<SubEntityProps[] | undefined>;
  /** Get related sub-entities for the supplied sub-entity. For example, get the array of faces containing a supplied edge. */
  getConnectedSubEntities(id: Id64String, subEntity: SubEntityProps, type: SubEntityType, opts?: ConnectedSubEntityProps): Promise<SubEntityProps[] | undefined>;
  /** Identify face, edge, and vertex sub-entities from the supplied element by their proximity to a ray. */
  locateSubEntities(id: Id64String, spacePoint: XYZProps, direction: XYZProps, opts: LocateSubEntityProps): Promise<SubEntityLocationProps[] | undefined>;
  /** Find the ray intersection with a face */
  locateFace(id: Id64String, subEntity: SubEntityProps, point: XYZProps, direction: XYZProps): Promise<SubEntityLocationProps[] | undefined>;
  /** Find the closest sub-entity from the supplied element to a given point. */
  getClosestSubEntity(id: Id64String, testPoint: XYZProps): Promise<SubEntityLocationProps | undefined>;
  /** Find the closest face from the supplied element to a given point. */
  getClosestFace(id: Id64String, testPoint: XYZProps, preferredDirection?: XYZProps): Promise<SubEntityLocationProps | undefined>;
  /** Find the closest point on a face or edge to a given point */
  getClosestPoint(id: Id64String, subEntity: SubEntityProps, point: XYZProps): Promise<SubEntityLocationProps | undefined>;
  /** Test if a point is inside or on the boundary of any body from the supplied element */
  isPointInside(id: Id64String, point: XYZProps): Promise<PointInsideResultProps[] | undefined>;
  /** Perform the specified boolean operation between the target element and one or more tool elements. */
  booleanOperation(id: Id64String, params: BooleanOperationProps, opts: ElementGeometryResultOptions): Promise<ElementGeometryResultProps | undefined>;
  /** Sew the sheet bodies from the target element and one or more tool elements together by joining those that share edges in common. */
  sewSheets(id: Id64String, params: SewSheetProps, opts: ElementGeometryResultOptions): Promise<ElementGeometryResultProps | undefined>;
  /** Modify sheet bodies from the supplied element by thickening to create solids bodies. */
  thickenSheets(id: Id64String, params: ThickenSheetProps, opts: ElementGeometryResultOptions): Promise<ElementGeometryResultProps | undefined>;
  /** Modify solid and sheet bodies by offsetting selected faces. */
  offsetFaces(id: Id64String, params: OffsetFacesProps, opts: ElementGeometryResultOptions): Promise<ElementGeometryResultProps | undefined>;
  /** Modify solid and sheet bodies by offsetting selected edges. */
  offsetEdges(id: Id64String, params: OffsetEdgesProps, opts: ElementGeometryResultOptions): Promise<ElementGeometryResultProps | undefined>;
  /** Modify solid bodies by hollowing selected faces. */
  hollowFaces(id: Id64String, params: HollowFacesProps, opts: ElementGeometryResultOptions): Promise<ElementGeometryResultProps | undefined>;
  /** Modify solid and sheet bodies by sweeping selected faces along a path vector. */
  sweepFaces(id: Id64String, params: SweepFacesProps, opts: ElementGeometryResultOptions): Promise<ElementGeometryResultProps | undefined>;
  /** Modify solid and sheet bodies by spinning selected faces along an arc specified by a revolve axis and sweep angle. */
  spinFaces(id: Id64String, params: SpinFacesProps, opts: ElementGeometryResultOptions): Promise<ElementGeometryResultProps | undefined>;
  /** Modify the target solid or sheet body by removing selected faces oe edges. */
  deleteSubEntities(id: Id64String, params: DeleteSubEntityProps, opts: ElementGeometryResultOptions): Promise<ElementGeometryResultProps | undefined>;
  /** Modify the target solid or sheet body by transforming selected faces, edges, or vertices. */
  transformSubEntities(id: Id64String, params: TransformSubEntityProps, opts: ElementGeometryResultOptions): Promise<ElementGeometryResultProps | undefined>;
  /** Modify the specified edges by changing them into faces having the requested blending surface geometry. */
  blendEdges(id: Id64String, params: BlendEdgesProps, opts: ElementGeometryResultOptions): Promise<ElementGeometryResultProps | undefined>;
  /** Modify the specified edges by changing them into faces having the requested chamfer surface geometry. */
  chamferEdges(id: Id64String, params: ChamferEdgesProps, opts: ElementGeometryResultOptions): Promise<ElementGeometryResultProps | undefined>;
}
>>>>>>> de6fc96e
<|MERGE_RESOLUTION|>--- conflicted
+++ resolved
@@ -1,275 +1,3 @@
-<<<<<<< HEAD
-/*---------------------------------------------------------------------------------------------
-* Copyright (c) Bentley Systems, Incorporated. All rights reserved.
-* See LICENSE.md in the project root for license terms and full copyright notice.
-*--------------------------------------------------------------------------------------------*/
-/** @packageDocumentation
- * @module Editing
- */
-
-import { CompressedId64Set, Id64String, IModelStatus } from "@itwin/core-bentley";
-import { Matrix3dProps, Range3dProps, TransformProps, XYZProps } from "@itwin/core-geometry";
-import { ColorDefProps, EcefLocationProps, ElementGeometryDataEntry, ElementGeometryInfo, ElementGeometryOpcode, GeometricElementProps, GeometryPartProps } from "@itwin/core-common";
-import { EditCommandIpc } from "./EditorIpc";
-
-/** @alpha */
-export const editorBuiltInCmdIds = {
-  cmdBasicManipulation: "basicManipulation",
-  cmdSolidModeling: "solidModeling",
-};
-
-/** @alpha */
-export interface FlatBufferGeometricElementData {
-  /** The geometry stream data */
-  entryArray: ElementGeometryDataEntry[];
-  /** Whether entries are supplied local to placement transform or in world coordinates */
-  isWorld?: boolean;
-  /** If true, create geometry that displays oriented to face the camera */
-  viewIndependent?: boolean;
-}
-
-/** @alpha */
-export interface FlatBufferGeometryPartData {
-  /** The geometry stream data */
-  entryArray: ElementGeometryDataEntry[];
-  /** If true, create geometry part with 2d geometry */
-  is2dPart?: boolean;
-}
-
-/** @alpha */
-export interface FlatBufferGeometryFilter {
-  /** Optional limit on number of displayable entries to accept */
-  maxDisplayable?: number;
-  /** Optional array of displayable opCodes to accept */
-  accept?: ElementGeometryOpcode[];
-  /** Optional array of displayable opCodes to reject */
-  reject?: ElementGeometryOpcode[];
-  /** Optional geometry type filter
-   * curves - true to accept single curves and paths
-   * surfaces - true to accept loops, planar regions, open polyfaces, and sheet bodies
-   * solids - true to accept capped solids, closed polyfaces, and solid bodies
-   */
-  geometry?: { curves: boolean, surfaces: boolean, solids: boolean };
-}
-
-/** @alpha */
-export interface BasicManipulationCommandIpc extends EditCommandIpc {
-  deleteElements(ids: CompressedId64Set): Promise<IModelStatus>;
-  transformPlacement(ids: CompressedId64Set, transform: TransformProps): Promise<IModelStatus>;
-  rotatePlacement(ids: CompressedId64Set, matrix: Matrix3dProps, aboutCenter: boolean): Promise<IModelStatus>;
-
-  /** Create and insert a new geometric element.
-   * @param props Properties for the new [GeometricElement]($backend)
-   * @param data Optional binary format GeometryStream representation used in lieu of [[GeometricElementProps.geom]].
-   * @see [GeometryStream]($docs/learning/common/geometrystream.md), [ElementGeometry]($backend)
-   * @throws [[IModelError]] if unable to insert the element
-   */
-  insertGeometricElement(props: GeometricElementProps, data?: FlatBufferGeometricElementData): Promise<Id64String>;
-
-  /** Create and insert a new geometry part element.
-   * @param props Properties for the new [GeometryPart]($backend)
-   * @param data Optional binary format GeometryStream representation used in lieu of [[GeometryPartProps.geom]].
-   * @see [GeometryStream]($docs/learning/common/geometrystream.md), [ElementGeometry]($backend)
-   * @throws [[IModelError]] if unable to insert the element
-   */
-  insertGeometryPart(props: GeometryPartProps, data?: FlatBufferGeometryPartData): Promise<Id64String>;
-
-  /** Update an existing geometric element.
-   * @param propsOrId Properties or element id to update for an existing [GeometricElement]($backend)
-   * @param data Optional binary format GeometryStream representation used in lieu of [[GeometricElementProps.geom]].
-   * @see [GeometryStream]($docs/learning/common/geometrystream.md), [ElementGeometry]($backend)
-   * @throws [[IModelError]] if unable to update the element
-   */
-  updateGeometricElement(propsOrId: GeometricElementProps | Id64String, data?: FlatBufferGeometricElementData): Promise<void>;
-
-  /** Request geometry from an existing element. Because a GeometryStream can be large and may contain information
-   * that is not always useful to frontend code, filter options are provided to restrict what GeometryStreams are returned.
-   * For example, a tool may only be interested in a GeometryStream that stores a single CurveCollection.
-   * @param id Element id of an existing [GeometricElement]($backend) or [GeometryPart]($backend).
-   * @param filter Optional criteria for accepting a GeometryStream.
-   * @see [GeometryStream]($docs/learning/common/geometrystream.md), [ElementGeometry]($backend)
-   * @throws [[IModelError]] if unable to query the element
-   */
-  requestElementGeometry(id: Id64String, filter?: FlatBufferGeometryFilter): Promise<ElementGeometryInfo | undefined>;
-
-  /** Update the project extents for the iModel.
-   * @param extents New project extents.
-   * @throws [[IModelError]] if unable to update the extents property.
-   */
-  updateProjectExtents(extents: Range3dProps): Promise<void>;
-
-  /** Update the position of the iModel on the earth.
-   * @param ecefLocation New ecef location properties.
-   * @throws [[IModelError]] if unable to update the ecef location property.
-   * @note Clears the geographic coordinate reference system of the iModel, should only be called if invalid.
-   */
-  updateEcefLocation(ecefLocation: EcefLocationProps): Promise<void>;
-}
-
-/** @alpha */
-export interface ElementGeometryCacheFilter {
-  /** Optional lower limit on number of geometric primitives to accept */
-  minGeom?: number;
-  /** Optional upper limit on number of geometric primitives to accept */
-  maxGeom?: number;
-  /** Whether to accept geometry from parts. */
-  parts: boolean;
-  /** Whether to accept single curves and paths. */
-  curves: boolean;
-  /** Whether to accept loops, planar regions, open polyfaces, and sheet bodies. */
-  surfaces: boolean;
-  /** Whether to accept capped solids, closed polyfaces, and solid bodies. */
-  solids: boolean;
-  /** Whether to accept text, image graphics, etc. */
-  other: boolean;
-}
-
-/** @alpha */
-export interface ElementGeometryResultOptions {
-  /** If true, return geometry as data that can be converted to a render graphic */
-  wantGraphic?: true | undefined;
-  /** If true, return geometry as flatbuffer format data.
-   * The data is potentially large and may include brep entries that cannot be directly
-   * inspected or manipulated on the frontend, request only as needed. */
-  wantGeometry?: true | undefined;
-  /** If true, return geometry range. */
-  wantRange?: true | undefined;
-  /** If true, return geometry appearance information. */
-  wantAppearance?: true | undefined;
-  /** The chord tolerance to use when creating the graphic (default is 0.01) */
-  chordTolerance?: number;
-  /** Unique identifier for the render graphic request */
-  requestId?: string;
-  /** If true, a successful result updates the source element or is inserted as a new element when insertProps is supplied */
-  writeChanges?: true | undefined;
-  /** If specified, writeChanges inserts a new [GeometricElement]($backend) using these properties */
-  insertProps?: GeometricElementProps;
-}
-
-/** @alpha */
-export interface ElementGeometryResultProps {
-  /** The element's geometry stream graphic data in world coordinates */
-  graphic?: Uint8Array;
-  /** The element's geometry stream information */
-  geometry?: ElementGeometryInfo;
-  /** The element's range box (available as ElementGeometryInfo.bbox when returning geometry) */
-  range?: Range3dProps;
-  /** The element's category (available as ElementGeometryInfo.category when returning geometry) */
-  categoryId?: Id64String;
-  /** The result element id (different than source id when requesting insert instead of update) */
-  elementId?: Id64String;
-}
-
-/** @alpha */
-export enum SubEntityType {
-  /** A single bounded part of a surface */
-  Face = 0,
-  /** A single bounded part of a curve */
-  Edge = 1,
-  /** A single point */
-  Vertex = 2,
-}
-
-/** @alpha */
-export interface SubEntityProps {
-  /** Identifies the geometric primitive in the geometry stream that owns this sub-entity when there are more than one */
-  index?: number;
-  /** Identifies the type of sub-entity */
-  type: SubEntityType;
-  /** Identifies a face, edge, or vertex of the geometric primitive */
-  id: number;
-}
-
-/** @alpha */
-export interface SubEntityLocationProps {
-  /** The information to identify the sub-entity */
-  subEntity: SubEntityProps;
-  /** The face, edge, or vertex location in world coordinates from closest point or locate request */
-  point?: XYZProps;
-  /** The face normal in world coordinates of the identified location on sub-entity */
-  normal?: XYZProps;
-  /** The face or edge u parameter of identified location on sub-entity */
-  uParam?: number;
-  /** The face v parameter of identified location on sub-entity */
-  vParam?: number;
-}
-
-/** @alpha */
-export interface SubEntityAppearanceProps {
-  /** Category id for geometry. */
-  category: Id64String;
-  /** SubCategory id for geometry. */
-  subCategory?: Id64String;
-  /** Material id for geometry. */
-  material?: Id64String;
-  /** color of geometry. */
-  color?: ColorDefProps;
-  /** transparency of geometry. */
-  transparency?: number;
-  /** weight of geometry. */
-  weight?: number;
-}
-
-/** @alpha */
-export interface SubEntityGeometryProps {
-  /** The face, edge, or vertex graphic data in world coordinates */
-  graphic?: Uint8Array;
-  /** The face, edge, or vertex geometry in world coordinates */
-  geometry?: ElementGeometryDataEntry;
-  /** The face or edge range box for the sub-entity geometry */
-  range?: Range3dProps;
-  /** The appearance information for the sub-entity geometry */
-  appearance?: SubEntityAppearanceProps;
-}
-
-/** @alpha */
-export interface OffsetFacesProps {
-  /** The faces to offset */
-  faces: SubEntityProps | SubEntityProps[];
-  /** The offset to apply to all faces, or the offset for each face */
-  distances: number | number[];
-}
-
-/** @alpha */
-export interface SubEntityFilter {
-  /** true to reject non-planar faces */
-  nonPlanarFaces?: true;
-  /** true to reject non-linear edges */
-  nonLinearEdges?: true;
-  /** true to reject laminar edges */
-  laminarEdges?: true;
-  /** true to reject smooth edges */
-  smoothEdges?: true;
-  /** true to reject smooth vertices */
-  smoothVertices?: true;
-}
-
-/** @alpha */
-export interface LocateSubEntityProps {
-  /** The maximum number of face hits to return. Pass 0 to not pick faces. */
-  maxFace: number;
-  /** The maximum number of edge hits to return. Pass 0 to not pick edges. */
-  maxEdge: number;
-  /** The maximum number of vertex hits to return. Pass 0 to not pick vertices. */
-  maxVertex: number;
-  /** An edge will be picked if it is within this distance from the ray, a vertex twice this distance. */
-  maxDistance?: number;
-  /** When not locating faces, true to allow locate of back edges and vertices. */
-  hiddenEdgesVisible: boolean;
-  /** Optional filter to reject common types of faces, edges, and vertices. */
-  filter?: SubEntityFilter;
-}
-
-/** @alpha */
-export interface SolidModelingCommandIpc extends EditCommandIpc {
-  clearElementGeometryCache(): Promise<void>;
-  createElementGeometryCache(id: Id64String, filter?: ElementGeometryCacheFilter): Promise<boolean>;
-  getSubEntityGeometry(id: Id64String, subEntity: SubEntityProps, opts: Omit<ElementGeometryResultOptions, "writeChanges" | "insertProps">): Promise<SubEntityGeometryProps | undefined>;
-  locateSubEntities(id: Id64String, spacePoint: XYZProps, direction: XYZProps, opts: LocateSubEntityProps): Promise<SubEntityLocationProps[] | undefined>;
-  getClosestFace(id: Id64String, testPoint: XYZProps, preferredDirection?: XYZProps): Promise<SubEntityLocationProps | undefined>;
-  offsetFaces(id: Id64String, params: OffsetFacesProps, opts: ElementGeometryResultOptions): Promise<ElementGeometryResultProps | undefined>;
-}
-=======
 /*---------------------------------------------------------------------------------------------
 * Copyright (c) Bentley Systems, Incorporated. All rights reserved.
 * See LICENSE.md in the project root for license terms and full copyright notice.
@@ -808,5 +536,4 @@
   blendEdges(id: Id64String, params: BlendEdgesProps, opts: ElementGeometryResultOptions): Promise<ElementGeometryResultProps | undefined>;
   /** Modify the specified edges by changing them into faces having the requested chamfer surface geometry. */
   chamferEdges(id: Id64String, params: ChamferEdgesProps, opts: ElementGeometryResultOptions): Promise<ElementGeometryResultProps | undefined>;
-}
->>>>>>> de6fc96e
+}