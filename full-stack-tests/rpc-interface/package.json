--- conflicted
+++ resolved
@@ -1,10 +1,6 @@
 {
   "name": "@itwin/rpcinterface-full-stack-tests",
-<<<<<<< HEAD
   "version": "3.0.0-extension.1",
-=======
-  "version": "3.0.0-dev.113",
->>>>>>> 90760bb1
   "description": "Test the full iModel.js stack (frontend and backend) using standard RPC interfaces",
   "license": "MIT",
   "scripts": {
