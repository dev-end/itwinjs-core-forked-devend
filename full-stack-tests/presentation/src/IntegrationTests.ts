/*---------------------------------------------------------------------------------------------
* Copyright (c) Bentley Systems, Incorporated. All rights reserved.
* See LICENSE.md in the project root for license terms and full copyright notice.
*--------------------------------------------------------------------------------------------*/
import "@itwin/presentation-frontend/lib/cjs/test/_helpers/MockFrontendEnvironment";
import * as chai from "chai";
import chaiSubset from "chai-subset";
import * as cpx from "cpx";
import * as fs from "fs";
import * as path from "path";
import sinonChai from "sinon-chai";
import { Logger, LogLevel } from "@itwin/core-bentley";
import { IModelAppOptions, NoRenderApp } from "@itwin/core-frontend";
<<<<<<< HEAD
import { I18NOptions } from "@itwin/core-i18n";
import { TestBrowserAuthorizationClient } from "@itwin/oidc-signin-tool/lib/TestBrowserAuthorizationClient";
import { TestUsers } from "@itwin/oidc-signin-tool/lib/TestUsers";
import { TestUtility } from "@itwin/oidc-signin-tool/lib/TestUtility";
=======
import { I18N } from "@itwin/core-i18n";
import { TestBrowserAuthorizationClient, TestUsers, TestUtility } from "@itwin/oidc-signin-tool";
>>>>>>> 4bf6a8e2
import {
  HierarchyCacheMode, Presentation as PresentationBackend, PresentationBackendNativeLoggerCategory, PresentationProps as PresentationBackendProps,
} from "@itwin/presentation-backend";
import { PresentationProps as PresentationFrontendProps } from "@itwin/presentation-frontend";
import { initialize as initializeTesting, PresentationTestingInitProps, terminate as terminateTesting } from "@itwin/presentation-testing";

/** Loads the provided `.env` file into process.env */
function loadEnv(envFile: string) {
  if (!fs.existsSync(envFile))
    return;

  const dotenv = require("dotenv"); // eslint-disable-line @typescript-eslint/no-var-requires
  const dotenvExpand = require("dotenv-expand"); // eslint-disable-line @typescript-eslint/no-var-requires
  const envResult = dotenv.config({ path: envFile });
  if (envResult.error) {
    throw envResult.error;
  }

  dotenvExpand(envResult);
}

chai.use(sinonChai);
chai.use(chaiSubset);

loadEnv(path.join(__dirname, "..", ".env"));

const copyITwinBackendAssets = (outputDir: string) => {
  const iTwinPackagesPath = "node_modules/@itwin";
  fs.readdirSync(iTwinPackagesPath).map((packageName) => {
    const packagePath = path.resolve(iTwinPackagesPath, packageName);
    return path.join(packagePath, "lib", "cjs", "assets");
  }).filter((assetsPath) => {
    return fs.existsSync(assetsPath);
  }).forEach((src) => {
    cpx.copySync(`${src}/**/*`, outputDir);
  });
};

const copyITwinFrontendAssets = (outputDir: string) => {
  const iTwinPackagesPath = "node_modules/@itwin";
  fs.readdirSync(iTwinPackagesPath).map((packageName) => {
    const packagePath = path.resolve(iTwinPackagesPath, packageName);
    return path.join(packagePath, "lib", "public");
  }).filter((assetsPath) => {
    return fs.existsSync(assetsPath);
  }).forEach((src) => {
    cpx.copySync(`${src}/**/*`, outputDir);
  });
};

class IntegrationTestsApp extends NoRenderApp {
  protected static supplyUrlTemplate(): string {
    return `file://${path.join(path.resolve("lib/public/locales"), "{{lng}}/{{ns}}.json").replace(/\\/g, "/")}`;
  }

  public static override async startup(opts?: IModelAppOptions): Promise<void> {
    await NoRenderApp.startup({ ...opts, localization: new I18N("iModelJs", { urlTemplate: this.supplyUrlTemplate() }) });
    cpx.copySync(`assets/**/*`, "lib/assets");
    copyITwinBackendAssets("lib/assets");
    copyITwinFrontendAssets("lib/public");
  }
}

const initializeCommon = async (props: { backendTimeout?: number, useClientServices?: boolean }) => {
  // init logging
  Logger.initializeToConsole();
  Logger.setLevelDefault(LogLevel.Warning);
  Logger.setLevel(PresentationBackendNativeLoggerCategory.ECObjects, LogLevel.Warning);

  const libDir = path.resolve("lib");
  const hierarchiesCacheDir = path.join(libDir, "cache");
  if (!fs.existsSync(hierarchiesCacheDir))
    fs.mkdirSync(hierarchiesCacheDir);

  const backendInitProps: PresentationBackendProps = {
    requestTimeout: props.backendTimeout ?? 0,
    rulesetDirectories: [path.join(libDir, "assets", "rulesets")],
    localeDirectories: [path.join(libDir, "assets", "locales")],
    defaultLocale: "en-PSEUDO",
    workerThreadsCount: 1,
    caching: {
      hierarchies: {
        mode: HierarchyCacheMode.Disk,
        directory: hierarchiesCacheDir,
      },
    },
  };
  const frontendInitProps: PresentationFrontendProps = {
    presentation: {
      activeLocale: "en-PSEUDO",
    },
  };

  const frontendAppOptions: IModelAppOptions = {
    authorizationClient: props.useClientServices
      ? TestUtility.getAuthorizationClient(TestUsers.regular)
      : undefined,
  };

  if (props.useClientServices)
    await (frontendAppOptions.authorizationClient! as TestBrowserAuthorizationClient).signIn();

  const presentationTestingInitProps: PresentationTestingInitProps = {
    backendProps: backendInitProps,
    frontendProps: frontendInitProps,
    frontendApp: IntegrationTestsApp,
    frontendAppOptions,
  };

  await initializeTesting(presentationTestingInitProps);
};

export const initialize = async (backendTimeout: number = 0) => {
  await initializeCommon({ backendTimeout });
};

export const initializeWithClientServices = async () => {
  await initializeCommon({ useClientServices: true });
};

export const terminate = async () => {
  await terminateTesting();
};

export const resetBackend = () => {
  const props = PresentationBackend.initProps;
  PresentationBackend.terminate();
  PresentationBackend.initialize(props);
};
<|MERGE_RESOLUTION|>--- conflicted
+++ resolved
@@ -1,151 +1,144 @@
-/*---------------------------------------------------------------------------------------------
-* Copyright (c) Bentley Systems, Incorporated. All rights reserved.
-* See LICENSE.md in the project root for license terms and full copyright notice.
-*--------------------------------------------------------------------------------------------*/
-import "@itwin/presentation-frontend/lib/cjs/test/_helpers/MockFrontendEnvironment";
-import * as chai from "chai";
-import chaiSubset from "chai-subset";
-import * as cpx from "cpx";
-import * as fs from "fs";
-import * as path from "path";
-import sinonChai from "sinon-chai";
-import { Logger, LogLevel } from "@itwin/core-bentley";
-import { IModelAppOptions, NoRenderApp } from "@itwin/core-frontend";
-<<<<<<< HEAD
-import { I18NOptions } from "@itwin/core-i18n";
-import { TestBrowserAuthorizationClient } from "@itwin/oidc-signin-tool/lib/TestBrowserAuthorizationClient";
-import { TestUsers } from "@itwin/oidc-signin-tool/lib/TestUsers";
-import { TestUtility } from "@itwin/oidc-signin-tool/lib/TestUtility";
-=======
-import { I18N } from "@itwin/core-i18n";
-import { TestBrowserAuthorizationClient, TestUsers, TestUtility } from "@itwin/oidc-signin-tool";
->>>>>>> 4bf6a8e2
-import {
-  HierarchyCacheMode, Presentation as PresentationBackend, PresentationBackendNativeLoggerCategory, PresentationProps as PresentationBackendProps,
-} from "@itwin/presentation-backend";
-import { PresentationProps as PresentationFrontendProps } from "@itwin/presentation-frontend";
-import { initialize as initializeTesting, PresentationTestingInitProps, terminate as terminateTesting } from "@itwin/presentation-testing";
-
-/** Loads the provided `.env` file into process.env */
-function loadEnv(envFile: string) {
-  if (!fs.existsSync(envFile))
-    return;
-
-  const dotenv = require("dotenv"); // eslint-disable-line @typescript-eslint/no-var-requires
-  const dotenvExpand = require("dotenv-expand"); // eslint-disable-line @typescript-eslint/no-var-requires
-  const envResult = dotenv.config({ path: envFile });
-  if (envResult.error) {
-    throw envResult.error;
-  }
-
-  dotenvExpand(envResult);
-}
-
-chai.use(sinonChai);
-chai.use(chaiSubset);
-
-loadEnv(path.join(__dirname, "..", ".env"));
-
-const copyITwinBackendAssets = (outputDir: string) => {
-  const iTwinPackagesPath = "node_modules/@itwin";
-  fs.readdirSync(iTwinPackagesPath).map((packageName) => {
-    const packagePath = path.resolve(iTwinPackagesPath, packageName);
-    return path.join(packagePath, "lib", "cjs", "assets");
-  }).filter((assetsPath) => {
-    return fs.existsSync(assetsPath);
-  }).forEach((src) => {
-    cpx.copySync(`${src}/**/*`, outputDir);
-  });
-};
-
-const copyITwinFrontendAssets = (outputDir: string) => {
-  const iTwinPackagesPath = "node_modules/@itwin";
-  fs.readdirSync(iTwinPackagesPath).map((packageName) => {
-    const packagePath = path.resolve(iTwinPackagesPath, packageName);
-    return path.join(packagePath, "lib", "public");
-  }).filter((assetsPath) => {
-    return fs.existsSync(assetsPath);
-  }).forEach((src) => {
-    cpx.copySync(`${src}/**/*`, outputDir);
-  });
-};
-
-class IntegrationTestsApp extends NoRenderApp {
-  protected static supplyUrlTemplate(): string {
-    return `file://${path.join(path.resolve("lib/public/locales"), "{{lng}}/{{ns}}.json").replace(/\\/g, "/")}`;
-  }
-
-  public static override async startup(opts?: IModelAppOptions): Promise<void> {
-    await NoRenderApp.startup({ ...opts, localization: new I18N("iModelJs", { urlTemplate: this.supplyUrlTemplate() }) });
-    cpx.copySync(`assets/**/*`, "lib/assets");
-    copyITwinBackendAssets("lib/assets");
-    copyITwinFrontendAssets("lib/public");
-  }
-}
-
-const initializeCommon = async (props: { backendTimeout?: number, useClientServices?: boolean }) => {
-  // init logging
-  Logger.initializeToConsole();
-  Logger.setLevelDefault(LogLevel.Warning);
-  Logger.setLevel(PresentationBackendNativeLoggerCategory.ECObjects, LogLevel.Warning);
-
-  const libDir = path.resolve("lib");
-  const hierarchiesCacheDir = path.join(libDir, "cache");
-  if (!fs.existsSync(hierarchiesCacheDir))
-    fs.mkdirSync(hierarchiesCacheDir);
-
-  const backendInitProps: PresentationBackendProps = {
-    requestTimeout: props.backendTimeout ?? 0,
-    rulesetDirectories: [path.join(libDir, "assets", "rulesets")],
-    localeDirectories: [path.join(libDir, "assets", "locales")],
-    defaultLocale: "en-PSEUDO",
-    workerThreadsCount: 1,
-    caching: {
-      hierarchies: {
-        mode: HierarchyCacheMode.Disk,
-        directory: hierarchiesCacheDir,
-      },
-    },
-  };
-  const frontendInitProps: PresentationFrontendProps = {
-    presentation: {
-      activeLocale: "en-PSEUDO",
-    },
-  };
-
-  const frontendAppOptions: IModelAppOptions = {
-    authorizationClient: props.useClientServices
-      ? TestUtility.getAuthorizationClient(TestUsers.regular)
-      : undefined,
-  };
-
-  if (props.useClientServices)
-    await (frontendAppOptions.authorizationClient! as TestBrowserAuthorizationClient).signIn();
-
-  const presentationTestingInitProps: PresentationTestingInitProps = {
-    backendProps: backendInitProps,
-    frontendProps: frontendInitProps,
-    frontendApp: IntegrationTestsApp,
-    frontendAppOptions,
-  };
-
-  await initializeTesting(presentationTestingInitProps);
-};
-
-export const initialize = async (backendTimeout: number = 0) => {
-  await initializeCommon({ backendTimeout });
-};
-
-export const initializeWithClientServices = async () => {
-  await initializeCommon({ useClientServices: true });
-};
-
-export const terminate = async () => {
-  await terminateTesting();
-};
-
-export const resetBackend = () => {
-  const props = PresentationBackend.initProps;
-  PresentationBackend.terminate();
-  PresentationBackend.initialize(props);
-};
+/*---------------------------------------------------------------------------------------------
+* Copyright (c) Bentley Systems, Incorporated. All rights reserved.
+* See LICENSE.md in the project root for license terms and full copyright notice.
+*--------------------------------------------------------------------------------------------*/
+import "@itwin/presentation-frontend/lib/cjs/test/_helpers/MockFrontendEnvironment";
+import * as chai from "chai";
+import chaiSubset from "chai-subset";
+import * as cpx from "cpx";
+import * as fs from "fs";
+import * as path from "path";
+import sinonChai from "sinon-chai";
+import { Logger, LogLevel } from "@itwin/core-bentley";
+import { IModelAppOptions, NoRenderApp } from "@itwin/core-frontend";
+import { I18N } from "@itwin/core-i18n";
+import { TestBrowserAuthorizationClient, TestUsers, TestUtility } from "@itwin/oidc-signin-tool";
+import {
+  HierarchyCacheMode, Presentation as PresentationBackend, PresentationBackendNativeLoggerCategory, PresentationProps as PresentationBackendProps,
+} from "@itwin/presentation-backend";
+import { PresentationProps as PresentationFrontendProps } from "@itwin/presentation-frontend";
+import { initialize as initializeTesting, PresentationTestingInitProps, terminate as terminateTesting } from "@itwin/presentation-testing";
+
+/** Loads the provided `.env` file into process.env */
+function loadEnv(envFile: string) {
+  if (!fs.existsSync(envFile))
+    return;
+
+  const dotenv = require("dotenv"); // eslint-disable-line @typescript-eslint/no-var-requires
+  const dotenvExpand = require("dotenv-expand"); // eslint-disable-line @typescript-eslint/no-var-requires
+  const envResult = dotenv.config({ path: envFile });
+  if (envResult.error) {
+    throw envResult.error;
+  }
+
+  dotenvExpand(envResult);
+}
+
+chai.use(sinonChai);
+chai.use(chaiSubset);
+
+loadEnv(path.join(__dirname, "..", ".env"));
+
+const copyITwinBackendAssets = (outputDir: string) => {
+  const iTwinPackagesPath = "node_modules/@itwin";
+  fs.readdirSync(iTwinPackagesPath).map((packageName) => {
+    const packagePath = path.resolve(iTwinPackagesPath, packageName);
+    return path.join(packagePath, "lib", "cjs", "assets");
+  }).filter((assetsPath) => {
+    return fs.existsSync(assetsPath);
+  }).forEach((src) => {
+    cpx.copySync(`${src}/**/*`, outputDir);
+  });
+};
+
+const copyITwinFrontendAssets = (outputDir: string) => {
+  const iTwinPackagesPath = "node_modules/@itwin";
+  fs.readdirSync(iTwinPackagesPath).map((packageName) => {
+    const packagePath = path.resolve(iTwinPackagesPath, packageName);
+    return path.join(packagePath, "lib", "public");
+  }).filter((assetsPath) => {
+    return fs.existsSync(assetsPath);
+  }).forEach((src) => {
+    cpx.copySync(`${src}/**/*`, outputDir);
+  });
+};
+
+class IntegrationTestsApp extends NoRenderApp {
+  protected static supplyUrlTemplate(): string {
+    return `file://${path.join(path.resolve("lib/public/locales"), "{{lng}}/{{ns}}.json").replace(/\\/g, "/")}`;
+  }
+
+  public static override async startup(opts?: IModelAppOptions): Promise<void> {
+    await NoRenderApp.startup({ ...opts, localization: new I18N("iModelJs", { urlTemplate: this.supplyUrlTemplate() }) });
+    cpx.copySync(`assets/**/*`, "lib/assets");
+    copyITwinBackendAssets("lib/assets");
+    copyITwinFrontendAssets("lib/public");
+  }
+}
+
+const initializeCommon = async (props: { backendTimeout?: number, useClientServices?: boolean }) => {
+  // init logging
+  Logger.initializeToConsole();
+  Logger.setLevelDefault(LogLevel.Warning);
+  Logger.setLevel(PresentationBackendNativeLoggerCategory.ECObjects, LogLevel.Warning);
+
+  const libDir = path.resolve("lib");
+  const hierarchiesCacheDir = path.join(libDir, "cache");
+  if (!fs.existsSync(hierarchiesCacheDir))
+    fs.mkdirSync(hierarchiesCacheDir);
+
+  const backendInitProps: PresentationBackendProps = {
+    requestTimeout: props.backendTimeout ?? 0,
+    rulesetDirectories: [path.join(libDir, "assets", "rulesets")],
+    localeDirectories: [path.join(libDir, "assets", "locales")],
+    defaultLocale: "en-PSEUDO",
+    workerThreadsCount: 1,
+    caching: {
+      hierarchies: {
+        mode: HierarchyCacheMode.Disk,
+        directory: hierarchiesCacheDir,
+      },
+    },
+  };
+  const frontendInitProps: PresentationFrontendProps = {
+    presentation: {
+      activeLocale: "en-PSEUDO",
+    },
+  };
+
+  const frontendAppOptions: IModelAppOptions = {
+    authorizationClient: props.useClientServices
+      ? TestUtility.getAuthorizationClient(TestUsers.regular)
+      : undefined,
+  };
+
+  if (props.useClientServices)
+    await (frontendAppOptions.authorizationClient! as TestBrowserAuthorizationClient).signIn();
+
+  const presentationTestingInitProps: PresentationTestingInitProps = {
+    backendProps: backendInitProps,
+    frontendProps: frontendInitProps,
+    frontendApp: IntegrationTestsApp,
+    frontendAppOptions,
+  };
+
+  await initializeTesting(presentationTestingInitProps);
+};
+
+export const initialize = async (backendTimeout: number = 0) => {
+  await initializeCommon({ backendTimeout });
+};
+
+export const initializeWithClientServices = async () => {
+  await initializeCommon({ useClientServices: true });
+};
+
+export const terminate = async () => {
+  await terminateTesting();
+};
+
+export const resetBackend = () => {
+  const props = PresentationBackend.initProps;
+  PresentationBackend.terminate();
+  PresentationBackend.initialize(props);
+};