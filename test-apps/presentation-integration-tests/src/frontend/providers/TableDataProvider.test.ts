/*---------------------------------------------------------------------------------------------
|  $Copyright: (c) 2018 Bentley Systems, Incorporated. All rights reserved. $
 *--------------------------------------------------------------------------------------------*/
import { expect } from "chai";
import { initialize, terminate } from "../../IntegrationTests";
import { OpenMode, Id64 } from "@bentley/bentleyjs-core";
import { ModelProps } from "@bentley/imodeljs-common";
import { IModelConnection } from "@bentley/imodeljs-frontend";
import { KeySet, instanceKeyFromJSON } from "@bentley/presentation-common";
import PresentationTableDataProvider from "@bentley/presentation-components/lib/table/DataProvider";
import { SortDirection } from "@bentley/ui-core/lib/enums/SortDirection";

interface MeaningfulInstances {
  repositoryModel: ModelProps;
  dictionaryModel: ModelProps;
  physicalModel: ModelProps;
}
const createMeaningfulInstances = async (imodel: IModelConnection): Promise<MeaningfulInstances> => {
  return {
    repositoryModel: (await imodel.models.queryProps({ from: "bis.RepositoryModel" }))[0],
    dictionaryModel: (await imodel.models.queryProps({ from: "bis.DictionaryModel", wantPrivate: true }))[0],
    physicalModel: (await imodel.models.queryProps({ from: "bis.PhysicalModel" }))[0],
  };
};

describe("TableDataProvider", async () => {

  let imodel: IModelConnection;
  let instances: MeaningfulInstances;
  let provider: PresentationTableDataProvider;

  before(async () => {
<<<<<<< HEAD
    const testIModelName: string = "assets/datasets/Properties_60InstancesWithUrl2.ibim";
=======
    initialize();
    const testIModelName: string = "assets/datasets/1K.bim";
>>>>>>> 31b62b5f
    imodel = await IModelConnection.openStandalone(testIModelName, OpenMode.Readonly);
    instances = await createMeaningfulInstances(imodel);
    provider = new PresentationTableDataProvider(imodel, "SimpleContent", 10);
  });

  after(async () => {
    await imodel.closeStandalone();
    terminate();
  });

  describe("getColumns", () => {

    it("returns columns for a single instance", async () => {
      provider.keys = new KeySet([instances.physicalModel]);
      const columns = await provider.getColumns();
      expect(columns).to.matchSnapshot();
    });

    it("returns columns for multiple instances", async () => {
      provider.keys = new KeySet([instances.repositoryModel, instances.physicalModel]);
      const columns = await provider.getColumns();
      expect(columns).to.matchSnapshot();
    });

  });

  describe("getRowsCount", () => {

    it("returns total number of instances when less than page size", async () => {
      provider.keys = new KeySet([instances.repositoryModel, instances.physicalModel]);
      const count = await provider.getRowsCount();
      expect(count).to.eq(2);
    });

    it("returns total number of instances when more than page size", async () => {
      const keys = await imodel.elements.queryProps({ from: "bis.PhysicalElement", limit: 20 });
      provider.keys = new KeySet(keys);
      const count = await provider.getRowsCount();
      expect(count).to.eq(20);
    });

  });

  describe("getRow", () => {

    it("returns first row", async () => {
      provider.keys = new KeySet([instances.physicalModel]);
      const row = await provider.getRow(0);
      expect(row).to.matchSnapshot();
    });

    it("returns undefined when requesting row with invalid index", async () => {
      provider.keys = new KeySet([instances.physicalModel]);
      const row = await provider.getRow(1);
      expect(row).to.be.undefined;
    });

  });

  // WIP: sorting by display label doesn't work until `dev` is merged to `master`
  describe.skip("sorting", () => {

    it("sorts instances ascending", async () => {
      // provide keys so that instances by default aren't sorted in either way
      provider.keys = new KeySet([instances.physicalModel, instances.dictionaryModel, instances.repositoryModel]);
      await provider.sort(0, SortDirection.Ascending); // sort by display label (column index = 0)
      const rows = await Promise.all([0, 1, 2].map((index: number) => provider.getRow(index)));
      expect(rows).to.matchSnapshot();
    });

    it("sorts instances descending", async () => {
      // provide keys so that instances by default aren't sorted in either way
      provider.keys = new KeySet([instances.physicalModel, instances.dictionaryModel, instances.repositoryModel]);
      await provider.sort(0, SortDirection.Descending); // sort by display label (column index = 0)
      const rows = await Promise.all([0, 1, 2].map((index: number) => provider.getRow(index)));
      expect(rows).to.matchSnapshot();
    });

  });

  // WIP: filtering by display label doesn't work until `dev` is merged to `master`
  describe.skip("filtering", () => {

    it("filters instances", async () => {
      provider.keys = new KeySet([instances.physicalModel, instances.dictionaryModel, instances.repositoryModel]);
      const columns = await provider.getColumns();
      provider.filterExpression = `${columns[0].key} = "Physical Model-0-S"`;
      expect(await provider.getRowsCount()).to.eq(1);
      const row = await provider.getRow(0);
<<<<<<< HEAD
      expect(row!.key.id.value).to.eq(new Id64(instances.physicalModel.id).value);
=======
      const rowKey = instanceKeyFromJSON(JSON.parse(row!.key));
      expect(rowKey.id.value).to.eq(new Id64(instances.functionalModel.id).value);
>>>>>>> 31b62b5f
    });

  });

});<|MERGE_RESOLUTION|>--- conflicted
+++ resolved
@@ -30,12 +30,8 @@
   let provider: PresentationTableDataProvider;
 
   before(async () => {
-<<<<<<< HEAD
+    initialize();
     const testIModelName: string = "assets/datasets/Properties_60InstancesWithUrl2.ibim";
-=======
-    initialize();
-    const testIModelName: string = "assets/datasets/1K.bim";
->>>>>>> 31b62b5f
     imodel = await IModelConnection.openStandalone(testIModelName, OpenMode.Readonly);
     instances = await createMeaningfulInstances(imodel);
     provider = new PresentationTableDataProvider(imodel, "SimpleContent", 10);
@@ -125,12 +121,8 @@
       provider.filterExpression = `${columns[0].key} = "Physical Model-0-S"`;
       expect(await provider.getRowsCount()).to.eq(1);
       const row = await provider.getRow(0);
-<<<<<<< HEAD
-      expect(row!.key.id.value).to.eq(new Id64(instances.physicalModel.id).value);
-=======
       const rowKey = instanceKeyFromJSON(JSON.parse(row!.key));
-      expect(rowKey.id.value).to.eq(new Id64(instances.functionalModel.id).value);
->>>>>>> 31b62b5f
+      expect(rowKey.id.value).to.eq(new Id64(instances.physicalModel.id).value);
     });
 
   });
