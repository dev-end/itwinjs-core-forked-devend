{
  "name": "presentation-test-app",
  "description": "A test app to demonstrate library capabilities",
  "license": "UNLICENSED",
  "author": {
    "name": "Bentley Systems, Inc.",
    "url": "http://www.bentley.com"
  },
  "version": "0.0.0",
  "engines": {
    "node": ">=10.15.0 <11.0"
  },
  "private": true,
  "scripts": {
    "build": "npm run extract && node ./node_modules/@bentley/webpack-tools/bin/buildIModelJsModule",
    "clean": "rimraf lib",
    "docs": "",
    "extract": "node ./node_modules/@bentley/build-tools/scripts/extract.js --fileExt=ts,tsx --extractFrom=./src --recursive --out=../../generated-docs/extract",
    "lint": "tslint -p ./tsconfig.json 1>&2",
    "electron": "electron ./lib/backend/main.js",
    "start:webserver": "node ./node_modules/@bentley/imodeljs-webserver/lib/webserver.js --port=3000 --resources=./lib/webresources/",
    "start:backend": "node --max-http-header-size=16000 lib/backend/main.js",
    "start:servers": "run-p start:webserver start:backend",
    "test": "",
    "cover": ""
  },
  "iModelJs": {
    "buildModule": {
      "type": "application",
      "sourceResources": [
        {
          "source": "./src/**/*.css",
          "dest": "./lib"
        },
        {
          "source": "./public/**/*",
          "dest": "./lib/webresources"
        }
      ],
      "webpack": {
        "dest": "./lib/webresources",
        "entry": "./lib/frontend/index.js",
        "bundleName": "main",
        "styleSheets": true,
        "htmlTemplate": "./src/frontend/index.html"
      },
      "makeConfig": {
        "dest": "./lib/webresources/config.json",
        "filter": "^imjs_"
      }
    }
  },
  "dependencies": {
<<<<<<< HEAD
    "@bentley/bentleyjs-core": "0.192.0-dev.11",
    "@bentley/geometry-core": "0.192.0-dev.11",
    "@bentley/electron-manager": "0.192.0-dev.11",
    "@bentley/express-server": "0.192.0-dev.11",
    "@bentley/icons-generic-webfont": "^0.0.22",
    "@bentley/imodeljs-clients": "0.192.0-dev.11",
    "@bentley/imodeljs-common": "0.192.0-dev.11",
    "@bentley/imodeljs-backend": "0.192.0-dev.11",
    "@bentley/imodeljs-frontend": "0.192.0-dev.11",
    "@bentley/imodeljs-i18n": "0.192.0-dev.11",
    "@bentley/imodeljs-quantity": "0.192.0-dev.11",
    "@bentley/presentation-common": "0.192.0-dev.11",
    "@bentley/presentation-backend": "0.192.0-dev.11",
    "@bentley/presentation-frontend": "0.192.0-dev.11",
    "@bentley/presentation-components": "0.192.0-dev.11",
    "@bentley/ui-core": "0.192.0-dev.11",
    "@bentley/ui-components": "0.192.0-dev.11",
=======
    "@bentley/bentleyjs-core": "0.192.0-dev.14",
    "@bentley/geometry-core": "0.192.0-dev.14",
    "@bentley/electron-manager": "0.192.0-dev.14",
    "@bentley/express-server": "0.192.0-dev.14",
    "@bentley/icons-generic-webfont": "^0.0.22",
    "@bentley/imodeljs-clients": "0.192.0-dev.14",
    "@bentley/imodeljs-common": "0.192.0-dev.14",
    "@bentley/imodeljs-backend": "0.192.0-dev.14",
    "@bentley/imodeljs-frontend": "0.192.0-dev.14",
    "@bentley/imodeljs-i18n": "0.192.0-dev.14",
    "@bentley/imodeljs-quantity": "0.192.0-dev.14",
    "@bentley/presentation-common": "0.192.0-dev.14",
    "@bentley/presentation-backend": "0.192.0-dev.14",
    "@bentley/presentation-frontend": "0.192.0-dev.14",
    "@bentley/presentation-components": "0.192.0-dev.14",
    "@bentley/ui-core": "0.192.0-dev.14",
    "@bentley/ui-components": "0.192.0-dev.14",
>>>>>>> 8b267c1a
    "react": "^16.8.0",
    "react-dom": "^16.8.0",
    "semver": "^5.5.0",
    "immutable": "^3.8.2"
  },
  "devDependencies": {
<<<<<<< HEAD
    "@bentley/config-loader": "0.192.0-dev.11",
    "@bentley/build-tools": "0.192.0-dev.11",
    "@bentley/imodeljs-webserver": "0.192.0-dev.11",
    "@bentley/webpack-tools": "0.192.0-dev.11",
=======
    "@bentley/config-loader": "0.192.0-dev.14",
    "@bentley/build-tools": "0.192.0-dev.14",
    "@bentley/imodeljs-webserver": "0.192.0-dev.14",
    "@bentley/webpack-tools": "0.192.0-dev.14",
>>>>>>> 8b267c1a
    "@types/bunyan": "^1.8.4",
    "@types/react": "^16.8.0",
    "@types/react-dom": "^16.8.0",
    "autoprefixer": "^8.6.5",
    "electron": "^4.1.0",
    "electron-chromedriver": "^2.0.0",
    "npm-run-all": "^4.1.5",
    "postcss-flexbugs-fixes": "^3.3.1",
    "postcss-loader": "^2.1.6",
    "rimraf": "^2.6.2",
    "tslint": "^5.11.0",
    "tslint-etc": "^1.5.2",
    "typescript": "~3.2.2"
  },
  "proxy": "http://localhost:5000"
}<|MERGE_RESOLUTION|>--- conflicted
+++ resolved
@@ -51,25 +51,6 @@
     }
   },
   "dependencies": {
-<<<<<<< HEAD
-    "@bentley/bentleyjs-core": "0.192.0-dev.11",
-    "@bentley/geometry-core": "0.192.0-dev.11",
-    "@bentley/electron-manager": "0.192.0-dev.11",
-    "@bentley/express-server": "0.192.0-dev.11",
-    "@bentley/icons-generic-webfont": "^0.0.22",
-    "@bentley/imodeljs-clients": "0.192.0-dev.11",
-    "@bentley/imodeljs-common": "0.192.0-dev.11",
-    "@bentley/imodeljs-backend": "0.192.0-dev.11",
-    "@bentley/imodeljs-frontend": "0.192.0-dev.11",
-    "@bentley/imodeljs-i18n": "0.192.0-dev.11",
-    "@bentley/imodeljs-quantity": "0.192.0-dev.11",
-    "@bentley/presentation-common": "0.192.0-dev.11",
-    "@bentley/presentation-backend": "0.192.0-dev.11",
-    "@bentley/presentation-frontend": "0.192.0-dev.11",
-    "@bentley/presentation-components": "0.192.0-dev.11",
-    "@bentley/ui-core": "0.192.0-dev.11",
-    "@bentley/ui-components": "0.192.0-dev.11",
-=======
     "@bentley/bentleyjs-core": "0.192.0-dev.14",
     "@bentley/geometry-core": "0.192.0-dev.14",
     "@bentley/electron-manager": "0.192.0-dev.14",
@@ -87,24 +68,16 @@
     "@bentley/presentation-components": "0.192.0-dev.14",
     "@bentley/ui-core": "0.192.0-dev.14",
     "@bentley/ui-components": "0.192.0-dev.14",
->>>>>>> 8b267c1a
     "react": "^16.8.0",
     "react-dom": "^16.8.0",
     "semver": "^5.5.0",
     "immutable": "^3.8.2"
   },
   "devDependencies": {
-<<<<<<< HEAD
-    "@bentley/config-loader": "0.192.0-dev.11",
-    "@bentley/build-tools": "0.192.0-dev.11",
-    "@bentley/imodeljs-webserver": "0.192.0-dev.11",
-    "@bentley/webpack-tools": "0.192.0-dev.11",
-=======
     "@bentley/config-loader": "0.192.0-dev.14",
     "@bentley/build-tools": "0.192.0-dev.14",
     "@bentley/imodeljs-webserver": "0.192.0-dev.14",
     "@bentley/webpack-tools": "0.192.0-dev.14",
->>>>>>> 8b267c1a
     "@types/bunyan": "^1.8.4",
     "@types/react": "^16.8.0",
     "@types/react-dom": "^16.8.0",
