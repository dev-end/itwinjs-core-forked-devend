--- conflicted
+++ resolved
@@ -1,585 +1,483 @@
-/*---------------------------------------------------------------------------------------------
-* Copyright (c) 2019 Bentley Systems, Incorporated. All rights reserved.
-* Licensed under the MIT License. See LICENSE.md in the project root for license terms.
-*--------------------------------------------------------------------------------------------*/
-import * as React from "react";
-import * as ReactDOM from "react-dom";
-import { createStore, Store } from "redux";
-import { Provider } from "react-redux";
-import {
-  RpcConfiguration, RpcOperation, IModelToken, ElectronRpcManager,
-  ElectronRpcConfiguration, BentleyCloudRpcManager,
-} from "@bentley/imodeljs-common";
-
-import {
-  IModelApp, IModelConnection, SnapMode, AccuSnap, ViewClipByPlaneTool, RenderSystem,
-  IModelAppOptions,
-} from "@bentley/imodeljs-frontend";
-import { I18NNamespace } from "@bentley/imodeljs-i18n";
-import { Config, OidcFrontendClientConfiguration, AccessToken } from "@bentley/imodeljs-clients";
-import { Presentation } from "@bentley/presentation-frontend";
-import { UiCore } from "@bentley/ui-core";
-import { UiComponents, BeDragDropContext } from "@bentley/ui-components";
-import {
-  UiFramework, FrameworkState, FrameworkReducer, AppNotificationManager,
-  IModelInfo, FrontstageManager, createAction, ActionsUnion, DeepReadonly, ProjectInfo,
-  ConfigurableUiContent, ThemeManager, DragDropLayerRenderer, SyncUiEventDispatcher, combineReducers,
-} from "@bentley/ui-framework";
-import { Id64String, OpenMode, Logger, LogLevel } from "@bentley/bentleyjs-core";
-import getSupportedRpcs from "../common/rpcs";
-import { AppUi } from "./appui/AppUi";
-import { AppBackstage } from "./appui/AppBackstage";
-import { ViewsFrontstage } from "./appui/frontstages/ViewsFrontstage";
-import { Tool1 } from "./tools/Tool1";
-import { Tool2 } from "./tools/Tool2";
-import { AppSelectTool } from "./tools/AppSelectTool";
-import { ToolWithSettings } from "./tools/ToolWithSettings";
-import { AnalysisAnimationTool } from "./tools/AnalysisAnimation";
-import { UiProviderTool } from "./tools/UiProviderTool";
-
-// Mobx demo
-import { configure as mobxConfigure } from "mobx";
-
-import "./index.scss";
-import { TestAppConfiguration } from "../common/TestAppConfiguration";
-import { LocalFileOpenFrontstage } from "./appui/frontstages/LocalFileStage";
-
-<<<<<<< HEAD
-const testPluginUiProvider = false;
-if (testPluginUiProvider) {
-/** alpha test code */
-class TestUiProvider implements PluginUiProvider {
-  public readonly id = "TestUiProvider";
-  public provideToolbarItems(toolBarId: string, _itemIds: UiItemNode): ToolbarItemInsertSpec[] {
-    // tslint:disable-next-line: no-console
-    // console.log(`Requesting tools for toolbar ${toolBarId}`);
-
-    if ("[ViewsFrontstage]ToolWidget-horizontal" === toolBarId) {
-      const firstActionSpec: ActionItemInsertSpec = {
-        insertBefore: true,
-        isActionItem: true,
-        itemId: "first-test-action-tool",
-        execute: (): void => {
-          // tslint:disable-next-line: no-console
-          console.log("Got Here!");
-        },
-        icon: "icon-developer",
-        label: "test action tool (first)",
-      };
-
-      const middleActionSpec: ActionItemInsertSpec = {
-        insertBefore: true,
-        relativeToolIdPath: "Tool1",
-        isActionItem: true,
-        itemId: "middle-test- action-tool",
-        execute: (): void => {
-          // tslint:disable-next-line: no-console
-          console.log("Got Here!");
-        },
-        icon: "icon-developer",
-        label: "test action tool (middle)",
-      };
-
-      const lastActionSpec: ActionItemInsertSpec = {
-        insertBefore: false,
-        isActionItem: true,
-        itemId: "last-test-action-tool",
-        execute: (): void => {
-          // tslint:disable-next-line: no-console
-          console.log("Got Here!");
-        },
-        icon: "icon-developer",
-        label: "test action tool (last)",
-      };
-
-      const nestedActionSpec: ActionItemInsertSpec = {
-        insertBefore: false,
-        relativeToolIdPath: "Conditional-formatting\\tool-formatting-setting\\toggleLengthFormat",
-        isActionItem: true,
-        itemId: "nested-test-action-tool",
-        execute: (): void => {
-          // tslint:disable-next-line: no-console
-          console.log("Got Here!");
-        },
-        icon: "icon-developer",
-        label: "test action tool (nested)",
-      };
-      return [firstActionSpec, middleActionSpec, lastActionSpec, nestedActionSpec];
-
-    } else if ("[ViewsFrontstage]NavigationWidget-horizontal" === toolBarId) {
-      const navHorizontalSpec: ActionItemInsertSpec = {
-        insertBefore: true,
-        relativeToolIdPath: "View.Pan",
-        isActionItem: true,
-        itemId: "nav1-test-action-tool",
-        execute: (): void => {
-          // tslint:disable-next-line: no-console
-          console.log("Got Here!");
-        },
-        icon: "icon-developer",
-        label: "test action tool (navH)",
-      };
-      return [navHorizontalSpec];
-
-    } else if ("[ViewsFrontstage]NavigationWidget-vertical" === toolBarId) {
-      const navVerticalSpec: ActionItemInsertSpec = {
-        insertBefore: false,
-        relativeToolIdPath: "View.Fly",
-        isActionItem: true,
-        itemId: "nav2-test-action-tool",
-        execute: (): void => {
-          // tslint:disable-next-line: no-console
-          console.log("Got Here!");
-        },
-        icon: "icon-developer",
-        label: "test action tool (navV)",
-      };
-      return [navVerticalSpec];
-    }
-
-    return [];
-  }
-}
-
-PluginUiManager.register(new TestUiProvider());
-}
-
-=======
->>>>>>> 682c2ab8
-// Initialize my application gateway configuration for the frontend
-RpcConfiguration.developmentMode = true;
-let rpcConfiguration: RpcConfiguration;
-const rpcInterfaces = getSupportedRpcs();
-if (ElectronRpcConfiguration.isElectron)
-  rpcConfiguration = ElectronRpcManager.initializeClient({}, rpcInterfaces);
-else
-  rpcConfiguration = BentleyCloudRpcManager.initializeClient({ info: { title: "ui-test-app", version: "v1.0" }, uriPrefix: "http://localhost:3001" }, rpcInterfaces);
-
-// WIP: WebAppRpcProtocol seems to require an IModelToken for every RPC request
-for (const definition of rpcConfiguration.interfaces())
-  RpcOperation.forEach(definition, (operation) => operation.policy.token = (request) => (request.findTokenPropsParameter() || new IModelToken("test", "test", "test", "test", OpenMode.Readonly)));
-
-// cSpell:ignore SETIMODELCONNECTION setTestProperty sampleapp setaccesstoken uitestapp setisimodellocal
-/** Action Ids used by redux and to send sync UI components. Typically used to refresh visibility or enable state of control.
- * Use lower case strings to be compatible with SyncUi processing.
- */
-export enum SampleAppUiActionId {
-  setIModelConnection = "sampleapp:setimodelconnection",
-  setAccessToken = "sampleapp:setaccesstoken",
-  setTestProperty = "sampleapp:settestproperty",
-  setAnimationViewId = "sampleapp:setAnimationViewId",
-  setIsIModelLocal = "sampleapp:setisimodellocal",
-}
-
-export interface SampleAppState {
-  iModelConnection?: IModelConnection;
-  accessToken?: AccessToken;
-  testProperty: string;
-  animationViewId: string;
-  isIModelLocal: boolean;
-}
-
-const initialState: SampleAppState = {
-  testProperty: "",
-  animationViewId: "",
-  isIModelLocal: false,
-};
-
-// An object with a function that creates each OpenIModelAction that can be handled by our reducer.
-// tslint:disable-next-line:variable-name
-export const SampleAppActions = {
-  setIModelConnection: (iModelConnection: IModelConnection) => createAction(SampleAppUiActionId.setIModelConnection, iModelConnection),
-  setAccessToken: (accessToken: AccessToken) => createAction(SampleAppUiActionId.setAccessToken, accessToken),
-  setTestProperty: (testProperty: string) => createAction(SampleAppUiActionId.setTestProperty, testProperty),
-  setAnimationViewId: (viewId: string) => createAction(SampleAppUiActionId.setAnimationViewId, viewId),
-  setIsIModelLocal: (isIModelLocal: boolean) => createAction(SampleAppUiActionId.setIsIModelLocal, isIModelLocal),
-};
-
-class SampleAppAccuSnap extends AccuSnap {
-  public getActiveSnapModes(): SnapMode[] {
-    const snaps: SnapMode[] = [];
-    if (SampleAppIModelApp.store.getState().frameworkState) {
-      const snapMode = SampleAppIModelApp.store.getState().frameworkState!.configurableUiState.snapMode;
-      if ((snapMode & SnapMode.Bisector) === SnapMode.Bisector as number) snaps.push(SnapMode.Bisector);
-      if ((snapMode & SnapMode.Center) === SnapMode.Center as number) snaps.push(SnapMode.Center);
-      if ((snapMode & SnapMode.Intersection) === SnapMode.Intersection as number) snaps.push(SnapMode.Intersection);
-      if ((snapMode & SnapMode.MidPoint) === SnapMode.MidPoint as number) snaps.push(SnapMode.MidPoint);
-      if ((snapMode & SnapMode.Nearest) === SnapMode.Nearest as number) snaps.push(SnapMode.Nearest);
-      if ((snapMode & SnapMode.NearestKeypoint) === SnapMode.NearestKeypoint as number) snaps.push(SnapMode.NearestKeypoint);
-      if ((snapMode & SnapMode.Origin) === SnapMode.Origin as number) snaps.push(SnapMode.Origin);
-    } else {
-      snaps.push(SnapMode.NearestKeypoint);
-    }
-    return snaps;
-  }
-}
-
-export type SampleAppActionsUnion = ActionsUnion<typeof SampleAppActions>;
-
-function SampleAppReducer(state: SampleAppState = initialState, action: SampleAppActionsUnion): DeepReadonly<SampleAppState> {
-  switch (action.type) {
-    case SampleAppUiActionId.setIModelConnection: {
-      return { ...state, iModelConnection: action.payload };
-    }
-    case SampleAppUiActionId.setAccessToken: {
-      return { ...state, accessToken: action.payload };
-    }
-    case SampleAppUiActionId.setTestProperty: {
-      return { ...state, testProperty: action.payload };
-    }
-    case SampleAppUiActionId.setAnimationViewId: {
-      return { ...state, animationViewId: action.payload };
-    }
-    case SampleAppUiActionId.setIsIModelLocal: {
-      return { ...state, isIModelLocal: action.payload };
-    }
-  }
-
-  return state;
-}
-
-// React-redux interface stuff
-export interface RootState {
-  sampleAppState: SampleAppState;
-  frameworkState?: FrameworkState;
-}
-
-export class SampleAppIModelApp {
-  public static sampleAppNamespace: I18NNamespace;
-  public static store: Store<RootState>;
-  public static rootReducer: any;
-
-  public static startup(opts?: IModelAppOptions): void {
-    opts = opts ? opts : {};
-    opts.accuSnap = new SampleAppAccuSnap();
-    opts.notifications = new AppNotificationManager();
-    IModelApp.startup(opts);
-
-    this.sampleAppNamespace = IModelApp.i18n.registerNamespace("SampleApp");
-    // this is the rootReducer for the sample application.
-    this.rootReducer = combineReducers({
-      sampleAppState: SampleAppReducer,
-      frameworkState: FrameworkReducer,
-    });
-
-    // create the Redux Store.
-    this.store = createStore(this.rootReducer,
-      (window as any).__REDUX_DEVTOOLS_EXTENSION__ && (window as any).__REDUX_DEVTOOLS_EXTENSION__());
-
-    // register local commands.
-    // register core commands not automatically registered
-    ViewClipByPlaneTool.register();
-
-    // Configure a CORS proxy in development mode.
-    if (process.env.NODE_ENV === "development")
-      Config.App.set("imjs_dev_cors_proxy_server", `http://${window.location.hostname}:3001`); // By default, this will run on port 3001
-
-    // Mobx configuration
-    mobxConfigure({ enforceActions: "observed" });
-  }
-
-  public static async initialize() {
-    Presentation.initialize();
-    Presentation.selection.scopes.activeScope = "top-assembly";
-    UiCore.initialize(IModelApp.i18n); // tslint:disable-line:no-floating-promises
-    UiComponents.initialize(IModelApp.i18n); // tslint:disable-line:no-floating-promises
-
-    let oidcConfiguration: OidcFrontendClientConfiguration;
-    const scope = "openid email profile organization feature_tracking imodelhub context-registry-service imodeljs-router reality-data:read product-settings-service";
-    if (ElectronRpcConfiguration.isElectron) {
-      let clientId = "spa-5lgQRridBuvb8dUm6EVmaQmZL";
-      let redirectUri = "electron://frontend/signin-callback";
-      if (Config.App.has("imjs_electron_test_client_id"))
-        clientId = Config.App.get("imjs_electron_test_client_id");
-
-      if (Config.App.has("imjs_electron_test_redirect_uri"))
-        redirectUri = Config.App.get("imjs_electron_test_redirect_uri");
-      oidcConfiguration = { clientId, redirectUri, scope };
-    } else {
-      let clientId = "imodeljs-spa-test-2686";
-      let redirectUri = "http://localhost:3000/signin-callback";
-
-      if (Config.App.has("imjs_browser_test_client_id"))
-        clientId = Config.App.get("imjs_browser_test_client_id");
-
-      if (Config.App.has("imjs_browser_test_redirect_uri"))
-        redirectUri = Config.App.get("imjs_browser_test_redirect_uri");
-      oidcConfiguration = { clientId, redirectUri, scope };
-    }
-
-    await UiFramework.initialize(SampleAppIModelApp.store, IModelApp.i18n, oidcConfiguration, "frameworkState");
-
-    // initialize Presentation
-    Presentation.initialize({
-      activeLocale: IModelApp.i18n.languageList()[0],
-    });
-
-    // Register tools.
-    Tool1.register(this.sampleAppNamespace);
-    Tool2.register(this.sampleAppNamespace);
-    ToolWithSettings.register(this.sampleAppNamespace);
-    AppSelectTool.register();
-    AnalysisAnimationTool.register(this.sampleAppNamespace);
-    UiProviderTool.register(this.sampleAppNamespace);
-
-    IModelApp.toolAdmin.defaultToolId = AppSelectTool.toolId;
-  }
-
-  public static async openIModelAndViews(projectId: string, iModelId: string, viewIdsSelected: Id64String[]) {
-    // Close the current iModelConnection
-    await SampleAppIModelApp.closeCurrentIModel();
-
-    // open the imodel
-    const iModelConnection = await UiFramework.iModelServices.openIModel(projectId, iModelId);
-    SampleAppIModelApp.setIsIModelLocal(false, true);
-
-    await this.openViews(iModelConnection, viewIdsSelected);
-  }
-
-  public static async closeCurrentIModel() {
-    const currentIModelConnection = this.getIModelConnection();
-    if (currentIModelConnection) {
-      SyncUiEventDispatcher.clearConnectionEvents(currentIModelConnection);
-
-      if (SampleAppIModelApp.isIModelLocal)
-        await currentIModelConnection.closeSnapshot();
-      else
-        await currentIModelConnection.close();
-    }
-  }
-
-  public static async openViews(iModelConnection: IModelConnection, viewIdsSelected: Id64String[]) {
-
-    SyncUiEventDispatcher.initializeConnectionEvents(iModelConnection);
-
-    // store the IModelConnection in the sample app store - this may trigger redux connected components
-    SampleAppIModelApp.setIModelConnection(iModelConnection, true);
-
-    // we create a Frontstage that contains the views that we want.
-    const frontstageProvider = new ViewsFrontstage(viewIdsSelected, iModelConnection);
-    FrontstageManager.addFrontstageProvider(frontstageProvider);
-    FrontstageManager.setActiveFrontstageDef(frontstageProvider.frontstageDef).then(() => { // tslint:disable-line:no-floating-promises
-      // Frontstage & ScreenViewports are ready
-      // tslint:disable-next-line:no-console
-      console.log("Frontstage is ready");
-    });
-  }
-
-  public static async handleWorkOffline() {
-    await SampleAppIModelApp.showFrontstage("Test4");
-  }
-
-  public static async showIModelIndex(contextId: string, iModelId: string) {
-    const currentConnection = SampleAppIModelApp.getIModelConnection();
-    if (!currentConnection || (currentConnection.iModelToken.iModelId !== iModelId)) {
-      // Close the current iModelConnection
-      await SampleAppIModelApp.closeCurrentIModel();
-
-      // open the imodel
-      const iModelConnection = await UiFramework.iModelServices.openIModel(contextId, iModelId);
-      SampleAppIModelApp.setIsIModelLocal(false, true);
-
-      SyncUiEventDispatcher.initializeConnectionEvents(iModelConnection);
-
-      // store the IModelConnection in the sample app store
-      SampleAppIModelApp.setIModelConnection(iModelConnection, true);
-    }
-
-    await SampleAppIModelApp.showFrontstage("IModelIndex");
-  }
-
-  public static async showIModelOpen(_iModels: IModelInfo[] | undefined) {
-    await SampleAppIModelApp.showFrontstage("IModelOpen");
-  }
-
-  public static async showSignIn() {
-    await SampleAppIModelApp.showFrontstage("SignIn");
-  }
-
-  // called after the user has signed in (or access token is still valid)
-  public static async onSignedIn() {
-    const accessToken = await IModelApp.authorizationClient!.getAccessToken();
-
-    // NOTE: do we need to store access token since its store in OidcClient?
-    SampleAppIModelApp.setAccessToken(accessToken);
-
-    if (!accessToken)
-      return;
-
-    // get the default IModel (from imodejs-config)
-    let defaultImodel: IModelInfo | undefined;
-
-    let viewId: string | undefined;
-    if (Config.App.has("imjs_uitestapp_imodel_viewId"))
-      viewId = Config.App.get("imjs_uitestapp_imodel_viewId");
-
-    if (Config.App.has("imjs_uitestapp_imodel_name") &&
-      Config.App.has("imjs_uitestapp_imodel_wsgId") &&
-      Config.App.has("imjs_uitestapp_imodel_project_name") &&
-      Config.App.has("imjs_uitestapp_imodel_project_projectNumber") &&
-      Config.App.has("imjs_uitestapp_imodel_project_wsgId")) {
-      const defaultProject = {
-        name: Config.App.get("imjs_uitestapp_imodel_project_name"),
-        projectNumber: Config.App.get("imjs_uitestapp_imodel_project_projectNumber"),
-        wsgId: Config.App.get("imjs_uitestapp_imodel_project_wsgId"),
-        readStatus: 0,
-      } as ProjectInfo;
-
-      defaultImodel = {
-        name: Config.App.get("imjs_uitestapp_imodel_name"),
-        description: Config.App.get("imjs_uitestapp_imodel_name"),
-        wsgId: Config.App.get("imjs_uitestapp_imodel_wsgId"),
-        projectInfo: defaultProject,
-        status: "",
-      } as IModelInfo;
-
-      if (viewId) {
-        // open directly into the iModel (view)
-        await SampleAppIModelApp.openIModelAndViews(defaultImodel.projectInfo.wsgId, defaultImodel.wsgId, [viewId!]);
-      } else {
-        // open to the IModelIndex frontstage
-        await SampleAppIModelApp.showIModelIndex(defaultImodel.projectInfo.wsgId, defaultImodel.wsgId);
-      }
-    } else if (testAppConfiguration.startWithSnapshots) {
-      // open to the Local File frontstage
-      await LocalFileOpenFrontstage.open();
-    } else {
-      // open to the IModelOpen frontstage
-      await SampleAppIModelApp.showIModelOpen(undefined);
-    }
-  }
-
-  public static setTestProperty(value: string, immediateSync = false) {
-    if (value !== SampleAppIModelApp.getTestProperty()) {
-      UiFramework.dispatchActionToStore(SampleAppUiActionId.setTestProperty, value, immediateSync);
-    }
-  }
-
-  public static getTestProperty(): string {
-    return SampleAppIModelApp.store.getState().sampleAppState.testProperty;
-  }
-
-  public static saveAnimationViewId(value: string, immediateSync = false) {
-    if (value !== SampleAppIModelApp.getTestProperty()) {
-      UiFramework.dispatchActionToStore(SampleAppUiActionId.setAnimationViewId, value, immediateSync);
-    }
-  }
-
-  public static getAnimationViewId(): string {
-    return SampleAppIModelApp.store.getState().sampleAppState.animationViewId;
-  }
-
-  public static setIModelConnection(iModelConnection: IModelConnection, immediateSync = false) {
-    UiFramework.dispatchActionToStore(SampleAppUiActionId.setIModelConnection, iModelConnection, immediateSync);
-  }
-
-  public static setIsIModelLocal(isIModelLocal: boolean, immediateSync = false) {
-    UiFramework.dispatchActionToStore(SampleAppUiActionId.setIsIModelLocal, isIModelLocal, immediateSync);
-  }
-
-  public static setAccessToken(accessToken: AccessToken, immediateSync = false) {
-    UiFramework.dispatchActionToStore(SampleAppUiActionId.setAccessToken, accessToken, immediateSync);
-  }
-
-  public static getAccessToken(): AccessToken | undefined {
-    return SampleAppIModelApp.store.getState().sampleAppState.accessToken;
-  }
-
-  public static getIModelConnection(): IModelConnection | undefined {
-    return SampleAppIModelApp.store.getState().sampleAppState.iModelConnection;
-  }
-
-  public static get isIModelLocal(): boolean {
-    return SampleAppIModelApp.store.getState().sampleAppState.isIModelLocal;
-  }
-
-  public static async showFrontstage(frontstageId: string) {
-    const frontstageDef = FrontstageManager.findFrontstageDef(frontstageId);
-    FrontstageManager.setActiveFrontstageDef(frontstageDef); // tslint:disable-line:no-floating-promises
-  }
-}
-
-export class SampleAppViewer extends React.Component<any> {
-  constructor(props: any) {
-    super(props);
-
-    AppUi.initialize();
-
-    // tslint:disable-next-line:no-console
-    console.log("Versions:", (window as any).iModelJsVersions);
-
-    if (UiFramework.oidcClient.hasSignedIn) {
-      SampleAppIModelApp.onSignedIn(); // tslint:disable-line:no-floating-promises
-    } else {
-      SampleAppIModelApp.showSignIn(); // tslint:disable-line:no-floating-promises
-    }
-  }
-
-  public render(): JSX.Element {
-    return (
-      <Provider store={SampleAppIModelApp.store} >
-        <ThemeManager>
-          <BeDragDropContext>
-            <ConfigurableUiContent appBackstage={<AppBackstage />} />
-            <DragDropLayerRenderer />
-          </BeDragDropContext>
-        </ThemeManager>
-      </Provider >
-    );
-  }
-}
-
-// If we are using a browser, close the current iModel before leaving
-window.addEventListener("beforeunload", async () => {
-  await SampleAppIModelApp.closeCurrentIModel();
-});
-
-export const testAppConfiguration = {} as TestAppConfiguration;
-
-// Retrieves the configuration for starting SVT from configuration.json file located in the built public folder
-async function retrieveConfiguration(): Promise<void> {
-  return new Promise<void>((resolve, _reject) => {
-    const request: XMLHttpRequest = new XMLHttpRequest();
-    request.open("GET", "testAppConfiguration.json", false);
-    request.setRequestHeader("Cache-Control", "no-cache");
-    request.onreadystatechange = ((_event: Event) => {
-      if (request.readyState === XMLHttpRequest.DONE) {
-        if (request.status === 200) {
-          const newConfigurationInfo: any = JSON.parse(request.responseText);
-          Object.assign(testAppConfiguration, newConfigurationInfo);
-          resolve();
-        }
-      }
-    });
-    request.send();
-  });
-}
-
-// main entry point.
-async function main() {
-  // retrieve, set, and output the global configuration variable
-  await retrieveConfiguration(); // (does a fetch)
-  console.log("Configuration", JSON.stringify(testAppConfiguration)); // tslint:disable-line:no-console
-
-  // initialize logging
-  Logger.initializeToConsole();
-  Logger.setLevelDefault(LogLevel.Warning);
-  // Logger.setLevel("ui-framework.Toolbar", LogLevel.Info);  // used to show minimal output calculating toolbar overflow
-  // Logger.setLevel("ui-framework.Toolbar", LogLevel.Trace);  // used to show detailed output calculating toolbar overflow
-
-  // Set up render option to displaySolarShadows.
-  const renderSystemOptions: RenderSystem.Options = {
-    displaySolarShadows: true,
-  };
-
-  // Start the app.
-  SampleAppIModelApp.startup({ renderSys: renderSystemOptions });
-
-  // wait for both our i18n namespaces to be read.
-  SampleAppIModelApp.initialize().then(() => { // tslint:disable-line:no-floating-promises
-    ReactDOM.render(<SampleAppViewer />, document.getElementById("root") as HTMLElement);
-  });
-}
-
-// Entry point - run the main function
-main(); // tslint:disable-line:no-floating-promises
+/*---------------------------------------------------------------------------------------------
+* Copyright (c) 2019 Bentley Systems, Incorporated. All rights reserved.
+* Licensed under the MIT License. See LICENSE.md in the project root for license terms.
+*--------------------------------------------------------------------------------------------*/
+import * as React from "react";
+import * as ReactDOM from "react-dom";
+import { createStore, Store } from "redux";
+import { Provider } from "react-redux";
+import {
+  RpcConfiguration, RpcOperation, IModelToken, ElectronRpcManager,
+  ElectronRpcConfiguration, BentleyCloudRpcManager,
+} from "@bentley/imodeljs-common";
+
+import {
+  IModelApp, IModelConnection, SnapMode, AccuSnap, ViewClipByPlaneTool, RenderSystem,
+  IModelAppOptions,
+} from "@bentley/imodeljs-frontend";
+import { I18NNamespace } from "@bentley/imodeljs-i18n";
+import { Config, OidcFrontendClientConfiguration, AccessToken } from "@bentley/imodeljs-clients";
+import { Presentation } from "@bentley/presentation-frontend";
+import { UiCore } from "@bentley/ui-core";
+import { UiComponents, BeDragDropContext } from "@bentley/ui-components";
+import {
+  UiFramework, FrameworkState, FrameworkReducer, AppNotificationManager,
+  IModelInfo, FrontstageManager, createAction, ActionsUnion, DeepReadonly, ProjectInfo,
+  ConfigurableUiContent, ThemeManager, DragDropLayerRenderer, SyncUiEventDispatcher, combineReducers,
+} from "@bentley/ui-framework";
+import { Id64String, OpenMode, Logger, LogLevel } from "@bentley/bentleyjs-core";
+import getSupportedRpcs from "../common/rpcs";
+import { AppUi } from "./appui/AppUi";
+import { AppBackstage } from "./appui/AppBackstage";
+import { ViewsFrontstage } from "./appui/frontstages/ViewsFrontstage";
+import { Tool1 } from "./tools/Tool1";
+import { Tool2 } from "./tools/Tool2";
+import { AppSelectTool } from "./tools/AppSelectTool";
+import { ToolWithSettings } from "./tools/ToolWithSettings";
+import { AnalysisAnimationTool } from "./tools/AnalysisAnimation";
+import { UiProviderTool } from "./tools/UiProviderTool";
+
+// Mobx demo
+import { configure as mobxConfigure } from "mobx";
+
+import "./index.scss";
+import { TestAppConfiguration } from "../common/TestAppConfiguration";
+import { LocalFileOpenFrontstage } from "./appui/frontstages/LocalFileStage";
+
+// Initialize my application gateway configuration for the frontend
+RpcConfiguration.developmentMode = true;
+let rpcConfiguration: RpcConfiguration;
+const rpcInterfaces = getSupportedRpcs();
+if (ElectronRpcConfiguration.isElectron)
+  rpcConfiguration = ElectronRpcManager.initializeClient({}, rpcInterfaces);
+else
+  rpcConfiguration = BentleyCloudRpcManager.initializeClient({ info: { title: "ui-test-app", version: "v1.0" }, uriPrefix: "http://localhost:3001" }, rpcInterfaces);
+
+// WIP: WebAppRpcProtocol seems to require an IModelToken for every RPC request
+for (const definition of rpcConfiguration.interfaces())
+  RpcOperation.forEach(definition, (operation) => operation.policy.token = (request) => (request.findTokenPropsParameter() || new IModelToken("test", "test", "test", "test", OpenMode.Readonly)));
+
+// cSpell:ignore SETIMODELCONNECTION setTestProperty sampleapp setaccesstoken uitestapp setisimodellocal
+/** Action Ids used by redux and to send sync UI components. Typically used to refresh visibility or enable state of control.
+ * Use lower case strings to be compatible with SyncUi processing.
+ */
+export enum SampleAppUiActionId {
+  setIModelConnection = "sampleapp:setimodelconnection",
+  setAccessToken = "sampleapp:setaccesstoken",
+  setTestProperty = "sampleapp:settestproperty",
+  setAnimationViewId = "sampleapp:setAnimationViewId",
+  setIsIModelLocal = "sampleapp:setisimodellocal",
+}
+
+export interface SampleAppState {
+  iModelConnection?: IModelConnection;
+  accessToken?: AccessToken;
+  testProperty: string;
+  animationViewId: string;
+  isIModelLocal: boolean;
+}
+
+const initialState: SampleAppState = {
+  testProperty: "",
+  animationViewId: "",
+  isIModelLocal: false,
+};
+
+// An object with a function that creates each OpenIModelAction that can be handled by our reducer.
+// tslint:disable-next-line:variable-name
+export const SampleAppActions = {
+  setIModelConnection: (iModelConnection: IModelConnection) => createAction(SampleAppUiActionId.setIModelConnection, iModelConnection),
+  setAccessToken: (accessToken: AccessToken) => createAction(SampleAppUiActionId.setAccessToken, accessToken),
+  setTestProperty: (testProperty: string) => createAction(SampleAppUiActionId.setTestProperty, testProperty),
+  setAnimationViewId: (viewId: string) => createAction(SampleAppUiActionId.setAnimationViewId, viewId),
+  setIsIModelLocal: (isIModelLocal: boolean) => createAction(SampleAppUiActionId.setIsIModelLocal, isIModelLocal),
+};
+
+class SampleAppAccuSnap extends AccuSnap {
+  public getActiveSnapModes(): SnapMode[] {
+    const snaps: SnapMode[] = [];
+    if (SampleAppIModelApp.store.getState().frameworkState) {
+      const snapMode = SampleAppIModelApp.store.getState().frameworkState!.configurableUiState.snapMode;
+      if ((snapMode & SnapMode.Bisector) === SnapMode.Bisector as number) snaps.push(SnapMode.Bisector);
+      if ((snapMode & SnapMode.Center) === SnapMode.Center as number) snaps.push(SnapMode.Center);
+      if ((snapMode & SnapMode.Intersection) === SnapMode.Intersection as number) snaps.push(SnapMode.Intersection);
+      if ((snapMode & SnapMode.MidPoint) === SnapMode.MidPoint as number) snaps.push(SnapMode.MidPoint);
+      if ((snapMode & SnapMode.Nearest) === SnapMode.Nearest as number) snaps.push(SnapMode.Nearest);
+      if ((snapMode & SnapMode.NearestKeypoint) === SnapMode.NearestKeypoint as number) snaps.push(SnapMode.NearestKeypoint);
+      if ((snapMode & SnapMode.Origin) === SnapMode.Origin as number) snaps.push(SnapMode.Origin);
+    } else {
+      snaps.push(SnapMode.NearestKeypoint);
+    }
+    return snaps;
+  }
+}
+
+export type SampleAppActionsUnion = ActionsUnion<typeof SampleAppActions>;
+
+function SampleAppReducer(state: SampleAppState = initialState, action: SampleAppActionsUnion): DeepReadonly<SampleAppState> {
+  switch (action.type) {
+    case SampleAppUiActionId.setIModelConnection: {
+      return { ...state, iModelConnection: action.payload };
+    }
+    case SampleAppUiActionId.setAccessToken: {
+      return { ...state, accessToken: action.payload };
+    }
+    case SampleAppUiActionId.setTestProperty: {
+      return { ...state, testProperty: action.payload };
+    }
+    case SampleAppUiActionId.setAnimationViewId: {
+      return { ...state, animationViewId: action.payload };
+    }
+    case SampleAppUiActionId.setIsIModelLocal: {
+      return { ...state, isIModelLocal: action.payload };
+    }
+  }
+
+  return state;
+}
+
+// React-redux interface stuff
+export interface RootState {
+  sampleAppState: SampleAppState;
+  frameworkState?: FrameworkState;
+}
+
+export class SampleAppIModelApp {
+  public static sampleAppNamespace: I18NNamespace;
+  public static store: Store<RootState>;
+  public static rootReducer: any;
+
+  public static startup(opts?: IModelAppOptions): void {
+    opts = opts ? opts : {};
+    opts.accuSnap = new SampleAppAccuSnap();
+    opts.notifications = new AppNotificationManager();
+    IModelApp.startup(opts);
+
+    this.sampleAppNamespace = IModelApp.i18n.registerNamespace("SampleApp");
+    // this is the rootReducer for the sample application.
+    this.rootReducer = combineReducers({
+      sampleAppState: SampleAppReducer,
+      frameworkState: FrameworkReducer,
+    });
+
+    // create the Redux Store.
+    this.store = createStore(this.rootReducer,
+      (window as any).__REDUX_DEVTOOLS_EXTENSION__ && (window as any).__REDUX_DEVTOOLS_EXTENSION__());
+
+    // register local commands.
+    // register core commands not automatically registered
+    ViewClipByPlaneTool.register();
+
+    // Configure a CORS proxy in development mode.
+    if (process.env.NODE_ENV === "development")
+      Config.App.set("imjs_dev_cors_proxy_server", `http://${window.location.hostname}:3001`); // By default, this will run on port 3001
+
+    // Mobx configuration
+    mobxConfigure({ enforceActions: "observed" });
+  }
+
+  public static async initialize() {
+    Presentation.initialize();
+    Presentation.selection.scopes.activeScope = "top-assembly";
+    UiCore.initialize(IModelApp.i18n); // tslint:disable-line:no-floating-promises
+    UiComponents.initialize(IModelApp.i18n); // tslint:disable-line:no-floating-promises
+
+    let oidcConfiguration: OidcFrontendClientConfiguration;
+    const scope = "openid email profile organization feature_tracking imodelhub context-registry-service imodeljs-router reality-data:read product-settings-service";
+    if (ElectronRpcConfiguration.isElectron) {
+      let clientId = "spa-5lgQRridBuvb8dUm6EVmaQmZL";
+      let redirectUri = "electron://frontend/signin-callback";
+      if (Config.App.has("imjs_electron_test_client_id"))
+        clientId = Config.App.get("imjs_electron_test_client_id");
+
+      if (Config.App.has("imjs_electron_test_redirect_uri"))
+        redirectUri = Config.App.get("imjs_electron_test_redirect_uri");
+      oidcConfiguration = { clientId, redirectUri, scope };
+    } else {
+      let clientId = "imodeljs-spa-test-2686";
+      let redirectUri = "http://localhost:3000/signin-callback";
+
+      if (Config.App.has("imjs_browser_test_client_id"))
+        clientId = Config.App.get("imjs_browser_test_client_id");
+
+      if (Config.App.has("imjs_browser_test_redirect_uri"))
+        redirectUri = Config.App.get("imjs_browser_test_redirect_uri");
+      oidcConfiguration = { clientId, redirectUri, scope };
+    }
+
+    await UiFramework.initialize(SampleAppIModelApp.store, IModelApp.i18n, oidcConfiguration, "frameworkState");
+
+    // initialize Presentation
+    Presentation.initialize({
+      activeLocale: IModelApp.i18n.languageList()[0],
+    });
+
+    // Register tools.
+    Tool1.register(this.sampleAppNamespace);
+    Tool2.register(this.sampleAppNamespace);
+    ToolWithSettings.register(this.sampleAppNamespace);
+    AppSelectTool.register();
+    AnalysisAnimationTool.register(this.sampleAppNamespace);
+    UiProviderTool.register(this.sampleAppNamespace);
+
+    IModelApp.toolAdmin.defaultToolId = AppSelectTool.toolId;
+  }
+
+  public static async openIModelAndViews(projectId: string, iModelId: string, viewIdsSelected: Id64String[]) {
+    // Close the current iModelConnection
+    await SampleAppIModelApp.closeCurrentIModel();
+
+    // open the imodel
+    const iModelConnection = await UiFramework.iModelServices.openIModel(projectId, iModelId);
+    SampleAppIModelApp.setIsIModelLocal(false, true);
+
+    await this.openViews(iModelConnection, viewIdsSelected);
+  }
+
+  public static async closeCurrentIModel() {
+    const currentIModelConnection = this.getIModelConnection();
+    if (currentIModelConnection) {
+      SyncUiEventDispatcher.clearConnectionEvents(currentIModelConnection);
+
+      if (SampleAppIModelApp.isIModelLocal)
+        await currentIModelConnection.closeSnapshot();
+      else
+        await currentIModelConnection.close();
+    }
+  }
+
+  public static async openViews(iModelConnection: IModelConnection, viewIdsSelected: Id64String[]) {
+
+    SyncUiEventDispatcher.initializeConnectionEvents(iModelConnection);
+
+    // store the IModelConnection in the sample app store - this may trigger redux connected components
+    SampleAppIModelApp.setIModelConnection(iModelConnection, true);
+
+    // we create a Frontstage that contains the views that we want.
+    const frontstageProvider = new ViewsFrontstage(viewIdsSelected, iModelConnection);
+    FrontstageManager.addFrontstageProvider(frontstageProvider);
+    FrontstageManager.setActiveFrontstageDef(frontstageProvider.frontstageDef).then(() => { // tslint:disable-line:no-floating-promises
+      // Frontstage & ScreenViewports are ready
+      // tslint:disable-next-line:no-console
+      console.log("Frontstage is ready");
+    });
+  }
+
+  public static async handleWorkOffline() {
+    await SampleAppIModelApp.showFrontstage("Test4");
+  }
+
+  public static async showIModelIndex(contextId: string, iModelId: string) {
+    const currentConnection = SampleAppIModelApp.getIModelConnection();
+    if (!currentConnection || (currentConnection.iModelToken.iModelId !== iModelId)) {
+      // Close the current iModelConnection
+      await SampleAppIModelApp.closeCurrentIModel();
+
+      // open the imodel
+      const iModelConnection = await UiFramework.iModelServices.openIModel(contextId, iModelId);
+      SampleAppIModelApp.setIsIModelLocal(false, true);
+
+      SyncUiEventDispatcher.initializeConnectionEvents(iModelConnection);
+
+      // store the IModelConnection in the sample app store
+      SampleAppIModelApp.setIModelConnection(iModelConnection, true);
+    }
+
+    await SampleAppIModelApp.showFrontstage("IModelIndex");
+  }
+
+  public static async showIModelOpen(_iModels: IModelInfo[] | undefined) {
+    await SampleAppIModelApp.showFrontstage("IModelOpen");
+  }
+
+  public static async showSignIn() {
+    await SampleAppIModelApp.showFrontstage("SignIn");
+  }
+
+  // called after the user has signed in (or access token is still valid)
+  public static async onSignedIn() {
+    const accessToken = await IModelApp.authorizationClient!.getAccessToken();
+
+    // NOTE: do we need to store access token since its store in OidcClient?
+    SampleAppIModelApp.setAccessToken(accessToken);
+
+    if (!accessToken)
+      return;
+
+    // get the default IModel (from imodejs-config)
+    let defaultImodel: IModelInfo | undefined;
+
+    let viewId: string | undefined;
+    if (Config.App.has("imjs_uitestapp_imodel_viewId"))
+      viewId = Config.App.get("imjs_uitestapp_imodel_viewId");
+
+    if (Config.App.has("imjs_uitestapp_imodel_name") &&
+      Config.App.has("imjs_uitestapp_imodel_wsgId") &&
+      Config.App.has("imjs_uitestapp_imodel_project_name") &&
+      Config.App.has("imjs_uitestapp_imodel_project_projectNumber") &&
+      Config.App.has("imjs_uitestapp_imodel_project_wsgId")) {
+      const defaultProject = {
+        name: Config.App.get("imjs_uitestapp_imodel_project_name"),
+        projectNumber: Config.App.get("imjs_uitestapp_imodel_project_projectNumber"),
+        wsgId: Config.App.get("imjs_uitestapp_imodel_project_wsgId"),
+        readStatus: 0,
+      } as ProjectInfo;
+
+      defaultImodel = {
+        name: Config.App.get("imjs_uitestapp_imodel_name"),
+        description: Config.App.get("imjs_uitestapp_imodel_name"),
+        wsgId: Config.App.get("imjs_uitestapp_imodel_wsgId"),
+        projectInfo: defaultProject,
+        status: "",
+      } as IModelInfo;
+
+      if (viewId) {
+        // open directly into the iModel (view)
+        await SampleAppIModelApp.openIModelAndViews(defaultImodel.projectInfo.wsgId, defaultImodel.wsgId, [viewId!]);
+      } else {
+        // open to the IModelIndex frontstage
+        await SampleAppIModelApp.showIModelIndex(defaultImodel.projectInfo.wsgId, defaultImodel.wsgId);
+      }
+    } else if (testAppConfiguration.startWithSnapshots) {
+      // open to the Local File frontstage
+      await LocalFileOpenFrontstage.open();
+    } else {
+      // open to the IModelOpen frontstage
+      await SampleAppIModelApp.showIModelOpen(undefined);
+    }
+  }
+
+  public static setTestProperty(value: string, immediateSync = false) {
+    if (value !== SampleAppIModelApp.getTestProperty()) {
+      UiFramework.dispatchActionToStore(SampleAppUiActionId.setTestProperty, value, immediateSync);
+    }
+  }
+
+  public static getTestProperty(): string {
+    return SampleAppIModelApp.store.getState().sampleAppState.testProperty;
+  }
+
+  public static saveAnimationViewId(value: string, immediateSync = false) {
+    if (value !== SampleAppIModelApp.getTestProperty()) {
+      UiFramework.dispatchActionToStore(SampleAppUiActionId.setAnimationViewId, value, immediateSync);
+    }
+  }
+
+  public static getAnimationViewId(): string {
+    return SampleAppIModelApp.store.getState().sampleAppState.animationViewId;
+  }
+
+  public static setIModelConnection(iModelConnection: IModelConnection, immediateSync = false) {
+    UiFramework.dispatchActionToStore(SampleAppUiActionId.setIModelConnection, iModelConnection, immediateSync);
+  }
+
+  public static setIsIModelLocal(isIModelLocal: boolean, immediateSync = false) {
+    UiFramework.dispatchActionToStore(SampleAppUiActionId.setIsIModelLocal, isIModelLocal, immediateSync);
+  }
+
+  public static setAccessToken(accessToken: AccessToken, immediateSync = false) {
+    UiFramework.dispatchActionToStore(SampleAppUiActionId.setAccessToken, accessToken, immediateSync);
+  }
+
+  public static getAccessToken(): AccessToken | undefined {
+    return SampleAppIModelApp.store.getState().sampleAppState.accessToken;
+  }
+
+  public static getIModelConnection(): IModelConnection | undefined {
+    return SampleAppIModelApp.store.getState().sampleAppState.iModelConnection;
+  }
+
+  public static get isIModelLocal(): boolean {
+    return SampleAppIModelApp.store.getState().sampleAppState.isIModelLocal;
+  }
+
+  public static async showFrontstage(frontstageId: string) {
+    const frontstageDef = FrontstageManager.findFrontstageDef(frontstageId);
+    FrontstageManager.setActiveFrontstageDef(frontstageDef); // tslint:disable-line:no-floating-promises
+  }
+}
+
+export class SampleAppViewer extends React.Component<any> {
+  constructor(props: any) {
+    super(props);
+
+    AppUi.initialize();
+
+    // tslint:disable-next-line:no-console
+    console.log("Versions:", (window as any).iModelJsVersions);
+
+    if (UiFramework.oidcClient.hasSignedIn) {
+      SampleAppIModelApp.onSignedIn(); // tslint:disable-line:no-floating-promises
+    } else {
+      SampleAppIModelApp.showSignIn(); // tslint:disable-line:no-floating-promises
+    }
+  }
+
+  public render(): JSX.Element {
+    return (
+      <Provider store={SampleAppIModelApp.store} >
+        <ThemeManager>
+          <BeDragDropContext>
+            <ConfigurableUiContent appBackstage={<AppBackstage />} />
+            <DragDropLayerRenderer />
+          </BeDragDropContext>
+        </ThemeManager>
+      </Provider >
+    );
+  }
+}
+
+// If we are using a browser, close the current iModel before leaving
+window.addEventListener("beforeunload", async () => {
+  await SampleAppIModelApp.closeCurrentIModel();
+});
+
+export const testAppConfiguration = {} as TestAppConfiguration;
+
+// Retrieves the configuration for starting SVT from configuration.json file located in the built public folder
+async function retrieveConfiguration(): Promise<void> {
+  return new Promise<void>((resolve, _reject) => {
+    const request: XMLHttpRequest = new XMLHttpRequest();
+    request.open("GET", "testAppConfiguration.json", false);
+    request.setRequestHeader("Cache-Control", "no-cache");
+    request.onreadystatechange = ((_event: Event) => {
+      if (request.readyState === XMLHttpRequest.DONE) {
+        if (request.status === 200) {
+          const newConfigurationInfo: any = JSON.parse(request.responseText);
+          Object.assign(testAppConfiguration, newConfigurationInfo);
+          resolve();
+        }
+      }
+    });
+    request.send();
+  });
+}
+
+// main entry point.
+async function main() {
+  // retrieve, set, and output the global configuration variable
+  await retrieveConfiguration(); // (does a fetch)
+  console.log("Configuration", JSON.stringify(testAppConfiguration)); // tslint:disable-line:no-console
+
+  // initialize logging
+  Logger.initializeToConsole();
+  Logger.setLevelDefault(LogLevel.Warning);
+  // Logger.setLevel("ui-framework.Toolbar", LogLevel.Info);  // used to show minimal output calculating toolbar overflow
+  // Logger.setLevel("ui-framework.Toolbar", LogLevel.Trace);  // used to show detailed output calculating toolbar overflow
+
+  // Set up render option to displaySolarShadows.
+  const renderSystemOptions: RenderSystem.Options = {
+    displaySolarShadows: true,
+  };
+
+  // Start the app.
+  SampleAppIModelApp.startup({ renderSys: renderSystemOptions });
+
+  // wait for both our i18n namespaces to be read.
+  SampleAppIModelApp.initialize().then(() => { // tslint:disable-line:no-floating-promises
+    ReactDOM.render(<SampleAppViewer />, document.getElementById("root") as HTMLElement);
+  });
+}
+
+// Entry point - run the main function
+main(); // tslint:disable-line:no-floating-promises