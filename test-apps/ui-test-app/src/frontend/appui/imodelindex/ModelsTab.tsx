--- conflicted
+++ resolved
@@ -1,19 +1,18 @@
-<<<<<<< HEAD
 /*---------------------------------------------------------------------------------------------
 * Copyright (c) Bentley Systems, Incorporated. All rights reserved.
 * See LICENSE.md in the project root for license terms and full copyright notice.
 *--------------------------------------------------------------------------------------------*/
 import "./ModelsTab.scss";
 import * as React from "react";
-import { DelayLoadedTreeNodeItem, TreeNodeItem } from "@itwin/components-react";
 import { Id64String } from "@itwin/core-bentley";
 import { ModelProps, ModelQueryParams, QueryRowFormat } from "@itwin/core-common";
 import { IModelApp, IModelConnection, SpatialModelState } from "@itwin/core-frontend";
-import { CheckBoxState, CheckListBox, CheckListBoxItem, LoadingSpinner } from "@itwin/core-react";
-import { Button, Checkbox } from "@itwin/itwinui-react";
 import { RegisteredRuleset } from "@itwin/presentation-common";
 import { PresentationTreeDataProvider } from "@itwin/presentation-components";
 import { Presentation } from "@itwin/presentation-frontend";
+import { DelayLoadedTreeNodeItem, TreeNodeItem } from "@itwin/components-react";
+import { CheckBoxState, CheckListBox, CheckListBoxItem, LoadingSpinner } from "@itwin/core-react";
+import { Button, Checkbox } from "@itwin/itwinui-react";
 
 interface ModelInfo {
   name: string;
@@ -482,490 +481,4 @@
       </div>
     );
   }
-}
-=======
-/*---------------------------------------------------------------------------------------------
-* Copyright (c) Bentley Systems, Incorporated. All rights reserved.
-* See LICENSE.md in the project root for license terms and full copyright notice.
-*--------------------------------------------------------------------------------------------*/
-import "./ModelsTab.scss";
-import * as React from "react";
-import { Id64String } from "@itwin/core-bentley";
-import { ModelProps, ModelQueryParams, QueryRowFormat } from "@itwin/core-common";
-import { IModelApp, IModelConnection, SpatialModelState } from "@itwin/core-frontend";
-import { RegisteredRuleset } from "@itwin/presentation-common";
-import { PresentationTreeDataProvider } from "@itwin/presentation-components";
-import { Presentation } from "@itwin/presentation-frontend";
-import { DelayLoadedTreeNodeItem, TreeNodeItem } from "@itwin/components-react";
-import { CheckBoxState, CheckListBox, CheckListBoxItem, LoadingSpinner } from "@itwin/core-react";
-import { Button, Checkbox } from "@itwin/itwinui-react";
-
-interface ModelInfo {
-  name: string;
-  checked: boolean;
-  modelProps?: ModelProps;
-}
-
-interface DocumentCode {
-  name: string;
-  desc?: string;
-  value: string;
-}
-
-class ValueDescPair {
-  public value: string;
-  public desc: string;
-  public displayValue: string;
-  public checked: boolean;
-
-  constructor(_value: string = "", _desc: string = "", _displayValue: string = "") {
-    this.value = _value;
-    this.desc = _desc;
-    this.displayValue = _displayValue;
-    this.checked = false;
-  }
-
-  public compare(valueDescPair: ValueDescPair) {
-    if (this.displayValue.length === 0) {
-      return this.value === valueDescPair.value; // < 0;
-    }
-
-    return this.displayValue === valueDescPair.displayValue; // < 0;
-  }
-}
-
-class DocCodeCategory {
-  public name: string = "";
-  public values: ValueDescPair[] = [];
-  public checked: boolean = false;
-}
-
-class DocumentProperty {
-  public modelId: string;
-  public name: string;
-  public desc: string;
-  public docCodes: Map<number, DocumentCode> | undefined;
-  public isPhysical: boolean;
-
-  constructor(_modelId: string, _name: string, _desc: string, _attributes: any, _isPhysical: boolean) {
-    this.modelId = _modelId;
-    this.name = _name;
-    this.desc = _desc;
-    this.isPhysical = _isPhysical;
-
-    const jsonProperties = JSON.parse(_attributes);
-    const documentProperties = jsonProperties.DocumentProperties;
-    if (!documentProperties)
-      return;
-
-    const attrs = documentProperties.attributes;
-    if (!attrs)
-      return;
-
-    const isDocCodeDefined = attrs.IsDocCodeDefined;
-    if (!isDocCodeDefined)
-      return;
-
-    const moreAttrs = attrs.Attributes;
-    if (!moreAttrs)
-      return;
-
-    this.docCodes = new Map();
-
-    let index = 128;
-    for (const currAttr of moreAttrs) {
-      const docCodeOrderNumber = currAttr.DocCodeOrderNumber;
-      this.docCodes.set((docCodeOrderNumber) ? docCodeOrderNumber : index++, { name: currAttr.Name, value: currAttr.Value });
-    }
-  }
-}
-
-/** @internal */
-export interface ModelsProps {
-  /** IModelConnection */
-  iModelConnection: IModelConnection;
-  /** Callback to display "loading" when entering an imodel */
-  onEnter?: (viewIds: Id64String[]) => void;
-  /** Show the toast message or not */
-  showToast: boolean;
-}
-
-interface ModelsState {
-  initialized: boolean;
-  showToast: boolean;
-  models: ModelInfo[];
-  docCodes: DocCodeCategory[] | undefined;
-  selectedNodes: TreeNodeItem[];
-}
-
-/** @internal */
-export class ModelsTab extends React.Component<ModelsProps, ModelsState> {
-  private _models: DocumentProperty[] = [];
-  private _ruleset?: RegisteredRuleset;
-  private _isMounted = false;
-  private _dataProvider: PresentationTreeDataProvider | undefined = undefined;
-
-  constructor(props?: any, context?: any) {
-    super(props, context);
-
-    this.state = { initialized: false, models: [], docCodes: undefined, showToast: this.props.showToast, selectedNodes: [] };
-  }
-
-  /** Load document codes when we mount */
-  public override async componentDidMount() {
-
-    this._isMounted = true;
-
-    if (!this.props.iModelConnection) {
-      return;
-    }
-
-    // read the doc codes
-    await this.readDataFromDb();
-
-    const _models: ModelInfo[] = [];
-
-    // if doc codes do not exist, load models
-    if (!this.state.docCodes) {
-
-      // load model presentation rules
-      await this.loadModelsFromPresentationRules();
-
-      const modelQueryParams: ModelQueryParams = { from: SpatialModelState.classFullName, wantPrivate: false };
-      const currentModelProps = await this.props.iModelConnection.models.queryProps(modelQueryParams);
-      for (const _modelProps of currentModelProps) {
-        if (_modelProps.name && this.isUnique(_modelProps.name)) {
-          _models.push({ modelProps: _modelProps, name: _modelProps.name, checked: false });
-        }
-      }
-    }
-
-    this.setState((prevState) => ({ initialized: true, models: _models, showToast: !prevState.docCodes }));
-  }
-
-  public override componentWillUnmount() {
-    this._isMounted = false;
-
-    if (this._ruleset)
-      Presentation.presentation.rulesets().remove(this._ruleset); // eslint-disable-line @typescript-eslint/no-floating-promises
-  }
-
-  private async loadModelsFromPresentationRules() {
-    await Presentation.presentation.rulesets().add(require("../../../assets/rulesets/Models")) // eslint-disable-line @typescript-eslint/no-var-requires
-      .then((ruleset: RegisteredRuleset) => {
-        if (!this._isMounted)
-          return;
-        this._ruleset = ruleset;
-        const dataProvider = new PresentationTreeDataProvider({ imodel: this.props.iModelConnection, ruleset: this._ruleset.id });
-        this.enableCheckboxes(dataProvider); // eslint-disable-line @typescript-eslint/no-floating-promises
-        this._dataProvider = dataProvider;
-      });
-  }
-
-  private async enableCheckboxes(_dataProvider: PresentationTreeDataProvider, parentNode?: TreeNodeItem) {
-    const nodes = await _dataProvider.getNodes(parentNode);
-    nodes.forEach((n: DelayLoadedTreeNodeItem) => {
-      n.isCheckboxVisible = true;
-      n.autoExpand = true;
-      this.enableCheckboxes(_dataProvider, n); // eslint-disable-line @typescript-eslint/no-floating-promises
-    });
-  }
-
-  private async readDataFromDb() {
-    await this.readDocCodes();
-
-    /* no doc codes */
-    if (this._models.length === 0)
-      return;
-
-    /* compute unique values */
-    const uniqueValues: Map<number, DocCodeCategory> = new Map<number, DocCodeCategory>();
-    for (const model of this._models) {
-      if (model.docCodes) {
-        for (const entry of Array.from(model.docCodes.entries())) {
-          const key = entry[0];
-          const docCode = entry[1];
-          const uniqueValue = uniqueValues.get(key);
-          if (!uniqueValue || uniqueValue.name.length === 0) {
-            uniqueValues.set(key, { name: docCode.name, values: [], checked: false });
-          }
-          if (uniqueValue && uniqueValue.name !== docCode.name) {
-            return;
-          }
-          let alreadyExists: boolean = false;
-          if (uniqueValue) {
-            for (const value of uniqueValue.values) {
-              if (value && value.value === docCode.value) {
-                alreadyExists = true;
-                break;
-              }
-            }
-          }
-          if (!alreadyExists) {
-            uniqueValues.get(key)!.values.push(new ValueDescPair(docCode.value, docCode.desc, ""));
-          }
-        }
-      }
-    }
-
-    if (uniqueValues.size !== 0) {
-      const _docCodes: DocCodeCategory[] = [];
-      for (const entry of Array.from(uniqueValues.entries())) {
-        const currentvalues = entry[1];
-
-        /* SORT THE VALUES */
-
-        const _values: ValueDescPair[] = [];
-        for (const _value of currentvalues.values) {
-          _values.push(new ValueDescPair(_value.value, _value.desc, _value.displayValue));
-        }
-        _docCodes.push({ name: currentvalues.name, values: _values, checked: false });
-      }
-
-      this.setState({ docCodes: _docCodes });
-    }
-  }
-
-  private async readDocCodes() {
-    // Query categories and add them to state
-    const ecsql = "SELECT c.ecinstanceid FROM meta.ECClassDef c WHERE c.Name='PhysicalPartition'";
-    const rows = [];
-    for await (const row of this.props.iModelConnection.query(ecsql, undefined, QueryRowFormat.UseJsPropertyNames)) {
-      rows.push(row);
-    }
-    if (rows.length !== 1)
-      return;
-
-    const physicalClassId = rows[0].id as string;
-
-    const ecsql2 = "SELECT me.ecinstanceid, me.codevalue as codevalue, me.ecclassid as classid, l.userlabel as userlabel, l.jsonproperties as jsonproperties FROM bis.InformationContentElement me JOIN bis.repositorylink l USING bis.ElementHasLinks";
-    for await (const model of this.props.iModelConnection.query(ecsql2, undefined, QueryRowFormat.UseJsPropertyNames)) {
-      const name: string = model.codevalue ? model.codevalue as string : "";
-      const description: string = model.userlabel ? model.userlabel as string : "";
-      const attributes = model.jsonproperties;
-      const isPhysical: boolean = model.classid === physicalClassId;
-      const documentProp = new DocumentProperty(model.id, name, description, attributes, isPhysical);
-      this._models.push(documentProp);
-    }
-  }
-
-  private isUnique(name: string) {
-    const filter = this.state.models.filter((item: ModelInfo) => item.name !== name);
-    return (filter.length === 0);
-  }
-
-  private _onModelCheckboxClick(model: ModelInfo) {
-    model.checked = !model.checked;
-    const _models = this.state.models.slice();
-    this.setState({ models: _models });
-  }
-
-  private _onDocCodeCheckboxClick(vp: ValueDescPair) {
-    vp.checked = !vp.checked;
-    this.Refresh();
-  }
-
-  private _onDocCodeCheckedStatesChanged(pair: DocCodeCategory) {
-    pair.checked = !pair.checked;
-    pair.values.forEach((vp: ValueDescPair) => (vp.checked = pair.checked));
-    this.Refresh();
-  }
-
-  /* update the doccodes and enable the ok button */
-  // eslint-disable-next-line @typescript-eslint/naming-convention
-  private Refresh() {
-    const _docCodes = this.state.docCodes!.slice();
-    this.setState({ docCodes: _docCodes });
-  }
-
-  /** Gets the model Ids that we want to view based on doc codes */
-  private _getModelsFromDocCodes(): Id64String[] {
-    const selectedDocCodes: Map<string, ValueDescPair[]> = new Map<string, ValueDescPair[]>();
-    this.state.docCodes!.forEach((pair: DocCodeCategory) => {
-      pair.values.forEach((vp: ValueDescPair) => {
-        if (vp.checked) {
-          if (selectedDocCodes.has(pair.name))
-            selectedDocCodes.get(pair.name)!.push(vp);
-          else
-            selectedDocCodes.set(pair.name, [vp]);
-        }
-      });
-    });
-
-    // Checks if a DocumentProperty contains the desired doc code
-    const modelHasDocCode = (docName: string, vdp: ValueDescPair, modelData: DocumentProperty) => {
-      let result = false;
-      if (modelData.docCodes) {
-        modelData.docCodes.forEach((modelDocCode: DocumentCode) => {
-          if (modelDocCode.name === docName && modelDocCode.value === vdp.value)
-            result = true;
-        });
-      }
-
-      return result;
-    };
-
-    // Check if the model has at least one of the described values
-    const modelHasAtLeastOneValue = (name: string, vdps: ValueDescPair[], modelData: DocumentProperty) => {
-      for (const vdp of vdps) {
-        if (modelHasDocCode(name, vdp, modelData))
-          return true;
-      }
-
-      return false;
-    };
-
-    // Check if the model matches with the doc codes
-    const modelMatchesDocCodes = (docCodes: Map<string, ValueDescPair[]>, modelData: DocumentProperty) => {
-      let attributes = 0;
-      docCodes.forEach((vdps: ValueDescPair[], name: string) => {
-        if (modelHasAtLeastOneValue(name, vdps, modelData))
-          attributes++;
-      });
-
-      return (attributes === docCodes.size);
-    };
-
-    const viewedModelIds: Id64String[] = [];
-    this._models.forEach((docProperty: DocumentProperty) => {
-      if (modelMatchesDocCodes(selectedDocCodes, docProperty))
-        viewedModelIds.push(docProperty.modelId);
-    });
-
-    return viewedModelIds;
-  }
-
-  /* enter iModel has been clicked */
-  private async _onOpen() {
-    this.setState({ showToast: false });
-
-    let viewedModels: Id64String[] = [];
-    if (this.state.docCodes) {
-      viewedModels = this._getModelsFromDocCodes();
-    } else {
-      this.state.models.forEach((model: ModelInfo) => {
-        if (model.checked && model.modelProps) {
-          viewedModels.push(model.modelProps.id!);
-        }
-      });
-    }
-
-    if (this.props.onEnter)
-      this.props.onEnter(viewedModels);
-  }
-
-  /* close the toast message */
-  private _onCloseToast = () => {
-    this.setState({ showToast: false });
-  };
-
-  /* determine if the Ok button should be enabled or disabled */
-  private _isOkButtonEnabled(): boolean {
-    let count = 0;
-    if (this.state.docCodes) {
-      this.state.docCodes.forEach((pair: DocCodeCategory) => {
-        pair.values.forEach((vp: ValueDescPair) => {
-          if (vp.checked) {
-            ++count;
-          }
-        });
-      });
-    } else {
-      count = this.state.models.filter((model: ModelInfo) => model.checked).length;
-    }
-    return count > 0;
-  }
-
-  /** Set item state for selected node and recursive change children if needed */
-  private _onNodesSelected = async (_selectedNodes: TreeNodeItem[], node: TreeNodeItem, state: CheckBoxState) => {
-    // set the state for this node
-    node.checkBoxState = state;
-
-    // add or remove it from the selected nodes list
-    if (state === CheckBoxState.On) {
-      const index = _selectedNodes.indexOf(node);
-      if (index === -1)
-        _selectedNodes.push(node);
-    } else {
-      const index = _selectedNodes.indexOf(node);
-      if (index !== -1)
-        _selectedNodes.splice(index, 1);
-    }
-
-    // recursively process the children of this node
-    const childNodes = await this._dataProvider!.getNodes(node);
-    for (const childNode of childNodes) {
-      await this._onNodesSelected(_selectedNodes, childNode, state);
-    }
-
-    return true;
-  };
-
-  private renderContent() {
-    if (!this.state.initialized) {
-      return (
-        <div className="view-loading">
-          <LoadingSpinner />
-        </div>
-      );
-    } else if (this.state.docCodes) {
-      return (
-        <div className="documentcode-container">
-          {this.state.docCodes.map((pair: DocCodeCategory) => (
-            // eslint-disable-next-line react/jsx-key
-            <div className="dc-table" >
-              <div className="dc-table-header">
-                <Checkbox checked={pair.checked} onClick={this._onDocCodeCheckedStatesChanged.bind(this, pair)} />
-                <span className="dc-table-title">{pair.name}</span>
-              </div>
-              <div className="dc-table-content">
-                <CheckListBox>
-                  {pair.values.map((vp: ValueDescPair, i: number) => (
-                    <CheckListBoxItem key={i} label={vp.value} checked={vp.checked} onClick={this._onDocCodeCheckboxClick.bind(this, vp)} />
-                  ))}
-                </CheckListBox>
-              </div>
-            </div>
-          ))}
-        </div>
-      );
-    } else {
-      return (
-        <div className="models-list-container">
-          <CheckListBox>
-            {this.state.models.map((model: ModelInfo, i: number) => (
-              <CheckListBoxItem key={i} label={model.name} checked={model.checked} onClick={() => this._onModelCheckboxClick(model)} />
-            ))}
-          </CheckListBox>
-        </div>
-      );
-    }
-  }
-
-  private renderToastMessage() {
-    const toastTitle = IModelApp.localization.getLocalizedString("SampleApp:iModelIndex.toastTitle");
-    const toastMessage = IModelApp.localization.getLocalizedString("SampleApp:iModelIndex.toastMessage");
-    return (
-      <div className="toast slide">
-        <div className="toast-image"><span className="icon icon-info-hollow"></span></div>
-        <div className="toast-message">
-          <span>{toastTitle}</span>
-          <span>{toastMessage}</span>
-        </div>
-        <a target="_blank" rel="noopener noreferrer" href="https://docs.bentley.com/LiveContent/web/ProjectWise%20Explorer%20Help-v9/en/GUID-7D468087-663C-96F6-A664-E204EC65484B.html">{IModelApp.localization.getLocalizedString("SampleApp:iModelIndex.learnMore")}</a>
-        <span className="close" onClick={this._onCloseToast}>&times;</span>
-      </div>
-    );
-  }
-
-  public override render() {
-    return (
-      <div className="modelstab-container">
-        {this.renderContent()}
-        {this.state.initialized && <Button className="open-button" styleType="high-visibility" disabled={!this._isOkButtonEnabled()} onClick={this._onOpen.bind(this)}>{IModelApp.localization.getLocalizedString("SampleApp:iModelIndex.enteriModel")}</Button>}
-        {this.state.showToast && this.renderToastMessage()}
-      </div>
-    );
-  }
-}
->>>>>>> de6fc96e
+}