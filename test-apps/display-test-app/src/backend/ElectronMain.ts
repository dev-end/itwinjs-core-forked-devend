/*---------------------------------------------------------------------------------------------
* Copyright (c) Bentley Systems, Incorporated. All rights reserved.
* See LICENSE.md in the project root for license terms and full copyright notice.
*--------------------------------------------------------------------------------------------*/
import * as path from "path";

import { ElectronRpcManager } from "@bentley/imodeljs-common";
import { initializeBackend, getRpcInterfaces } from "./backend";
import { IModelJsElectronManager, WebpackDevServerElectronManager, StandardElectronManager } from "@bentley/electron-manager";

import * as electron from "electron";

(async () => { // tslint:disable-line:no-floating-promises
  // Start the backend
  await initializeBackend();

  const autoOpenDevTools = (undefined === process.env.SVT_NO_DEV_TOOLS);
  const maximizeWindow = (undefined === process.env.SVT_NO_MAXIMIZE_WINDOW);
<<<<<<< HEAD
=======

  let width = 1280;
  let height = 800;
  const sizeStr = process.env.SVT_WINDOW_SIZE;
  if (typeof sizeStr === "string") {
    const parts = sizeStr.split(",");
    if (parts.length === 2) {
      const w = Number.parseInt(parts[0], 10);
      const h = Number.parseInt(parts[1], 10);

      if (!Number.isNaN(w))
        width = w;

      if (!Number.isNaN(h))
        height = h;
    }
  }
>>>>>>> 0e1e3dae

  let manager: StandardElectronManager;
  if (process.env.NODE_ENV === "production")
    manager = new IModelJsElectronManager(path.join(__dirname, "..", "..", "build"));
  else
    manager = new WebpackDevServerElectronManager(3000); // port should match the port of the local dev server

  // Handle custom keyboard shortcuts
  electron.app.on("web-contents-created", (_e, wc) => {
    wc.on("before-input-event", (event, input) => {
      // CTRL + SHIFT + I  ==> Toggle DevTools
      if (input.key === "I" && input.control && !input.alt && !input.meta && input.shift) {
        if (manager.mainWindow)
          manager.mainWindow.webContents.toggleDevTools();

        event.preventDefault();
      }
    });
  });

  await manager.initialize({
    width,
    height,
    webPreferences: {
      nodeIntegration: true,
      experimentalFeatures: true, // Needed for CSS Grid support
    },
    autoHideMenuBar: true,
    show: !maximizeWindow,
  });

  // Initialize application gateway configuration for the backend
  ElectronRpcManager.initializeImpl({}, getRpcInterfaces("native"));

  if (manager.mainWindow) {
    if (maximizeWindow) {
      manager.mainWindow.maximize(); // maximize before showing to avoid resize event on startup
      manager.mainWindow.show();
    }
    if (autoOpenDevTools)
      manager.mainWindow.webContents.toggleDevTools();
  }

  const configPathname = path.normalize(path.join(__dirname, "..", "..", "build", "configuration.json"));
  const configuration = require(configPathname); // tslint:disable-line:no-var-requires
  if (configuration.useIModelBank) {
    electron.app.on("certificate-error", (event, _webContents, _url, _error, _certificate, callback) => {
      // (needed temporarily to use self-signed cert to communicate with iModelBank via https)
      event.preventDefault();
      callback(true);
    });
  }
})();<|MERGE_RESOLUTION|>--- conflicted
+++ resolved
@@ -16,8 +16,6 @@
 
   const autoOpenDevTools = (undefined === process.env.SVT_NO_DEV_TOOLS);
   const maximizeWindow = (undefined === process.env.SVT_NO_MAXIMIZE_WINDOW);
-<<<<<<< HEAD
-=======
 
   let width = 1280;
   let height = 800;
@@ -35,7 +33,6 @@
         height = h;
     }
   }
->>>>>>> 0e1e3dae
 
   let manager: StandardElectronManager;
   if (process.env.NODE_ENV === "production")
