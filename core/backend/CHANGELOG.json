--- conflicted
+++ resolved
@@ -2,8 +2,6 @@
   "name": "@bentley/imodeljs-backend",
   "entries": [
     {
-<<<<<<< HEAD
-=======
       "version": "1.2.0",
       "tag": "@bentley/imodeljs-backend_v1.2.0",
       "date": "Wed, 24 Jul 2019 11:47:26 GMT",
@@ -52,7 +50,6 @@
       }
     },
     {
->>>>>>> 3035845d
       "version": "1.1.0",
       "tag": "@bentley/imodeljs-backend_v1.1.0",
       "date": "Mon, 01 Jul 2019 19:04:29 GMT",
@@ -71,22 +68,12 @@
             "comment": "Add materialId, subCategory to ExportGraphicsInfo"
           },
           {
-<<<<<<< HEAD
-            "comment": "fix crash in getViewThumbnail for odd number of bytes "
-=======
             "comment": "Fix crash in getViewThumbnail for odd number of bytes "
->>>>>>> 3035845d
           },
           {
             "comment": "Adding relationship class for GraphicalElement3dRepresentsElement."
           },
           {
-<<<<<<< HEAD
-            "comment": "fix internal addon API"
-          },
-          {
-=======
->>>>>>> 3035845d
             "comment": "Initial implementation of the LinearReferencing typescript domain"
           },
           {
@@ -111,24 +98,13 @@
             "comment": "Properly document ModelSelector.models and CategorySelector.categories as Id64String arrays"
           },
           {
-<<<<<<< HEAD
-            "comment": "remove unnecssary logging"
-          },
-          {
-            "comment": "insertElement will never return Id64.invalid, throws error instead"
-=======
             "comment": "Made `insertElement` not return Id64.invalid, throws error instead"
->>>>>>> 3035845d
           },
           {
             "comment": "Update to TypeScript 3.5"
           },
           {
-<<<<<<< HEAD
-            "comment": "update property referenced in ULAS error message"
-=======
             "comment": "Update property referenced in ULAS error message"
->>>>>>> 3035845d
           }
         ]
       }
