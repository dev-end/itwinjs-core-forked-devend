--- conflicted
+++ resolved
@@ -62,13 +62,8 @@
     return project;
   }
 
-<<<<<<< HEAD
-  private static async queryIModelByName(accessToken: AccessToken, projectId: string, iModelName: string): Promise<HubIModel | undefined> {
+  private static async queryIModelByName(accessToken: AccessToken, projectId: string, iModelName: string): Promise<IModelRepository | undefined> {
     const iModels = await BriefcaseManager.imodelClient.IModels().get(accessToken, projectId, new IModelQuery().byName(iModelName));
-=======
-  private static async queryIModelByName(accessToken: AccessToken, projectId: string, iModelName: string): Promise<IModelRepository | undefined> {
-    const iModels = await BriefcaseManager.hubClient.IModels().get(accessToken, projectId, new IModelQuery().byName(iModelName));
->>>>>>> 3bc13a0b
     if (iModels.length === 0)
       return undefined;
     if (iModels.length > 1)
@@ -76,13 +71,8 @@
     return iModels[0];
   }
 
-<<<<<<< HEAD
-  private static async queryIModelById(accessToken: AccessToken, projectId: string, iModelId: string): Promise<HubIModel | undefined> {
+  private static async queryIModelById(accessToken: AccessToken, projectId: string, iModelId: string): Promise<IModelRepository | undefined> {
     const iModels = await BriefcaseManager.imodelClient.IModels().get(accessToken, projectId, new IModelQuery().byId(iModelId));
-=======
-  private static async queryIModelById(accessToken: AccessToken, projectId: string, iModelId: string): Promise<IModelRepository | undefined> {
-    const iModels = await BriefcaseManager.hubClient.IModels().get(accessToken, projectId, new IModelQuery().byId(iModelId));
->>>>>>> 3bc13a0b
     if (iModels.length === 0)
       return undefined;
     return iModels[0];
