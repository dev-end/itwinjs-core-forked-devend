--- conflicted
+++ resolved
@@ -195,11 +195,7 @@
     let timer = new Timer("delete iModels");
     // Delete any existing iModels with the same name as the read-write test iModel
     const iModelName = "CodesPushTest";
-<<<<<<< HEAD
-    const iModels: HubIModel[] = await BriefcaseManager.imodelClient.IModels().get(adminAccessToken, testProjectId, new IModelQuery().byName(iModelName));
-=======
-    const iModels: IModelRepository[] = await BriefcaseManager.hubClient.IModels().get(adminAccessToken, testProjectId, new IModelQuery().byName(iModelName));
->>>>>>> 3bc13a0b
+    const iModels: IModelRepository[] = await BriefcaseManager.imodelClient.IModels().get(adminAccessToken, testProjectId, new IModelQuery().byName(iModelName));
     for (const iModelTemp of iModels) {
       await BriefcaseManager.imodelClient.IModels().delete(adminAccessToken, testProjectId, iModelTemp.wsgId);
     }
@@ -246,11 +242,7 @@
     let timer = new Timer("delete iModels");
     // Delete any existing iModels with the same name as the read-write test iModel
     const iModelName = "CodesConflictTest";
-<<<<<<< HEAD
-    const iModels: HubIModel[] = await BriefcaseManager.imodelClient.IModels().get(adminAccessToken, testProjectId, new IModelQuery().byName(iModelName));
-=======
-    const iModels: IModelRepository[] = await BriefcaseManager.hubClient.IModels().get(adminAccessToken, testProjectId, new IModelQuery().byName(iModelName));
->>>>>>> 3bc13a0b
+    const iModels: IModelRepository[] = await BriefcaseManager.imodelClient.IModels().get(adminAccessToken, testProjectId, new IModelQuery().byName(iModelName));
     for (const iModelTemp of iModels) {
       await BriefcaseManager.imodelClient.IModels().delete(adminAccessToken, testProjectId, iModelTemp.wsgId);
     }
@@ -308,11 +300,7 @@
     let timer = new Timer("delete iModels");
     // Delete any existing iModels with the same name as the read-write test iModel
     const iModelName = "ReadWriteTest";
-<<<<<<< HEAD
-    const iModels: HubIModel[] = await BriefcaseManager.imodelClient.IModels().get(adminAccessToken, testProjectId, new IModelQuery().byName(iModelName));
-=======
-    const iModels: IModelRepository[] = await BriefcaseManager.hubClient.IModels().get(adminAccessToken, testProjectId, new IModelQuery().byName(iModelName));
->>>>>>> 3bc13a0b
+    const iModels: IModelRepository[] = await BriefcaseManager.imodelClient.IModels().get(adminAccessToken, testProjectId, new IModelQuery().byName(iModelName));
     for (const iModelTemp of iModels) {
       await BriefcaseManager.imodelClient.IModels().delete(adminAccessToken, testProjectId, iModelTemp.wsgId);
     }
