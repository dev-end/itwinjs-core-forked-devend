/*---------------------------------------------------------------------------------------------
* Copyright (c) 2018 Bentley Systems, Incorporated. All rights reserved.
* Licensed under the MIT License. See LICENSE.md in the project root for license terms.
*--------------------------------------------------------------------------------------------*/
import { ActivityLoggingContext, BeEvent, DbResult, Guid, Id64, Id64String, OpenMode } from "@bentley/bentleyjs-core";
import { Angle, Matrix4d, Point3d, Range3d, Transform } from "@bentley/geometry-core";
import { AccessToken } from "@bentley/imodeljs-clients";
import {
  AxisAlignedBox3d, Code, CodeScopeSpec, CodeSpec, ColorByName, EntityMetaData, EntityProps, FilePropertyProps, FontMap,
  FontType, GeometricElementProps, IModel, IModelError, IModelStatus, PrimitiveTypeCode, RelatedElement, SubCategoryAppearance, ViewDefinitionProps,
} from "@bentley/imodeljs-common";
import { assert, expect } from "chai";
import * as path from "path";
import {
<<<<<<< HEAD
  AutoPush, AutoPushEventHandler, AutoPushEventType, AutoPushState, BisCore, Category, ClassRegistry, DefinitionPartition,
  DictionaryModel, DocumentPartition, ECSqlStatement, Element, ElementGroupsMembers, ElementPropertyFormatter, Entity,
  GeometricElement2d, GeometricElement3d, GeometricModel, GroupInformationPartition, IModelDb, InformationPartitionElement,
  LightLocation, LinkPartition, Model, PhysicalModel, PhysicalPartition, SpatialCategory, SqliteStatement, SqliteValue,
  SqliteValueType, SubCategory, Subject, ViewDefinition,
} from "../../backend";
=======
  ClassRegistry,
  BisCore,
  Element,
  GeometricElement2d,
  GeometricElement3d,
  GeometricModel,
  InformationPartitionElement,
  DefinitionPartition,
  LinkPartition,
  PhysicalPartition,
  GroupInformationPartition,
  DocumentPartition,
  Subject,
  ElementPropertyFormatter,
  IModelDb,
  ECSqlStatement,
  SqliteStatement,
  SqliteValue,
  SqliteValueType,
  Entity,
  Model,
  DictionaryModel,
  Category,
  SubCategory,
  SpatialCategory,
  ElementGroupsMembers,
  LightLocation,
  PhysicalModel,
  AutoPushEventType,
  AutoPush,
  AutoPushState,
  AutoPushEventHandler,
  ViewDefinition,
  DisplayStyle3d,
} from "../../backend";
import {
  GeometricElementProps, Code, CodeSpec, CodeScopeSpec, EntityProps, IModelError, IModelStatus, ModelProps, ViewDefinitionProps,
  AxisAlignedBox3d, SubCategoryAppearance, IModel, FontType, FontMap, ColorByName, FilePropertyProps, RelatedElement, EntityMetaData, PrimitiveTypeCode,
  DisplayStyleSettingsProps, DisplayStyleProps, BisCodeSpec, ViewFlags, ColorDef, RenderMode,
} from "@bentley/imodeljs-common";
>>>>>>> aa5c1c3c
import { IModelTestUtils } from "../IModelTestUtils";
import { KnownTestLocations } from "../KnownTestLocations";

let lastPushTimeMillis = 0;
let lastAutoPushEventType: AutoPushEventType | undefined;

// spell-checker: disable

describe("iModel", () => {
  let imodel1: IModelDb;
  let imodel2: IModelDb;
  let imodel3: IModelDb;
  let imodel4: IModelDb;
  let imodel5: IModelDb;
  const actx = new ActivityLoggingContext("");

  before(() => {
    imodel1 = IModelTestUtils.openIModel("test.bim");
    imodel2 = IModelTestUtils.openIModel("CompatibilityTestSeed.bim");
    imodel3 = IModelTestUtils.openIModel("GetSetAutoHandledStructProperties.bim");
    imodel4 = IModelTestUtils.openIModel("GetSetAutoHandledArrayProperties.bim");
    imodel5 = IModelTestUtils.openIModel("mirukuru.ibim");
  });

  after(() => {
    IModelTestUtils.closeIModel(imodel1);
    IModelTestUtils.closeIModel(imodel2);
    IModelTestUtils.closeIModel(imodel3);
    IModelTestUtils.closeIModel(imodel4);
    IModelTestUtils.closeIModel(imodel5);
  });

  /** test the copy constructor and to/from Json methods for the supplied entity */
  const testCopyAndJson = (entity: Entity) => {
    const copyOf = entity.clone();
    const s1 = JSON.stringify(entity); let s2 = JSON.stringify(copyOf);
    assert.equal(s1, s2);

    // now round trip the entity through a json string and back to a new entity.
    const jsonObj = JSON.parse(s1) as EntityProps;
    const el2 = new (entity.constructor as any)(jsonObj, entity.iModel); // create a new entity from the json
    s2 = JSON.stringify(el2);
    assert.equal(s1, s2);
  };

  it("should be able to get properties of an iIModel", () => {
    expect(imodel1.name).equals("TBD"); // That's the name of the root subject!
    const extents: AxisAlignedBox3d = imodel1.projectExtents;
    assert(!extents.isNull);

    // make sure we can construct a new element even if we haven't loaded its metadata (will be loaded in ctor)
    assert.isUndefined(imodel1.classMetaDataRegistry.find("biscore:lightlocation"));
    const e1 = new LightLocation({ category: "0x11", classFullName: "BisCore.LightLocation", model: "0x01", code: Code.createEmpty() }, imodel1);
    assert.isDefined(e1);
    assert.isDefined(imodel1.classMetaDataRegistry.find("biscore:lightlocation")); // should have been loaded in ctor
  });

  it("should use schema to look up classes by name", () => {
    const elementClass = BisCore.getClass(Element.name, imodel1);
    const categoryClass = BisCore.getClass(Category.name, imodel1);
    assert.isDefined(elementClass);
    assert.isDefined(categoryClass);
    assert.equal(elementClass!.name, "Element");
    assert.equal(categoryClass!.name, "Category");
  });

  it("FontMap", () => {
    const fonts1 = imodel1.getFontMap();
    assert.equal(fonts1.fonts.size, 4, "font map size should be 4");
    assert.equal(FontType.TrueType, fonts1.getFont(1)!.type, "get font 1 type is TrueType");
    assert.equal("Arial", fonts1.getFont(1)!.name, "get Font 1 name");
    assert.equal(1, fonts1.getFont("Arial")!.id, "get Font 1, by name");
    assert.equal(FontType.Rsc, fonts1.getFont(2)!.type, "get font 2 type is Rsc");
    assert.equal("Font0", fonts1.getFont(2)!.name, "get Font 2 name");
    assert.equal(2, fonts1.getFont("Font0")!.id, "get Font 2, by name");
    assert.equal(FontType.Shx, fonts1.getFont(3)!.type, "get font 1 type is Shx");
    assert.equal("ShxFont0", fonts1.getFont(3)!.name, "get Font 3 name");
    assert.equal(3, fonts1.getFont("ShxFont0")!.id, "get Font 3, by name");
    assert.equal(FontType.TrueType, fonts1.getFont(4)!.type, "get font 4 type is TrueType");
    assert.equal("Calibri", fonts1.getFont(4)!.name, "get Font 4 name");
    assert.equal(4, fonts1.getFont("Calibri")!.id, "get Font 3, by name");
    assert.isUndefined(fonts1.getFont("notfound"), "attempt lookup of a font that should not be found");
    assert.deepEqual(new FontMap(fonts1.toJSON()), fonts1, "toJSON on FontMap");
  });

  it("should load a known element by Id from an existing iModel", () => {
    assert.exists(imodel1.elements);
    const code1 = new Code({ spec: "0x10", scope: "0x11", value: "RF1.dgn" });
    const el = imodel1.elements.getElement(code1);
    assert.exists(el);
    const el2ById = imodel1.elements.getElement("0x34");
    assert.exists(el2ById);
    const el2ByString = imodel1.elements.getElement("0x34");
    assert.exists(el2ByString);
    const badCode = new Code({ spec: "0x10", scope: "0x11", value: "RF1_does_not_exist.dgn" });

    try {
      imodel1.elements.getElement(badCode); // throws Error
      assert.fail(); // this line should be skipped
    } catch (error) {
      assert.instanceOf(error, Error);
      assert.instanceOf(error, IModelError);
      assert.equal(error.errorNumber, IModelStatus.NotFound);
    }

    const subCat = imodel1.elements.getElement("0x2e");
    assert.isTrue(subCat instanceof SubCategory);
    if (subCat instanceof SubCategory) {
      assert.isTrue(subCat.appearance.color.tbgr === 16777215);
      assert.isTrue(subCat.appearance.weight === 2);
      assert.equal(Id64.getLocalId(subCat.id), 46);
      assert.equal(Id64.getBriefcaseId(subCat.id), 0);
      assert.equal(Id64.getLocalId(subCat.code.spec), 30);
      assert.equal(Id64.getBriefcaseId(subCat.code.spec), 0);
      assert.isTrue(subCat.code.scope === "0x2d");
      assert.isTrue(subCat.code.value === "A-Z013-G-Legn");
      testCopyAndJson(subCat);
    }

    /// Get the parent Category of the subcategory.
    const cat = imodel1.elements.getElement((subCat as SubCategory).getCategoryId());
    assert.isTrue(cat instanceof Category);
    if (cat instanceof Category) {
      assert.equal(Id64.getLocalId(cat.id), 45);
      assert.equal(Id64.getBriefcaseId(cat.id), 0);
      assert.isTrue(cat.description === "Legends, symbols keys");
      assert.equal(Id64.getLocalId(cat.code.spec), 22);
      assert.equal(Id64.getBriefcaseId(cat.code.spec), 0);
      assert.isTrue(cat.code.value === "A-Z013-G-Legn");
      testCopyAndJson(cat);
    }

    const phys = imodel1.elements.getElement("0x38");
    assert.isTrue(phys instanceof GeometricElement3d);

    const locateMsg = phys.getToolTipMessage();
    assert.isDefined(locateMsg);

    const a2 = imodel2.elements.getElement("0x1d");
    assert.exists(a2);
    assert.isTrue(a2.federationGuid! === "18eb4650-b074-414f-b961-d9cfaa6c8746");
    const el3: Element = imodel2.elements.getElement(a2.federationGuid!);
    assert.exists(el3);
    assert.notEqual(a2, el3);
    assert.equal(a2.id, el3.id);
    testCopyAndJson(el3);

    const newEl = el3;
    newEl.federationGuid = undefined;
    const newId: Id64String = imodel2.elements.insertElement(newEl);
    assert.isTrue(Id64.isValidId64(newId), "insert worked");
  });

  it("should create elements", () => {
    const seedElement = imodel2.elements.getElement("0x1d");
    assert.exists(seedElement);
    assert.isTrue(seedElement.federationGuid! === "18eb4650-b074-414f-b961-d9cfaa6c8746");

    for (let i = 0; i < 25; i++) {
      const elementProps: GeometricElementProps = {
        classFullName: "Generic:PhysicalObject",
        iModel: imodel2,
        model: seedElement.model,
        category: seedElement.category,
        code: Code.createEmpty(),
        federationGuid: Guid.createValue(),
        userLabel: "UserLabel-" + i,
      };

      const element: Element = imodel2.elements.createElement(elementProps);
      element.setUserProperties("performanceTest", { s: "String-" + i, n: i });

      const elementId: Id64String = imodel2.elements.insertElement(element);
      assert.isTrue(Id64.isValidId64(elementId));
    }
  });

  it("should insert a DisplayStyle", () => {
    const model = imodel2.models.getModel(IModel.dictionaryId) as DictionaryModel;
    expect(model).not.to.be.undefined;

    const settings: DisplayStyleSettingsProps = {
      backgroundColor: ColorDef.blue,
      viewflags: ViewFlags.fromJSON({
        renderMode: RenderMode.SolidFill,
      }),
    };

    const props: DisplayStyleProps = {
      classFullName: DisplayStyle3d.classFullName,
      model: IModel.dictionaryId,
      code: { spec: BisCodeSpec.displayStyle, scope: IModel.dictionaryId },
      isPrivate: false,
      jsonProperties: {
        styles: settings,
      },
    };

    const styleId = imodel2.elements.insertElement(props);
    let style = imodel2.elements.getElement(styleId) as DisplayStyle3d;
    expect(style instanceof DisplayStyle3d).to.be.true;

    expect(style.settings.viewFlags.renderMode).to.equal(RenderMode.SolidFill);
    expect(style.settings.backgroundColor.equals(ColorDef.blue)).to.be.true;

    const newFlags = style.settings.viewFlags.clone();
    newFlags.renderMode = RenderMode.SmoothShade;
    style.settings.viewFlags = newFlags;
    style.settings.backgroundColor = ColorDef.red;
    style.settings.monochromeColor = ColorDef.green;
    expect(style.jsonProperties.styles.viewflags.renderMode).to.equal(RenderMode.SmoothShade);

    imodel2.elements.updateElement(style.toJSON());
    style = imodel2.elements.getElement(styleId) as DisplayStyle3d;
    expect(style instanceof DisplayStyle3d).to.be.true;

    expect(style.settings.viewFlags.renderMode).to.equal(RenderMode.SmoothShade);
    expect(style.settings.backgroundColor.equals(ColorDef.red)).to.be.true;
    expect(style.settings.monochromeColor.equals(ColorDef.green)).to.be.true;
  });

  it("should have a valid root subject element", () => {
    const rootSubject = imodel1.elements.getRootSubject();
    assert.exists(rootSubject);
    assert.isTrue(rootSubject instanceof Subject);
    assert.isAtLeast(rootSubject.code.getValue().length, 1);

    try {
      imodel1.models.getSubModel(rootSubject.id); // throws error
      assert.fail(); // this line should be skipped
    } catch (error) {
      assert.isTrue(error instanceof Error);
      assert.isTrue(error instanceof IModelError);
      assert.equal(error.errorNumber, IModelStatus.NotFound);
    }

    const childIds: Id64String[] = imodel1.elements.queryChildren(rootSubject.id);
    assert.isAtLeast(childIds.length, 1);
    for (const childId of childIds) {
      const childElement = imodel1.elements.getElement(childId);
      assert.exists(childElement);
      assert.isTrue(childElement instanceof Element);

      testCopyAndJson(childElement);
      assert.equal(rootSubject.id, childElement.parent!.id);

      const childLocalId = Id64.getLocalId(childId);
      const childBcId = Id64.getBriefcaseId(childId);
      if (childElement instanceof InformationPartitionElement) {
        const childSubModel: Model = imodel1.models.getSubModel(childElement.id);
        assert.exists(childSubModel, "InformationPartitionElements should have a subModel");

        if (childLocalId === 16 && childBcId === 0) {
          assert.isTrue(childElement instanceof DefinitionPartition, "ChildId 0x00000010 should be a DefinitionPartition");
          assert.isTrue(childElement.code.value === "BisCore.DictionaryModel", "Definition Partition should have code value of BisCore.DictionaryModel");
        } else if (childLocalId === 14 && childBcId === 0) {
          assert.isTrue(childElement instanceof LinkPartition);
          assert.isTrue(childElement.code.value === "BisCore.RealityDataSources");
        } else if (childLocalId === 17 && childBcId === 0) {
          assert.isTrue(childElement instanceof LinkPartition, "ChildId 0x000000011 should be a LinkPartition");
          assert.isTrue(childElement.code.value === "Repository Links");
        }
      } else if (childElement instanceof Subject) {
        if (childLocalId === 19 && childBcId === 0) {
          assert.isTrue(childElement instanceof Subject);
          assert.isTrue(childElement.code.value === "DgnV8:mf3, A", "Subject should have code value of DgnV8:mf3, A");
          assert.isTrue(childElement.jsonProperties.Subject.Job.DgnV8.V8File === "mf3.dgn", "Subject should have jsonProperty Subject.Job.DgnV.V8File");
          assert.isTrue(childElement.jsonProperties.Subject.Job.DgnV8.V8RootModel === "A", "Subject should have jsonProperty Subject.Job.DgnV.V8RootModel");
        }
      }
    }
  });

  it("should load a known model by Id from an existing iModel", () => {
    assert.exists(imodel1.models);
    const model2 = imodel1.models.getModel("0x1c");
    assert.exists(model2);
    const formatter = model2.getJsonProperty("formatter");
    assert.exists(formatter, "formatter should exist as json property");
    assert.equal(formatter.fmtFlags.angMode, 1, "fmtFlags");
    assert.equal(formatter.mastUnit.label, "m", "mastUnit is meters");
    testCopyAndJson(model2);
    let model = imodel1.models.getModel(IModel.repositoryModelId);
    assert.exists(model);
    testCopyAndJson(model!);
    const code1 = new Code({ spec: "0x1d", scope: "0x1d", value: "A" });
    model = imodel1.models.getSubModel(code1);
    // By this point, we expect the submodel's class to be in the class registry *cache*
    const geomModel = ClassRegistry.getClass(PhysicalModel.classFullName, imodel1);
    assert.exists(model);
    assert.isTrue(model instanceof geomModel!);
    testCopyAndJson(model!);
    const modelExtents: AxisAlignedBox3d = model.queryExtents();
    assert.isBelow(modelExtents.low.x, modelExtents.high.x);
    assert.isBelow(modelExtents.low.y, modelExtents.high.y);
    assert.isBelow(modelExtents.low.z, modelExtents.high.z);
  });

  it("should find a tile tree for a geometric model", async () => {
    // Note: this is an empty model.
    const actx2 = new ActivityLoggingContext("tiletreetest");
    const tree = await imodel1.tiles.requestTileTreeProps(actx2, "0x1c");
    expect(tree).not.to.be.undefined;

    expect(tree.id).to.equal("0x1c");
    expect(tree.maxTilesToSkip).to.equal(1);
    expect(tree.rootTile).not.to.be.undefined;

    // Empty model => identity transform
    const tf = Transform.fromJSON(tree.location);
    expect(tf.matrix.isIdentity).to.be.true;
    expect(tf.origin.x).to.equal(0);
    expect(tf.origin.y).to.equal(0);
    expect(tf.origin.z).to.equal(0);

    expect(tree.rootTile.contentId).to.equal("0/0/0/0/1");

    // Empty model => null range
    const range = Range3d.fromJSON(tree.rootTile.range);
    expect(range.isNull).to.be.true;

    expect(tree.rootTile.maximumSize).to.equal(0.0); // empty model => undisplayable root tile => size = 0.0
    expect(tree.rootTile.isLeaf).to.be.true; // empty model => empty tile
    expect(tree.rootTile.contentRange).to.be.undefined;
  });

  it("should produce an array of rows", () => {
    const rows: any[] = imodel1.executeQuery(`SELECT * FROM ${Category.classFullName}`);
    assert.exists(rows);
    assert.isArray(rows);
    assert.isAtLeast(rows.length, 1);
    assert.exists(rows[0].id);
    assert.notEqual(rows[0].id.value, "");
  });

  it("ElementPropertyFormatter should format", () => {
    const code1 = new Code({ spec: "0x10", scope: "0x11", value: "RF1.dgn" });
    const el = imodel1.elements.getElement(code1);
    const formatter: ElementPropertyFormatter = new ElementPropertyFormatter(imodel1);
    const props = formatter.formatProperties(el);
    assert.exists(props);
    // WIP: format seems to have changed?
    // assert.isArray(props);
    // assert.notEqual(props.length, 0);
    // const item = props[0];
    // assert.isString(item.category);
    // assert.isArray(item.properties);
  });

  it("should be some categories", () => {
    const categoryRows: any[] = imodel1.executeQuery(`SELECT ECInstanceId FROM ${Category.classFullName}`);
    assert.exists(categoryRows, "Should have some Category ids");
    for (const categoryRow of categoryRows!) {
      const categoryId = Id64.fromJSON(categoryRow.id);
      const category = imodel1.elements.getElement(categoryId);
      assert.isTrue(category instanceof Category, "Should be instance of Category");
      if (!category)
        continue;
      if (!(category instanceof Category))
        continue;

      // verify the default subcategory.
      const defaultSubCategoryId: Id64String = category.myDefaultSubCategoryId();
      const defaultSubCategory = imodel1.elements.getElement(defaultSubCategoryId);
      assert.isTrue(defaultSubCategory instanceof SubCategory, "defaultSubCategory should be instance of SubCategory");
      if (defaultSubCategory instanceof SubCategory) {
        assert.isTrue(defaultSubCategory.parent!.id === categoryId, "defaultSubCategory id should be prescribed value");
        assert.isTrue(defaultSubCategory.getSubCategoryName() === category.code.getValue(), "DefaultSubcategory name should match that of Category");
        assert.isTrue(defaultSubCategory.isDefaultSubCategory, "isDefaultSubCategory should return true");
      }

      // get the subcategories
      const queryString: string = `SELECT ECInstanceId FROM ${SubCategory.classFullName} WHERE Parent.Id=?`;
      const subCategoryRows: any[] = imodel1.executeQuery(queryString, [categoryId]);
      assert.exists(subCategoryRows, "Should have at least one SubCategory");
      for (const subCategoryRow of subCategoryRows) {
        const subCategoryId = Id64.fromJSON(subCategoryRow.id);
        const subCategory = imodel1.elements.getElement(subCategoryId);
        assert.isTrue(subCategory instanceof SubCategory);
        if (subCategory instanceof SubCategory) {
          assert.isTrue(subCategory.parent!.id === categoryId);
        }
      }
    }
  });

  it("should be some 2d elements", () => {
    const drawingGraphicRows: any[] = imodel2.executeQuery("SELECT ECInstanceId FROM BisCore.DrawingGraphic");
    assert.exists(drawingGraphicRows, "Should have some Drawing Graphics");
    for (const drawingGraphicRow of drawingGraphicRows!) {
      const drawingGraphic = imodel2.elements.getElement({ id: drawingGraphicRow.id, wantGeometry: true });
      assert.exists(drawingGraphic);
      assert.isTrue(drawingGraphic.constructor.name === "DrawingGraphic", "Should be instance of DrawingGraphic");
      assert.isTrue(drawingGraphic instanceof GeometricElement2d, "Is instance of GeometricElement2d");
      if (Id64.getLocalId(drawingGraphic.id) === 0x25) {
        assert.isTrue(drawingGraphic.placement.origin.x === 0.0);
        assert.isTrue(drawingGraphic.placement.origin.y === 0.0);
        assert.isTrue(drawingGraphic.placement.angle.radians === 0.0);
        assert.isTrue(drawingGraphic.placement.bbox.low.x === 0.0);
        assert.isTrue(drawingGraphic.placement.bbox.low.y === 0.0);
        assert.isTrue(drawingGraphic.placement.bbox.high.x === 1.0);
        assert.isTrue(drawingGraphic.placement.bbox.high.y === 1.0);
        assert.isDefined(drawingGraphic.geom);
      }
      if (Id64.getLocalId(drawingGraphic.id) === 0x26) {
        assert.isTrue(drawingGraphic.placement.origin.x === 1.0);
        assert.isTrue(drawingGraphic.placement.origin.y === 1.0);
        assert.isTrue(drawingGraphic.placement.angle.radians === 0.0);
        assert.isTrue(drawingGraphic.placement.bbox.low.x === 0.0);
        assert.isTrue(drawingGraphic.placement.bbox.low.y === 0.0);
        assert.isTrue(drawingGraphic.placement.bbox.high.x === 2.0);
        assert.isTrue(drawingGraphic.placement.bbox.high.y === 2.0);
        assert.isDefined(drawingGraphic.geom);
      }
    }
  });

  it("should be able to query for ViewDefinitionProps", () => {
    let viewDefinitionProps: ViewDefinitionProps[] = imodel2.views.queryViewDefinitionProps(); // query for all ViewDefinitions
    assert.isAtLeast(viewDefinitionProps.length, 3);
    assert.isTrue(viewDefinitionProps[0].classFullName.includes("ViewDefinition"));
    assert.isFalse(viewDefinitionProps[1].isPrivate);
    viewDefinitionProps = imodel2.views.queryViewDefinitionProps("BisCore.SpatialViewDefinition"); // limit query to SpatialViewDefinitions
    assert.isAtLeast(viewDefinitionProps.length, 3);
    assert.exists(viewDefinitionProps[2].modelSelectorId);
  });

  it("should iterate ViewDefinitions", () => {
    // imodel2 contains 3 SpatialViewDefinitions and no other views.
    let numViews = 0;
    let result = imodel2.views.iterateViews(IModelDb.Views.defaultQueryParams, (_view: ViewDefinition) => { ++numViews; return true; });
    expect(result).to.be.true;
    expect(numViews).to.equal(3);

    // Query specifically for spatial views
    numViews = 0;
    result = imodel2.views.iterateViews({ from: "BisCore.SpatialViewDefinition" }, (view: ViewDefinition) => {
      if (view.isSpatialView())
        ++numViews;

      return view.isSpatialView();
    });
    expect(result).to.be.true;
    expect(numViews).to.equal(3);

    // Query specifically for 2d views
    numViews = 0;
    result = imodel2.views.iterateViews({ from: "BisCore.ViewDefinition2d" }, (_view: ViewDefinition) => { ++numViews; return true; });
    expect(result).to.be.true;
    expect(numViews).to.equal(0);

    // Terminate iteration on first view
    numViews = 0;
    result = imodel2.views.iterateViews(IModelDb.Views.defaultQueryParams, (_view: ViewDefinition) => { ++numViews; return false; });
    expect(result).to.be.false;
    expect(numViews).to.equal(1);
  });

  it("should be children of RootSubject", () => {
    const queryString: string = `SELECT ECInstanceId FROM ${Model.classFullName} WHERE ParentModel.Id=${IModel.repositoryModelId}`;
    const modelRows: any[] = imodel2.executeQuery(queryString);
    assert.exists(modelRows, "Should have at least one model within rootSubject");
    for (const modelRow of modelRows) {
      const modelId = Id64.fromJSON(modelRow.id);
      const model = imodel2.models.getModel(modelId);
      assert.exists(model, "Model should exist");
      assert.isTrue(model instanceof Model);

      // should be an element with the same Id.
      const modeledElement = imodel2.elements.getElement(modelId);
      assert.exists(modeledElement, "Modeled Element should exist");

      if (model.constructor.name === "LinkModel") {
        // expect LinkModel to be accompanied by LinkPartition
        assert.isTrue(modeledElement instanceof LinkPartition);
        continue;
      } else if (model.constructor.name === "DictionaryModel") {
        assert.isTrue(modeledElement instanceof DefinitionPartition);
        continue;
      } else if (model.constructor.name === "PhysicalModel") {
        assert.isTrue(modeledElement instanceof PhysicalPartition);
        continue;
      } else if (model.constructor.name === "GroupModel") {
        assert.isTrue(modeledElement instanceof GroupInformationPartition);
        continue;
      } else if (model.constructor.name === "DocumentListModel") {
        assert.isTrue(modeledElement instanceof DocumentPartition);
        continue;
      } else if (model.constructor.name === "DefinitionModel") {
        assert.isTrue(modeledElement instanceof DefinitionPartition);
        continue;
      } else {
        assert.isTrue(false, "Expected a known model type");
      }
    }
  });

  it("should produce an array of rows with executeQuery", () => {
    const rows: any[] = imodel1.executeQuery("SELECT * FROM bis.Element");
    assert.exists(rows);
    assert.isArray(rows);
    assert.notEqual(rows.length, 0);
    assert.notEqual(rows[0].id, "");
  });

  it("should insert and update auto-handled properties", () => {
    const testElem = imodel4.elements.getElement("0x14");
    assert.isDefined(testElem);
    assert.equal(testElem.classFullName, "DgnPlatformTest:TestElementWithNoHandler");
    assert.isUndefined(testElem.integerProperty1);

    const newTestElem = testElem.clone<Element>();
    assert.equal(newTestElem.classFullName, testElem.classFullName);
    newTestElem.integerProperty1 = 999;
    assert.isTrue(testElem.arrayOfPoint3d[0].isAlmostEqual(newTestElem.arrayOfPoint3d[0]));

    const loc1 = { street: "Elm Street", city: { name: "Downingtown", state: "PA" } };
    const loc2 = { street: "Oak Street", city: { name: "Downingtown", state: "PA" } };
    const loc3 = { street: "Chestnut Street", city: { name: "Philadelphia", state: "PA" } };
    const arrayOfStructs = [loc2, loc3];
    newTestElem.location = loc1;
    newTestElem.arrayOfStructs = arrayOfStructs;
    newTestElem.dtUtc = new Date("2015-03-25");
    newTestElem.p3d = new Point3d(1, 2, 3);

    const newTestElemId = imodel4.elements.insertElement(newTestElem);

    assert.isTrue(Id64.isValidId64(newTestElemId), "insert worked");

    const newTestElemFetched = imodel4.elements.getElement(newTestElemId);
    assert.isDefined(newTestElemFetched);
    assert.isTrue(newTestElemFetched.id === newTestElemId);
    assert.equal(newTestElemFetched.classFullName, newTestElem.classFullName);
    assert.isDefined(newTestElemFetched.integerProperty1);
    assert.equal(newTestElemFetched.integerProperty1, newTestElem.integerProperty1);
    assert.isTrue(newTestElemFetched.arrayOfPoint3d[0].isAlmostEqual(newTestElem.arrayOfPoint3d[0]));
    assert.deepEqual(newTestElemFetched.location, loc1);
    assert.deepEqual(newTestElem.arrayOfStructs, arrayOfStructs);
    // TODO: getElement must convert date ISO string to Date object    assert.deepEqual(newTestElemFetched.dtUtc, newTestElem.dtUtc);
    assert.deepEqual(newTestElemFetched.dtUtc, newTestElem.dtUtc.toJSON());
    assert.isTrue(newTestElemFetched.p3d.isAlmostEqual(newTestElem.p3d));

    // ----------- updates ----------------
    const wasp3d = newTestElemFetched.p3d;
    const editElem = newTestElemFetched;
    editElem.location = loc2;
    try {
      imodel4.elements.updateElement(editElem);
    } catch (_err) {
      assert.fail("Element.update failed");
    }
    const afterUpdateElemFetched = imodel4.elements.getElement(editElem.id);
    assert.deepEqual(afterUpdateElemFetched.location, loc2, " location property should be the new one");
    assert.deepEqual(afterUpdateElemFetched.id, editElem.id, " the id should not have changed.");
    assert.deepEqual(afterUpdateElemFetched.p3d, wasp3d, " p3d property should not have changed");

    // ------------ delete -----------------
    const elid = afterUpdateElemFetched.id;
    imodel4.elements.deleteElement(elid);
    try {
      imodel4.elements.getElement(elid);
      assert.fail("should fail to load the element.");
    } catch (error) {
      // TODO: test that error is what I expect assert.equal(error.status == IModelStatus.)
    }
  });

  it("should set auto-handled number property with value of zero", () => {
    const testImodel: IModelDb = imodel1;
    try {
      testImodel.getMetaData("TestBim:TestPhysicalObject");
    } catch (err) {
      const schemaPathname = path.join(KnownTestLocations.assetsDir, "TestBim.ecschema.xml");
      testImodel.importSchema(actx, schemaPathname); // will throw an exception if import fails
      assert.isDefined(testImodel.getMetaData("TestBim:TestPhysicalObject"), "TestPhysicalObject is present");
    }

    const props: GeometricElementProps = {
      classFullName: "TestBim:TestPhysicalObject",
      model: "0",
      category: "0",
      code: Code.createEmpty(),
      intProperty: 0,
    };

    const element = testImodel.elements.createElement(props);
    assert.equal(element.intProperty, 0, "int property should be zero");
  });

  function checkElementMetaData(obj: EntityMetaData) {
    assert.isNotNull(obj);
    assert.equal(obj.ecclass, Element.classFullName);
    assert.isArray(obj.baseClasses);
    assert.equal(obj.baseClasses.length, 0);

    assert.isArray(obj.customAttributes);
    let foundClassHasHandler = false;
    let foundClassHasCurrentTimeStampProperty = false;
    if (obj.customAttributes !== undefined) {
      for (const ca of obj.customAttributes) {
        if (ca.ecclass === "BisCore:ClassHasHandler")
          foundClassHasHandler = true;
        else if (ca.ecclass === "CoreCustomAttributes:ClassHasCurrentTimeStampProperty")
          foundClassHasCurrentTimeStampProperty = true;
      }
    }
    assert.isTrue(foundClassHasHandler);
    assert.isTrue(foundClassHasCurrentTimeStampProperty);
    assert.isDefined(obj.properties.federationGuid);
    assert.equal(obj.properties.federationGuid.primitiveType, 257);
    assert.equal(obj.properties.federationGuid.extendedType, "BeGuid");
  }

  it("should get metadata for class", () => {
    const metaData: EntityMetaData = imodel1.getMetaData(Element.classFullName);
    assert.exists(metaData);
    checkElementMetaData(metaData);
  });

  it("update the project extents", async () => {
    const originalExtents = imodel1.projectExtents;
    const newExtents = new AxisAlignedBox3d(originalExtents.low, originalExtents.high);
    newExtents.low.x -= 50; newExtents.low.y -= 25; newExtents.low.z -= 189;
    newExtents.high.x += 1087; newExtents.high.y += 19; newExtents.high.z += .001;
    imodel1.updateProjectExtents(newExtents);

    const updatedProps = JSON.parse(imodel1.briefcase!.nativeDb.getIModelProps());
    assert.isTrue(updatedProps.hasOwnProperty("projectExtents"), "Returned property JSON object has project extents");
    const updatedExtents = AxisAlignedBox3d.fromJSON(updatedProps.projectExtents);
    assert.isTrue(newExtents.isAlmostEqual(updatedExtents), "Project extents successfully updated in database");
  });

  it("read view thumbnail", () => {
    const viewId = "0x24";
    const thumbnail = imodel5.views.getThumbnail(viewId);
    assert.exists(thumbnail);
    if (!thumbnail)
      return;
    assert.equal(thumbnail.format, "jpeg");
    assert.equal(thumbnail.height, 768);
    assert.equal(thumbnail.width, 768);
    assert.equal(thumbnail.image!.length, 18062);

    thumbnail.width = 100;
    thumbnail.height = 200;
    thumbnail.format = "png";
    thumbnail.image = new Uint8Array(200);
    thumbnail.image.fill(12);
    const stat = imodel5.views.saveThumbnail(viewId, thumbnail);
    assert.equal(stat, 0, "save thumbnail");
    const thumbnail2 = imodel5.views.getThumbnail(viewId);
    assert.exists(thumbnail2);
    if (!thumbnail2)
      return;
    assert.equal(thumbnail2.format, "png");
    assert.equal(thumbnail2.height, 200);
    assert.equal(thumbnail2.width, 100);
    assert.equal(thumbnail2.image!.length, 200);
    assert.equal(thumbnail2.image![0], 12);
  });

  it("ecefLocation for iModels", () => {
    assert.isTrue(imodel5.isGeoLocated);
    const center = { x: 289095, y: 3803860, z: 10 }; // near center of project extents, 10 meters above ground.
    const ecefPt = imodel5.spatialToEcef(center);
    const pt = { x: -3575157.057023252, y: 3873432.7966756118, z: 3578994.5664978377 };
    assert.isTrue(ecefPt.isAlmostEqual(pt), "spatialToEcef");

    const z2 = imodel5.ecefToSpatial(ecefPt);
    assert.isTrue(z2.isAlmostEqual(center), "ecefToSpatial");

    const carto = imodel5.spatialToCartographic(center);
    assert.approximately(Angle.radiansToDegrees(carto.longitude), 132.70599650539427, .1); // this data is in Japan
    assert.approximately(Angle.radiansToDegrees(carto.latitude), 34.35461328445589, .1);
    const c2 = { longitude: 2.316156576159219, latitude: 0.5996011150631385, height: 10 };
    assert.isTrue(carto.equalsEpsilon(c2, .001), "spatialToCartographic");

    imodel5.cartographicToSpatial(carto, z2);
    assert.isTrue(z2.isAlmostEqual(center, .001), "cartographicToSpatial");
  });

  function checkClassHasHandlerMetaData(obj: EntityMetaData) {
    assert.isDefined(obj.properties.restrictions);
    assert.equal(obj.properties.restrictions.primitiveType, 2305);
    assert.equal(obj.properties.restrictions.minOccurs, 0);
  }

  it("should get metadata for CA class just as well (and we'll see a array-typed property)", () => {
    const metaData: EntityMetaData = imodel1.getMetaData("BisCore:ClassHasHandler");
    assert.exists(metaData);
    checkClassHasHandlerMetaData(metaData);
  });

  it("should get metadata for CA class just as well (and we'll see a array-typed property)", () => {
    const metaData: EntityMetaData = imodel1.getMetaData("BisCore:ClassHasHandler");
    assert.exists(metaData);
    checkClassHasHandlerMetaData(metaData);
  });

  it("should exercise ECSqlStatement (backend only)", () => {
    // Reject an invalid statement
    try {
      imodel2.prepareStatement("select no_such_property, codeValue from bis.element");
      assert.fail("prepare should have failed with an exception");
    } catch (err) {
      assert.isTrue(err.constructor.name === "IModelError");
      assert.notEqual(err.status, DbResult.BE_SQLITE_OK);
    }
    let lastId: string = "";
    let firstCodeValue: string = "";
    imodel2.withPreparedStatement("select ecinstanceid, codeValue from bis.element", (stmt: ECSqlStatement) => {
      assert.isNotNull(stmt);
      // Reject an attempt to bind when there are no placeholders in the statement
      try {
        stmt.bindStruct(1, { foo: 1 });
        assert.fail("bindStruct should have failed with an exception");
      } catch (err2) {
        assert.isTrue(err2.constructor.name === "IModelError");
        assert.notEqual(err2.status, DbResult.BE_SQLITE_OK);
      }

      // Verify that we get a bunch of rows with the expected shape
      let count = 0;
      while (DbResult.BE_SQLITE_ROW === stmt.step()) {
        const row = stmt.getRow();
        assert.isNotNull(row);
        assert.isObject(row);
        assert.isTrue(row.id !== undefined);
        assert.isTrue(Id64.isValid(Id64.fromJSON(row.id)));
        lastId = row.id;
        if (row.codeValue !== undefined)
          firstCodeValue = row.codeValue;
        count = count + 1;
      }
      assert.isTrue(count > 1);
      assert.notEqual(lastId, "");
      assert.notEqual(firstCodeValue, "");

      // Try iterator style
      let firstCodeValueIter: string = "";
      let iteratorCount = 0;
      let lastIterId: string = "";
      stmt.reset();
      for (const row of stmt) {
        assert.isNotNull(row);
        assert.isObject(row);
        assert.isTrue(row.id !== undefined);
        assert.isTrue(Id64.isValid(Id64.fromJSON(row.id)));
        lastIterId = row.id;
        iteratorCount = iteratorCount + 1;
        if (row.codeValue !== undefined)
          firstCodeValueIter = row.codeValue;
      }
      assert.equal(iteratorCount, count, "iterator loop should find the same number of rows as the step loop");
      assert.equal(lastIterId, lastId, "iterator loop should see the same last row as the step loop");
      assert.equal(firstCodeValueIter, firstCodeValue, "iterator loop should find the first non-null code value as the step loop");
    });

    imodel2.withPreparedStatement("select ecinstanceid, codeValue from bis.element WHERE (ecinstanceid=?)", (stmt3: ECSqlStatement) => {
      // Now try a statement with a placeholder
      const idToFind: Id64String = Id64.fromJSON(lastId);
      stmt3.bindId(1, idToFind);
      let count = 0;
      while (DbResult.BE_SQLITE_ROW === stmt3.step()) {
        count = count + 1;
        const row = stmt3.getRow();
        // Verify that we got the row that we asked for
        assert.isTrue(idToFind === Id64.fromJSON(row.id));
      }
      // Verify that we got the row that we asked for
      assert.equal(count, 1);
    });

    imodel2.withPreparedStatement("select ecinstanceid, codeValue from bis.element WHERE (codeValue = :codevalue)", (stmt4: ECSqlStatement) => {
      // Try a named placeholder
      const codeValueToFind = firstCodeValue;
      stmt4.bindString("codeValue", codeValueToFind);
      let count = 0;
      while (DbResult.BE_SQLITE_ROW === stmt4.step()) {
        count = count + 1;
        const row = stmt4.getRow();
        // Verify that we got the row that we asked for
        assert.equal(row.codeValue, codeValueToFind);
      }
      // Verify that we got the row that we asked for
      assert.equal(count, 1);
    });

    imodel2.withPreparedStatement("select ecinstanceid as id, codevalue from bis.element", (stmt5: ECSqlStatement) => {
      while (DbResult.BE_SQLITE_ROW === stmt5.step()) {
        imodel2.withPreparedStatement("select codevalue from bis.element where ecinstanceid=?", (stmt6: ECSqlStatement) => {
          stmt6.bindId(1, stmt5.getRow().id);
          while (DbResult.BE_SQLITE_ROW === stmt6.step()) {
            assert.equal(stmt6.getRow().codevalue, stmt5.getRow().codevalue);
          }
        });
      }
    });

  });

  it("should create and insert CodeSpecs", () => {
    const testImodel = imodel2;

    const codeSpec: CodeSpec = new CodeSpec(testImodel, Id64.invalid, "CodeSpec1", CodeScopeSpec.Type.Model);
    const codeSpecId: Id64String = testImodel.codeSpecs.insert(codeSpec); // throws in case of error
    assert.deepEqual(codeSpecId, codeSpec.id);

    // Should not be able to insert a duplicate.
    try {
      const codeSpecDup: CodeSpec = new CodeSpec(testImodel, Id64.invalid, "CodeSpec1", CodeScopeSpec.Type.Model);
      testImodel.codeSpecs.insert(codeSpecDup); // throws in case of error
      assert.fail();
    } catch (err) {
      // We expect this to fail.
    }

    // We should be able to insert another CodeSpec with a different name.
    const codeSpec2: CodeSpec = new CodeSpec(testImodel, Id64.invalid, "CodeSpec2", CodeScopeSpec.Type.Model, CodeScopeSpec.ScopeRequirement.FederationGuid);
    const codeSpec2Id: Id64String = testImodel.codeSpecs.insert(codeSpec2); // throws in case of error
    assert.deepEqual(codeSpec2Id, codeSpec2.id);

    assert.notDeepEqual(codeSpec2Id, codeSpecId);

    // make sure CodeScopeSpec.Type.Repository works
    const codeSpec3: CodeSpec = new CodeSpec(testImodel, Id64.invalid, "CodeSpec3", CodeScopeSpec.Type.Repository, CodeScopeSpec.ScopeRequirement.FederationGuid);
    const codeSpec3Id: Id64String = testImodel.codeSpecs.insert(codeSpec3); // throws in case of error
    assert.notDeepEqual(codeSpec2Id, codeSpec3Id);

  });

  it("snapping", async () => {
    const worldToView = Matrix4d.createIdentity();
    const response = await imodel2.requestSnap(actx, "0x222", { testPoint: { x: 1, y: 2, z: 3 }, closePoint: { x: 1, y: 2, z: 3 }, id: "0x111", worldToView: worldToView.toJSON() });
    assert.isDefined(response.status);
  });

  it("should import schemas", () => {
    const schemaPathname = path.join(KnownTestLocations.assetsDir, "TestBim.ecschema.xml");
    imodel1.importSchema(actx, schemaPathname); // will throw an exception if import fails

    const classMetaData = imodel1.getMetaData("TestBim:TestDocument"); // will throw on failure
    assert.isDefined(classMetaData.properties.testDocumentProperty);
    assert.isTrue(classMetaData.properties.testDocumentProperty.primitiveType === PrimitiveTypeCode.Integer);
  });

  it("should do CRUD on models", () => {

    const testImodel = imodel2;

    let modeledElementId: Id64String;
    let newModelId: Id64String;
    [modeledElementId, newModelId] = IModelTestUtils.createAndInsertPhysicalPartitionAndModel(testImodel, Code.createEmpty(), true);

    const newModelPersist = testImodel.models.getModel(newModelId);

    // Check that it has the properties that we set.
    assert.equal(newModelPersist.classFullName, PhysicalModel.classFullName);
    assert.isTrue(newModelPersist.isPrivate);
    assert.deepEqual(newModelPersist.modeledElement.id, modeledElementId);

    // Update the model
    newModelPersist.isPrivate = false;
    testImodel.models.updateModel(newModelPersist);
    //  ... and check that it updated the model in the db
    const newModelPersist2 = testImodel.models.getModel(newModelId);
    assert.isFalse(newModelPersist2.isPrivate);

    // Delete the model
    testImodel.models.deleteModel(newModelId);
  });

  it("should create model with custom relationship to modeled element", () => {
    const testBimName = "should-create-models-with-custom-relationship.bim";
    let testImodel: IModelDb = IModelTestUtils.openIModel("test.bim", { copyFilename: testBimName });

    const schemaPathname = path.join(KnownTestLocations.assetsDir, "TestBim.ecschema.xml");
    testImodel.importSchema(actx, schemaPathname); // will throw an exception if import fails
    assert.isDefined(testImodel.getMetaData("TestBim:TestModelModelsElement"), "TestModelModelsElement is expected to be defined in TestBim.ecschema.xml");

    let newModelId1: Id64String;
    let newModelId2: Id64String;
    let relClassName1: string | undefined;
    let relClassName2: string | undefined;

    if (true) {
      const newPartition1 = IModelTestUtils.createAndInsertPhysicalPartition(testImodel, Code.createEmpty());
      relClassName1 = "TestBim:TestModelModelsElement";
      const modeledElementRef = new RelatedElement({ id: newPartition1, relClassName: relClassName1 });
      newModelId1 = IModelTestUtils.createAndInsertPhysicalModel(testImodel, modeledElementRef);
      assert.isTrue(Id64.isValidId64(newModelId1));
    }

    if (true) {
      [, newModelId2] = IModelTestUtils.createAndInsertPhysicalPartitionAndModel(testImodel, Code.createEmpty());
      const newModel2 = testImodel.models.getModel(newModelId2);
      relClassName2 = newModel2.modeledElement.relClassName;
    }

    IModelTestUtils.closeIModel(testImodel);
    testImodel = IModelTestUtils.openIModelFromOut(testBimName);

    const model1 = testImodel.models.getModel(newModelId1);
    const model2 = testImodel.models.getModel(newModelId2);

    const foundRelClassName1 = model1.modeledElement.relClassName;
    const foundRelClassName2 = model2.modeledElement.relClassName;

    assert.equal(foundRelClassName1, relClassName1);
    assert.equal(foundRelClassName2, relClassName2);
  });

  it("should create link table relationship instances", () => {
    const testImodel: IModelDb = imodel1;

    // Create a new physical model
    let newModelId: Id64String;
    [, newModelId] = IModelTestUtils.createAndInsertPhysicalPartitionAndModel(testImodel, Code.createEmpty(), true);

    // Find or create a SpatialCategory
    const dictionary = testImodel.models.getModel(IModel.dictionaryId) as DictionaryModel;
    let spatialCategoryId: Id64String | undefined = SpatialCategory.queryCategoryIdByName(dictionary.iModel, dictionary.id, "MySpatialCategory");
    if (undefined === spatialCategoryId) {
      spatialCategoryId = IModelTestUtils.createAndInsertSpatialCategory(dictionary, "MySpatialCategory", new SubCategoryAppearance({ color: ColorByName.darkRed }));

      const updated = testImodel.elements.getElement(IModelDb.getDefaultSubCategoryId(spatialCategoryId)) as SubCategory;
      assert.equal(updated.appearance.color.tbgr, ColorByName.darkRed, "SubCategory appearance should be updated");
    }

    // Create a couple of physical elements.
    const id0 = testImodel.elements.insertElement(IModelTestUtils.createPhysicalObject(testImodel, newModelId, spatialCategoryId));
    const id1 = testImodel.elements.insertElement(IModelTestUtils.createPhysicalObject(testImodel, newModelId, spatialCategoryId));
    const id2 = testImodel.elements.insertElement(IModelTestUtils.createPhysicalObject(testImodel, newModelId, spatialCategoryId));

    const geometricModel = testImodel.models.getModel(newModelId) as GeometricModel;
    assert.throws(() => geometricModel.queryExtents()); // no geometry

    // Create grouping relationships from 0 to 1 and from 0 to 2
    const r1: ElementGroupsMembers = ElementGroupsMembers.create(testImodel, id0, id1);
    r1.memberPriority = 1;
    testImodel.linkTableRelationships.insertInstance(r1);
    const r2: ElementGroupsMembers = ElementGroupsMembers.create(testImodel, id0, id2);
    testImodel.linkTableRelationships.insertInstance(r2);

    // Look up by id
    const g1 = testImodel.linkTableRelationships.getInstance(ElementGroupsMembers.classFullName, r1.id) as ElementGroupsMembers;
    const g2 = testImodel.linkTableRelationships.getInstance(ElementGroupsMembers.classFullName, r2.id) as ElementGroupsMembers;

    assert.deepEqual(g1.id, r1.id);
    assert.equal(g1.classFullName, ElementGroupsMembers.classFullName);
    assert.equal(g1.memberPriority, 1, "g1.memberPriority");
    assert.deepEqual(g2.id, r2.id);
    assert.equal(g2.classFullName, ElementGroupsMembers.classFullName);
    assert.equal(g2.memberPriority, 0, "g2.memberPriority");  // The memberPriority parameter defaults to 0 in ElementGroupsMembers.create

    // Look up by source and target
    const g1byst: ElementGroupsMembers = testImodel.linkTableRelationships.getInstance(ElementGroupsMembers.classFullName, { sourceId: r1.sourceId, targetId: r1.targetId }) as ElementGroupsMembers;
    assert.deepEqual(g1byst, g1);

    // TODO: Do an ECSQL query to verify that 0->1 and 0->2 relationships can be found

    // Update relationship instance property
    r1.memberPriority = 2;
    testImodel.linkTableRelationships.updateInstance(r1);

    const g11: ElementGroupsMembers = testImodel.linkTableRelationships.getInstance(ElementGroupsMembers.classFullName, r1.id) as ElementGroupsMembers;
    assert.equal(g11.memberPriority, 2, "g11.memberPriority");

    // Delete relationship instance property
    testImodel.linkTableRelationships.deleteInstance(r1);

    // TODO: Do an ECSQL query to verify that 0->1 is gone but 0->2 is still there.
    testImodel.saveChanges("");

  });

  it("should set EC properties of various types", () => {

    const testImodel = imodel1;
    try {
      testImodel.getMetaData("TestBim:TestPhysicalObject");
    } catch (err) {
      const schemaPathname = path.join(KnownTestLocations.assetsDir, "TestBim.ecschema.xml");
      testImodel.importSchema(actx, schemaPathname); // will throw an exception if import fails
      assert.isTrue(testImodel.getMetaData("TestBim:TestPhysicalObject") !== undefined);
    }

    // Create a new physical model
    let newModelId: Id64String;
    [, newModelId] = IModelTestUtils.createAndInsertPhysicalPartitionAndModel(testImodel, Code.createEmpty(), true);

    // Find or create a SpatialCategory
    const dictionary = testImodel.models.getModel(IModel.dictionaryId) as DictionaryModel;
    let spatialCategoryId = SpatialCategory.queryCategoryIdByName(dictionary.iModel, dictionary.id, "MySpatialCategory");
    if (undefined === spatialCategoryId) {
      spatialCategoryId = IModelTestUtils.createAndInsertSpatialCategory(dictionary, "MySpatialCategory", new SubCategoryAppearance());
    }

    const trelClassName = "TestBim:TestPhysicalObjectRelatedToTestPhysicalObject";

    let id1: Id64String;
    let id2: Id64String;

    if (true) {
      // Create a couple of TestPhysicalObjects
      const elementProps: GeometricElementProps = {
        classFullName: "TestBim:TestPhysicalObject",
        iModel: testImodel,
        model: newModelId,
        category: spatialCategoryId,
        code: Code.createEmpty(),
      };

      id1 = testImodel.elements.insertElement(testImodel.elements.createElement(elementProps));
      assert.isTrue(Id64.isValidId64(id1));

      // The second one should point to the first.
      elementProps.id = Id64.invalid;
      elementProps.relatedElement = { id: id1, relClassName: trelClassName };
      elementProps.parent = { id: id1, relClassName: trelClassName };
      elementProps.longProp = 4294967295;     // make sure that we can save values in the range 0 ... UINT_MAX

      id2 = testImodel.elements.insertElement(testImodel.elements.createElement(elementProps));
      assert.isTrue(Id64.isValidId64(id2));
    }

    if (true) {
      // Test that el2 points to el1
      const el2 = testImodel.elements.getElement(id2);
      assert.equal(el2.classFullName, "TestBim:TestPhysicalObject");
      assert.isTrue("relatedElement" in el2);
      assert.isTrue("id" in el2.relatedElement);
      assert.deepEqual(el2.relatedElement.id, id1);
      assert.equal(el2.longProp, 4294967295);

      // Even though I didn't set it, the platform knows the relationship class and reports it.
      assert.isTrue("relClassName" in el2.relatedElement);
      assert.equal(el2.relatedElement.relClassName.replace(".", ":"), trelClassName);
    }

    if (true) {
      // Change el2 to point to itself.
      const el2Modified = testImodel.elements.getElement(id2);
      el2Modified.relatedElement = { id: id2, relClassName: trelClassName };
      testImodel.elements.updateElement(el2Modified);
      // Test that el2 points to itself.
      const el2after: Element = testImodel.elements.getElement(id2);
      assert.deepEqual(el2after.relatedElement.id, id2);
      assert.equal(el2after.relatedElement.relClassName.replace(".", ":"), trelClassName);
    }

    if (true) {
      // Test that we can null out the navigation property
      const el2Modified = testImodel.elements.getElement(id2);
      el2Modified.relatedElement = null;
      testImodel.elements.updateElement(el2Modified);
      // Test that el2 has no relatedElement property value
      const el2after: Element = testImodel.elements.getElement(id2);
      assert.isUndefined(el2after.relatedElement);
    }
  });

  it("should be able to create a standalone IModel", async () => {
    const args = {
      rootSubject: { name: "TestSubject", description: "test project" },
      client: "ABC Manufacturing",
      globalOrigin: { x: 10, y: 10 },
      projectExtents: { low: { x: -300, y: -300, z: -20 }, high: { x: 500, y: 500, z: 400 } },
      guid: Guid.createValue(),
    };

    const iModel: IModelDb = IModelTestUtils.createStandaloneIModel("TestStandalone.bim", args);
    assert.equal(iModel.getGuid(), args.guid);
    assert.equal(iModel.rootSubject.name, args.rootSubject.name);
    assert.equal(iModel.rootSubject.description, args.rootSubject.description);
    assert.equal(iModel.projectExtents.low.x, args.projectExtents.low.x);
    assert.equal(iModel.projectExtents.low.y, args.projectExtents.low.y);
    assert.equal(iModel.projectExtents.low.z, args.projectExtents.low.z);
    assert.equal(iModel.globalOrigin.x, args.globalOrigin.x);
    assert.equal(iModel.globalOrigin.y, args.globalOrigin.y);
    assert.equal(iModel.globalOrigin.z, 0);

    const client = iModel.queryFilePropertyString({ name: "Client", namespace: "dgn_Db" });
    assert.equal(client, args.client, "query Client property");

    const dbguid = iModel.queryFilePropertyBlob({ name: "DbGuid", namespace: "be_Db" });
    assert.equal(dbguid!.byteLength, 16, "query guid property");

    const myPropsStr: FilePropertyProps = { name: "MyProp", namespace: "test1", id: 1, subId: 1 };
    const myStrVal = "this is a test";
    let stat = iModel.saveFileProperty(myPropsStr, myStrVal);
    assert.equal(stat, 0, "saveFileProperty as string");
    const readFromDb = iModel.queryFilePropertyString(myPropsStr);
    assert.equal(readFromDb, myStrVal, "query string after save");

    const myPropsBlob: FilePropertyProps = { name: "MyBlob", namespace: "test1", id: 10 };
    const testRange = new Uint8Array(500);
    testRange.fill(11);
    stat = iModel.saveFileProperty(myPropsBlob, undefined, testRange);
    assert.equal(stat, 0, "saveFileProperty as blob");
    const blobFromDb = iModel.queryFilePropertyBlob(myPropsBlob);
    assert.deepEqual(blobFromDb, testRange, "query blob after save");

    let next = iModel.queryNextAvailableFileProperty(myPropsBlob);
    assert.equal(11, next, "queryNextAvailableFileProperty blob");

    next = iModel.queryNextAvailableFileProperty(myPropsStr);
    assert.equal(2, next, "queryNextAvailableFileProperty str");
    assert.equal(0, iModel.deleteFileProperty(myPropsStr), "do deleteFileProperty");
    assert.equal(stat, 0, "deleteFileProperty");
    assert.isUndefined(iModel.queryFilePropertyString(myPropsStr), "property was deleted");
    next = iModel.queryNextAvailableFileProperty(myPropsStr);
    assert.equal(0, next, "queryNextAvailableFileProperty, should return 0 when none present");

    iModel.closeStandalone();
  });

  it("The same promise can have two subscribers, and it will notify both.", async () => {
    const testPromise = new Promise((resolve, _reject) => {
      setTimeout(() => resolve("Success!"), 250);
    });

    let callbackcount = 0;
    testPromise.then(() => {
      ++callbackcount;
    });
    testPromise.then(() => {
      ++callbackcount;
    });

    await testPromise;

    assert.equal(callbackcount, 2);
  });

  // This is skipped because it fails unpredictably - the timeouts don't seem to happen as expected
  it.skip("should test AutoPush", async () => {
    let idle: boolean = true;
    const activityMonitor = {
      isIdle: idle,
    };

    const fakePushTimeRequired = 1; // pretend that it takes 1/1000 of a second to do the push
    const millisToWaitForAutoPush = (15 * fakePushTimeRequired); // a long enough wait to ensure that auto-push ran.

    const iModel = {
      pushChanges: async (_clientAccessToken: AccessToken) => {
        await new Promise((resolve, _reject) => { setTimeout(resolve, fakePushTimeRequired); }); // sleep, to simulate time spent doing push
        lastPushTimeMillis = Date.now();
      },
      iModelToken: {
        changeSetId: "",
        iModelId: "fake",
      },
      concurrencyControl: {
        request: async (_clientAccessToken: AccessToken) => { },
      },
      onBeforeClose: new BeEvent<() => void>(),
      txns: {
        hasLocalChanges: () => true,
      },
    };
    const fakeAccessToken2 = {} as AccessToken;
    IModelDb.updateAccessToken(iModel.iModelToken.iModelId, fakeAccessToken2);

    lastPushTimeMillis = 0;
    lastAutoPushEventType = undefined;

    // Create an autopush in manual-schedule mode.
    const autoPush = new AutoPush(iModel as any, { pushIntervalSecondsMin: 0, pushIntervalSecondsMax: 1, autoSchedule: false, activityContext: actx }, activityMonitor);
    assert.equal(autoPush.state, AutoPushState.NotRunning, "I configured auto-push NOT to start automatically");
    assert.isFalse(autoPush.autoSchedule);

    // Schedule the next push
    autoPush.scheduleNextPush();
    assert.equal(autoPush.state, AutoPushState.Scheduled);

    // Wait long enough for the auto-push to happen
    await new Promise((resolve, _reject) => { setTimeout(resolve, millisToWaitForAutoPush); });

    // Verify that push happened during the time that I was asleep.
    assert.equal(autoPush.state, AutoPushState.NotRunning, "I configured auto-push NOT to restart automatically");
    assert.notEqual(lastPushTimeMillis, 0);
    assert.isAtLeast(autoPush.durationOfLastPushMillis, fakePushTimeRequired);
    assert.isUndefined(lastAutoPushEventType);  // not listening to events yet.

    // Cancel the next scheduled push
    autoPush.cancel();
    assert.equal(autoPush.state, AutoPushState.NotRunning, "cancel does NOT automatically schedule the next push");

    // Register an event handler
    const autoPushEventHandler: AutoPushEventHandler = (etype: AutoPushEventType, _theAutoPush: AutoPush) => { lastAutoPushEventType = etype; };
    autoPush.event.addListener(autoPushEventHandler);

    lastPushTimeMillis = 0;

    // Explicitly schedule the next auto-push
    autoPush.scheduleNextPush();
    assert.equal(autoPush.state, AutoPushState.Scheduled);

    // wait long enough for the auto-push to happen
    await new Promise((resolve, _reject) => { setTimeout(resolve, millisToWaitForAutoPush); });
    assert.equal(autoPush.state, AutoPushState.NotRunning, "I configured auto-push NOT to start automatically");
    assert.notEqual(lastPushTimeMillis, 0);
    assert.equal(lastAutoPushEventType, AutoPushEventType.PushFinished, "event handler should have been called");

    // Just verify that this doesn't blow up.
    autoPush.reserveCodes();

    // Now turn on auto-schedule and verify that we get a few auto-pushes
    lastPushTimeMillis = 0;
    autoPush.autoSchedule = true;
    await new Promise((resolve, _reject) => { setTimeout(resolve, millisToWaitForAutoPush); }); // let auto-push run
    assert.notEqual(lastPushTimeMillis, 0);
    lastPushTimeMillis = 0;
    await new Promise((resolve, _reject) => { setTimeout(resolve, millisToWaitForAutoPush); }); // let auto-push run
    assert.notEqual(lastPushTimeMillis, 0);
    autoPush.cancel();
    await new Promise((resolve, _reject) => { setTimeout(resolve, millisToWaitForAutoPush); }); // let auto-push run
    assert(autoPush.state === AutoPushState.NotRunning);
    assert.isFalse(autoPush.autoSchedule, "cancel turns off autoSchedule");

    // Test auto-push when isIdle returns false
    idle = false;
    lastPushTimeMillis = 0;
    autoPush.autoSchedule = true; // start running AutoPush...
    await new Promise((resolve, _reject) => { setTimeout(resolve, millisToWaitForAutoPush); }); // let auto-push run
    assert.equal(lastPushTimeMillis, 0); // auto-push should not have run, because isIdle==false.
    assert.equal(autoPush.state, AutoPushState.Scheduled); // Instead, it should have re-scheduled
    autoPush.cancel();
    idle = true;

    // Test auto-push when Txn.hasLocalChanges returns false
    iModel.txns.hasLocalChanges = () => false;
    lastPushTimeMillis = 0;
    autoPush.cancel();
    autoPush.autoSchedule = true; // start running AutoPush...
    await new Promise((resolve, _reject) => { setTimeout(resolve, millisToWaitForAutoPush); }); // let auto-push run
    assert.equal(lastPushTimeMillis, 0); // auto-push should not have run, because isIdle==false.
    assert.equal(autoPush.state, AutoPushState.Scheduled); // Instead, it should have re-scheduled
    autoPush.cancel();

    // ... now turn it back on
    iModel.txns.hasLocalChanges = () => true;
    autoPush.autoSchedule = true; // start running AutoPush...
    await new Promise((resolve, _reject) => { setTimeout(resolve, millisToWaitForAutoPush); }); // let auto-push run
    assert.notEqual(lastPushTimeMillis, 0); // AutoPush should have run

    autoPush.cancel();
  });

  it.skip("ImodelJsTest.MeasureInsertPerformance", () => {

    const ifperfimodel = IModelTestUtils.openIModel("DgnPlatformSeedManager_OneSpatialModel10.bim", { copyFilename: "ImodelJsTest_MeasureInsertPerformance.bim", enableTransactions: true });

    // tslint:disable-next-line:no-console
    console.time("ImodelJsTest.MeasureInsertPerformance");

    // TODO: Look up model by code (i.e., codevalue of a child of root subject, where child has a PhysicalPartition)
    // const physicalPartitionCode: Code = PhysicalPartition::CreateCode(*m_db->Elements().GetRootSubject(), "DefaultModel");
    // const modelId: Id64String = ifperfimodel.models.querySubModelId(physicalPartitionCode);
    const modelId = Id64.fromString("0X11");

    const defaultCategoryId: Id64String | undefined = SpatialCategory.queryCategoryIdByName(ifperfimodel, IModel.dictionaryId, "DefaultCategory");
    assert.isFalse(undefined === defaultCategoryId);

    const elementCount = 10000;
    for (let i = 0; i < elementCount; ++i) {

      const element: Element = ifperfimodel.elements.createElement({ classFullName: "DgnPlatformTest:ImodelJsTestElement", iModel: ifperfimodel, model: modelId, id: Id64.invalid, code: Code.createEmpty(), category: defaultCategoryId });

      element.integerProperty1 = i;
      element.integerProperty2 = i;
      element.integerProperty3 = i;
      element.integerProperty4 = i;
      element.doubleProperty1 = i;
      element.doubleProperty2 = i;
      element.doubleProperty3 = i;
      element.doubleProperty4 = i;
      element.b = (0 === (i % 100));
      const pt: Point3d = new Point3d(i, 0, 0);
      element.pointProperty1 = pt;
      element.pointProperty2 = pt;
      element.pointProperty3 = pt;
      element.pointProperty4 = pt;
      // const dtUtc: Date = new Date("2013-09-15 12:05:39Z");    // Dates are so expensive to parse in native code that this skews the performance results
      // element.dtUtc = dtUtc;

      const insertedElemId = ifperfimodel.elements.insertElement(element);
      assert.isTrue(Id64.isValidId64(insertedElemId), "insert worked");
      if (0 === (i % 100))
        ifperfimodel.saveChanges();
    }

    ifperfimodel.saveChanges();

    ifperfimodel.withPreparedStatement("select count(*) as [count] from DgnPlatformTest.ImodelJsTestElement", (stmt: ECSqlStatement) => {
      assert.equal(DbResult.BE_SQLITE_ROW, stmt.step());
      const row = stmt.getRow();
      assert.equal(row.count, elementCount);
    });

    // tslint:disable-next-line:no-console
    console.timeEnd("ImodelJsTest.MeasureInsertPerformance");

  });

  it("Run plain SQL", () => {
    imodel1.withPreparedSqliteStatement("CREATE TABLE Test(Id INTEGER PRIMARY KEY, Name TEXT NOT NULL, Code INTEGER)", (stmt: SqliteStatement) => {
      assert.equal(stmt.step(), DbResult.BE_SQLITE_DONE);
    });

    imodel1.withPreparedSqliteStatement("INSERT INTO Test(Name,Code) VALUES(?,?)", (stmt: SqliteStatement) => {
      stmt.bindValue(1, "Dummy 1");
      stmt.bindValue(2, 100);
      assert.equal(stmt.step(), DbResult.BE_SQLITE_DONE);
    });

    imodel1.withPreparedSqliteStatement("INSERT INTO Test(Name,Code) VALUES(?,?)", (stmt: SqliteStatement) => {
      stmt.bindValues(["Dummy 2", 200]);
      assert.equal(stmt.step(), DbResult.BE_SQLITE_DONE);
    });

    imodel1.withPreparedSqliteStatement("INSERT INTO Test(Name,Code) VALUES(:p1,:p2)", (stmt: SqliteStatement) => {
      stmt.bindValue(":p1", "Dummy 3");
      stmt.bindValue(":p2", 300);
      assert.equal(stmt.step(), DbResult.BE_SQLITE_DONE);
    });

    imodel1.withPreparedSqliteStatement("INSERT INTO Test(Name,Code) VALUES(:p1,:p2)", (stmt: SqliteStatement) => {
      stmt.bindValues({ ":p1": "Dummy 4", ":p2": 400 });
      assert.equal(stmt.step(), DbResult.BE_SQLITE_DONE);
    });

    imodel1.saveChanges();

    imodel1.withPreparedSqliteStatement("SELECT Id,Name,Code FROM Test ORDER BY Id", (stmt: SqliteStatement) => {
      for (let i: number = 1; i <= 4; i++) {
        assert.equal(stmt.step(), DbResult.BE_SQLITE_ROW);
        assert.equal(stmt.getColumnCount(), 3);
        const val0: SqliteValue = stmt.getValue(0);
        assert.equal(val0.columnName, "Id");
        assert.equal(val0.type, SqliteValueType.Integer);
        assert.isFalse(val0.isNull);
        assert.equal(val0.getInteger(), i);

        const val1: SqliteValue = stmt.getValue(1);
        assert.equal(val1.columnName, "Name");
        assert.equal(val1.type, SqliteValueType.String);
        assert.isFalse(val1.isNull);
        assert.equal(val1.getString(), `Dummy ${i}`);

        const val2: SqliteValue = stmt.getValue(2);
        assert.equal(val2.columnName, "Code");
        assert.equal(val2.type, SqliteValueType.Integer);
        assert.isFalse(val2.isNull);
        assert.equal(val2.getInteger(), i * 100);

        const row: any = stmt.getRow();
        assert.equal(row.id, i);
        assert.equal(row.name, `Dummy ${i}`);
        assert.equal(row.code, i * 100);
      }
      assert.equal(stmt.step(), DbResult.BE_SQLITE_DONE);
    });

    imodel1.withPreparedSqliteStatement("SELECT 1 FROM ec_CustomAttribute WHERE ContainerId=? AND Instance LIKE '<IsMixin%' COLLATE NOCASE", (stmt: SqliteStatement) => {
      stmt.bindValue(1, "0x1f");
      assert.equal(stmt.step(), DbResult.BE_SQLITE_DONE);
    });
  });

  it("Run plain SQL against readonly connection", () => {
    let iModel: IModelDb = IModelTestUtils.createStandaloneIModel("sqlitesqlreadonlyconnection.bim", { rootSubject: { name: "test" } });
    const iModelPath: string = iModel.briefcase.pathname;
    iModel.closeStandalone();
    iModel = IModelDb.openStandalone(iModelPath, OpenMode.Readonly);

    iModel.withPreparedSqliteStatement("SELECT Name,StrData FROM be_Prop WHERE Namespace='ec_Db'", (stmt: SqliteStatement) => {
      let rowCount: number = 0;
      while (stmt.step() === DbResult.BE_SQLITE_ROW) {
        rowCount++;
        assert.equal(stmt.getColumnCount(), 2);
        const nameVal: SqliteValue = stmt.getValue(0);
        assert.equal(nameVal.columnName, "Name");
        assert.equal(nameVal.type, SqliteValueType.String);
        assert.isFalse(nameVal.isNull);
        const name: string = nameVal.getString();

        const versionVal: SqliteValue = stmt.getValue(1);
        assert.equal(versionVal.columnName, "StrData");
        assert.equal(versionVal.type, SqliteValueType.String);
        assert.isFalse(versionVal.isNull);
        const profileVersion: any = JSON.parse(versionVal.getString());

        assert.isTrue(name === "SchemaVersion" || name === "InitialSchemaVersion");
        if (name === "SchemaVersion") {
          assert.equal(profileVersion.major, 4);
          assert.equal(profileVersion.minor, 0);
          assert.equal(profileVersion.sub1, 0);
          assert.isAtLeast(profileVersion.sub2, 1);
        } else if (name === "InitialSchemaVersion") {
          assert.equal(profileVersion.major, 4);
          assert.equal(profileVersion.minor, 0);
          assert.equal(profileVersion.sub1, 0);
          assert.isAtLeast(profileVersion.sub2, 1);
        }
      }
      assert.equal(rowCount, 2);
    });
    iModel.closeStandalone();
  });
});<|MERGE_RESOLUTION|>--- conflicted
+++ resolved
@@ -12,55 +12,12 @@
 import { assert, expect } from "chai";
 import * as path from "path";
 import {
-<<<<<<< HEAD
   AutoPush, AutoPushEventHandler, AutoPushEventType, AutoPushState, BisCore, Category, ClassRegistry, DefinitionPartition,
   DictionaryModel, DocumentPartition, ECSqlStatement, Element, ElementGroupsMembers, ElementPropertyFormatter, Entity,
   GeometricElement2d, GeometricElement3d, GeometricModel, GroupInformationPartition, IModelDb, InformationPartitionElement,
   LightLocation, LinkPartition, Model, PhysicalModel, PhysicalPartition, SpatialCategory, SqliteStatement, SqliteValue,
   SqliteValueType, SubCategory, Subject, ViewDefinition,
 } from "../../backend";
-=======
-  ClassRegistry,
-  BisCore,
-  Element,
-  GeometricElement2d,
-  GeometricElement3d,
-  GeometricModel,
-  InformationPartitionElement,
-  DefinitionPartition,
-  LinkPartition,
-  PhysicalPartition,
-  GroupInformationPartition,
-  DocumentPartition,
-  Subject,
-  ElementPropertyFormatter,
-  IModelDb,
-  ECSqlStatement,
-  SqliteStatement,
-  SqliteValue,
-  SqliteValueType,
-  Entity,
-  Model,
-  DictionaryModel,
-  Category,
-  SubCategory,
-  SpatialCategory,
-  ElementGroupsMembers,
-  LightLocation,
-  PhysicalModel,
-  AutoPushEventType,
-  AutoPush,
-  AutoPushState,
-  AutoPushEventHandler,
-  ViewDefinition,
-  DisplayStyle3d,
-} from "../../backend";
-import {
-  GeometricElementProps, Code, CodeSpec, CodeScopeSpec, EntityProps, IModelError, IModelStatus, ModelProps, ViewDefinitionProps,
-  AxisAlignedBox3d, SubCategoryAppearance, IModel, FontType, FontMap, ColorByName, FilePropertyProps, RelatedElement, EntityMetaData, PrimitiveTypeCode,
-  DisplayStyleSettingsProps, DisplayStyleProps, BisCodeSpec, ViewFlags, ColorDef, RenderMode,
-} from "@bentley/imodeljs-common";
->>>>>>> aa5c1c3c
 import { IModelTestUtils } from "../IModelTestUtils";
 import { KnownTestLocations } from "../KnownTestLocations";
 
