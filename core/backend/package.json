--- conflicted
+++ resolved
@@ -88,13 +88,8 @@
     "webpack": "^4.20.2"
   },
   "dependencies": {
-<<<<<<< HEAD
-    "@bentley/imodeljs-native": "~0.143.0",
-    "azure-storage": "^2.10.2",
-=======
     "@bentley/imodeljs-native": "~0.155.0",
     "@azure/storage-blob": "^10.4.0",
->>>>>>> b288d02f
     "form-data": "^2.3.2",
     "fs-extra": "^6.0.1",
     "glob": "^7.1.2",
