--- conflicted
+++ resolved
@@ -1817,13 +1817,8 @@
 }
 
 /**
-<<<<<<< HEAD
  * Describes the type of a 'batch' of graphics as produced by [[RenderSystem.createBatch]].
- * The most commonly-encountered batches are [[Tile]]s, which can be of either Primary or
-=======
- * Describes the type of a 'batch' of graphics as produced by RenderSystem.createBatch().
  * The most commonly-encountered batches are Tiles, which can be of either Primary or
->>>>>>> 08b57900
  * Classifier type.
  */
 export const enum BatchType {
