--- conflicted
+++ resolved
@@ -1,10 +1,6 @@
 {
   "name": "@bentley/imodeljs-i18n",
-<<<<<<< HEAD
-  "version": "0.191.0-dev.8",
-=======
   "version": "0.191.0-dev.9",
->>>>>>> c5b11ca9
   "description": "iModel.js localization code",
   "license": "MIT",
   "repository": {
@@ -42,26 +38,16 @@
     "url": "http://www.bentley.com"
   },
   "peerDependencies": {
-<<<<<<< HEAD
-    "@bentley/bentleyjs-core": "^0.191.0-dev.8"
-=======
     "@bentley/bentleyjs-core": "^0.191.0-dev.9"
->>>>>>> c5b11ca9
   },
   "//devDependencies": [
     "NOTE: All peerDependencies should also be listed as devDependencies since peerDependencies are not considered by npm install",
     "NOTE: All tools used by scripts in this package must be listed as devDependencies"
   ],
   "devDependencies": {
-<<<<<<< HEAD
-    "@bentley/bentleyjs-core": "0.191.0-dev.8",
-    "@bentley/build-tools": "0.191.0-dev.8",
-    "@bentley/webpack-tools": "0.191.0-dev.8",
-=======
     "@bentley/bentleyjs-core": "0.191.0-dev.9",
     "@bentley/build-tools": "0.191.0-dev.9",
     "@bentley/webpack-tools": "0.191.0-dev.9",
->>>>>>> c5b11ca9
     "@types/i18next": "^8.4.2",
     "@types/i18next-browser-languagedetector": "^2.0.1",
     "@types/node": "10.14.1",
