--- conflicted
+++ resolved
@@ -3,17 +3,12 @@
 * Licensed under the MIT License. See LICENSE.md in the project root for license terms.
 *--------------------------------------------------------------------------------------------*/
 import * as chai from "chai";
+import { ConnectClient } from "../ConnectClients";
 import { ConnectSettingsClient } from "../SettingsClient";
 import { SettingsStatus, SettingsResult } from "../SettingsAdmin";
-import { AccessToken } from "../Token";
+import { AuthorizationToken, AccessToken } from "../Token";
 import { TestConfig, TestUsers } from "./TestConfig";
-<<<<<<< HEAD
-import { ActivityLoggingContext, Guid } from "@bentley/bentleyjs-core";
-import { KnownRegions } from "../Client";
-import { Config } from "../Config";
-=======
 import { ActivityLoggingContext } from "@bentley/bentleyjs-core";
->>>>>>> 7e1bd576
 
 // compare simple arrays
 function arraysEqual(array1: any, array2: any) {
@@ -40,12 +35,7 @@
   const actx = new ActivityLoggingContext(Guid.createValue());
 
   before(async function (this: Mocha.IHookCallbackContext) {
-<<<<<<< HEAD
-    if (Config.App.getNumber("imjs_buddi_resolve_url_using_region") !== Number(KnownRegions.DEV))
-      this.skip();
-=======
     connectClient = new ConnectClient();
->>>>>>> 7e1bd576
     settingsClient = new ConnectSettingsClient("1001");
     const authToken = await TestConfig.login();
     accessToken = await settingsClient.getAccessToken(actx, authToken);
@@ -475,13 +465,7 @@
   const actx = new ActivityLoggingContext(Guid.createValue());
 
   before(async function (this: Mocha.IHookCallbackContext) {
-<<<<<<< HEAD
-    if (Config.App.getNumber("imjs_buddi_resolve_url_using_region") !== Number(KnownRegions.DEV))
-      this.skip();
-
-=======
     connectClient = new ConnectClient();
->>>>>>> 7e1bd576
     settingsClient = new ConnectSettingsClient("1001");
     const authToken = await TestConfig.login();
     accessToken = await settingsClient.getAccessToken(actx, authToken);
