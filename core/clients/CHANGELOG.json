{
  "name": "@bentley/imodeljs-clients",
  "entries": [
    {
<<<<<<< HEAD
=======
      "version": "0.112.0",
      "tag": "@bentley/imodeljs-clients_v0.112.0",
      "date": "Tue, 07 Aug 2018 12:19:22 GMT",
      "comments": {}
    },
    {
      "version": "0.111.0",
      "tag": "@bentley/imodeljs-clients_v0.111.0",
      "date": "Mon, 06 Aug 2018 19:25:38 GMT",
      "comments": {}
    },
    {
>>>>>>> d83b3bfa
      "version": "0.110.0",
      "tag": "@bentley/imodeljs-clients_v0.110.0",
      "date": "Thu, 02 Aug 2018 14:48:42 GMT",
      "comments": {}
    },
    {
      "version": "0.109.0",
      "tag": "@bentley/imodeljs-clients_v0.109.0",
      "date": "Thu, 02 Aug 2018 09:07:03 GMT",
      "comments": {
        "none": [
          {
            "comment": "Added support in UlasClient to log usage entries (in addition to features)."
          }
        ]
      }
    },
    {
      "version": "0.108.0",
      "tag": "@bentley/imodeljs-clients_v0.108.0",
      "date": "Wed, 01 Aug 2018 14:24:06 GMT",
      "comments": {
        "none": [
          {
            "comment": "Updated to use TypeScript 2.9"
          }
        ]
      }
    },
    {
      "version": "0.107.0",
      "tag": "@bentley/imodeljs-clients_v0.107.0",
      "date": "Tue, 31 Jul 2018 16:29:14 GMT",
      "comments": {}
    },
    {
      "version": "0.106.0",
      "tag": "@bentley/imodeljs-clients_v0.106.0",
      "date": "Tue, 31 Jul 2018 13:01:51 GMT",
      "comments": {}
    },
    {
      "version": "0.105.0",
      "tag": "@bentley/imodeljs-clients_v0.105.0",
      "date": "Tue, 31 Jul 2018 11:36:14 GMT",
      "comments": {
        "none": [
          {
            "comment": "Split tile loading into property and tile loading so that"
          },
          {
            "comment": "imodeljs-clients is now safe for browser-specific code to import - hide file handler dependencies"
          },
          {
            "comment": "Added Client for Bentley Usage Logging & Analytics Services"
          }
        ]
      }
    },
    {
      "version": "0.104.1",
      "tag": "@bentley/imodeljs-clients_v0.104.1",
      "date": "Thu, 26 Jul 2018 21:35:07 GMT",
      "comments": {}
    },
    {
      "version": "0.104.0",
      "tag": "@bentley/imodeljs-clients_v0.104.0",
      "date": "Thu, 26 Jul 2018 18:25:15 GMT",
      "comments": {}
    },
    {
      "version": "0.103.0",
      "tag": "@bentley/imodeljs-clients_v0.103.0",
      "date": "Tue, 24 Jul 2018 15:52:30 GMT",
      "comments": {}
    },
    {
      "version": "0.102.0",
      "tag": "@bentley/imodeljs-clients_v0.102.0",
      "date": "Tue, 24 Jul 2018 14:13:01 GMT",
      "comments": {}
    },
    {
      "version": "0.101.0",
      "tag": "@bentley/imodeljs-clients_v0.101.0",
      "date": "Mon, 23 Jul 2018 22:00:01 GMT",
      "comments": {
        "none": [
          {
            "comment": "Add support for Reality Model tileset display"
          },
          {
            "comment": "iModelBank support"
          },
          {
            "comment": "Add missing `fs-extra` dependency"
          }
        ]
      }
    }
  ]
}<|MERGE_RESOLUTION|>--- conflicted
+++ resolved
@@ -2,8 +2,6 @@
   "name": "@bentley/imodeljs-clients",
   "entries": [
     {
-<<<<<<< HEAD
-=======
       "version": "0.112.0",
       "tag": "@bentley/imodeljs-clients_v0.112.0",
       "date": "Tue, 07 Aug 2018 12:19:22 GMT",
@@ -16,7 +14,6 @@
       "comments": {}
     },
     {
->>>>>>> d83b3bfa
       "version": "0.110.0",
       "tag": "@bentley/imodeljs-clients_v0.110.0",
       "date": "Thu, 02 Aug 2018 14:48:42 GMT",
