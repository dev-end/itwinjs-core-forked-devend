{
  "name": "@itwin/core-mobile",
<<<<<<< HEAD
  "version": "3.0.0-extension.1",
=======
  "version": "3.0.0-dev.102",
>>>>>>> ad9d8816
  "description": "iTwin.js MobileHost and MobileApp",
  "license": "MIT",
  "engines": {
    "node": ">=12.22.0 < 14.0 || >=14.17.0 <17.0"
  },
  "scripts": {
    "build": "npm run -s build:cjs",
    "build:ci": "npm run -s build",
    "build:cjs": "tsc 1>&2 --outDir lib/cjs",
    "clean": "rimraf lib .rush/temp/package-deps*.json",
    "docs": "betools docs --includes=../../generated-docs/extract --json=../../generated-docs/core/core-mobile/file.json --tsIndexFile=./__DOC_ONLY__.ts --onlyJson",
    "extract-api": "betools extract-api --entry=__DOC_ONLY__",
    "lint": "eslint -f visualstudio \"./src/**/*.ts\" 1>&2",
    "test": "",
    "cover": ""
  },
  "repository": {
    "type": "git",
    "url": "https://github.com/iTwin/itwinjs-core/tree/master/core/core-mobile"
  },
  "keywords": [
    "Bentley",
    "digital-twin",
    "iTwin",
    "iModel"
  ],
  "author": {
    "name": "Bentley Systems, Inc.",
    "url": "http://www.bentley.com"
  },
  "peerDependencies": {
<<<<<<< HEAD
    "@itwin/core-bentley": "workspace:^3.0.0-extension.1",
    "@itwin/core-backend": "workspace:^3.0.0-extension.1",
    "@itwin/core-common": "workspace:^3.0.0-extension.1",
    "@itwin/core-frontend": "workspace:^3.0.0-extension.1",
    "@bentley/itwin-client": "workspace:^3.0.0-extension.1",
    "@itwin/presentation-common": "workspace:^3.0.0-extension.1",
=======
    "@itwin/core-bentley": "workspace:^3.0.0-dev.102",
    "@itwin/core-backend": "workspace:^3.0.0-dev.102",
    "@itwin/core-common": "workspace:^3.0.0-dev.102",
    "@itwin/core-frontend": "workspace:^3.0.0-dev.102",
    "@bentley/itwin-client": "workspace:^3.0.0-dev.102",
    "@itwin/presentation-common": "workspace:^3.0.0-dev.102",
>>>>>>> ad9d8816
    "js-base64": "^3.6.1",
    "ws": "^7.5.3"
  },
  "devDependencies": {
    "@itwin/core-bentley": "workspace:*",
    "@itwin/build-tools": "workspace:*",
    "@itwin/eslint-plugin": "workspace:*",
    "@bentley/itwin-client": "workspace:*",
    "@itwin/core-backend": "workspace:*",
    "@itwin/core-common": "workspace:*",
    "@itwin/core-frontend": "workspace:*",
    "@itwin/presentation-common": "workspace:*",
    "@types/chai": "^4.1.4",
    "@types/fs-extra": "^4.0.7",
    "@types/mocha": "^8.2.2",
    "@types/node": "14.14.31",
    "@types/ws": "^6.0.4",
    "chai": "^4.1.2",
    "chai-as-promised": "^7",
    "cpx": "^1.5.0",
    "dotenv": "^10.0.0",
    "dotenv-expand": "^5.1.0",
    "eslint": "^7.11.0",
    "js-base64": "^3.6.1",
    "mocha": "^8.3.2",
    "rimraf": "^3.0.2",
    "typescript": "~4.4.0",
    "ws": "^7.5.3"
  },
  "eslintConfig": {
    "plugins": [
      "@itwin"
    ],
    "extends": "plugin:@itwin/itwinjs-recommended"
  }
}<|MERGE_RESOLUTION|>--- conflicted
+++ resolved
@@ -1,10 +1,6 @@
 {
   "name": "@itwin/core-mobile",
-<<<<<<< HEAD
   "version": "3.0.0-extension.1",
-=======
-  "version": "3.0.0-dev.102",
->>>>>>> ad9d8816
   "description": "iTwin.js MobileHost and MobileApp",
   "license": "MIT",
   "engines": {
@@ -36,21 +32,12 @@
     "url": "http://www.bentley.com"
   },
   "peerDependencies": {
-<<<<<<< HEAD
     "@itwin/core-bentley": "workspace:^3.0.0-extension.1",
     "@itwin/core-backend": "workspace:^3.0.0-extension.1",
     "@itwin/core-common": "workspace:^3.0.0-extension.1",
     "@itwin/core-frontend": "workspace:^3.0.0-extension.1",
     "@bentley/itwin-client": "workspace:^3.0.0-extension.1",
     "@itwin/presentation-common": "workspace:^3.0.0-extension.1",
-=======
-    "@itwin/core-bentley": "workspace:^3.0.0-dev.102",
-    "@itwin/core-backend": "workspace:^3.0.0-dev.102",
-    "@itwin/core-common": "workspace:^3.0.0-dev.102",
-    "@itwin/core-frontend": "workspace:^3.0.0-dev.102",
-    "@bentley/itwin-client": "workspace:^3.0.0-dev.102",
-    "@itwin/presentation-common": "workspace:^3.0.0-dev.102",
->>>>>>> ad9d8816
     "js-base64": "^3.6.1",
     "ws": "^7.5.3"
   },
