--- conflicted
+++ resolved
@@ -1,10 +1,6 @@
 {
   "name": "@itwin/core-frontend",
-<<<<<<< HEAD
   "version": "3.0.0-extension.1",
-=======
-  "version": "3.0.0-dev.106",
->>>>>>> 436198e7
   "description": "iTwin.js frontend components",
   "main": "lib/cjs/core-frontend.js",
   "module": "lib/esm/core-frontend.js",
