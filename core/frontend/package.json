{
  "name": "@itwin/core-frontend",
  "version": "3.0.0-dev.89",
  "description": "iTwin.js frontend components",
  "main": "lib/cjs/core-frontend.js",
  "module": "lib/esm/core-frontend.js",
  "typings": "lib/cjs/core-frontend",
  "imodeljsSharedLibrary": true,
  "license": "MIT",
  "scripts": {
    "compile": "npm run -s build",
    "build": "npm run -s build:cjs && npm run -s build:esm && npm run -s copy:public",
    "build:cjs": "tsc 1>&2 --outDir lib/cjs",
    "build:esm": "tsc 1>&2 --module ES2020 --outDir lib/esm",
    "clean": "rimraf lib .rush/temp/package-deps*.json",
    "copy:public": "cpx \"./src/public/**/*\" ./lib/public",
    "docs": "betools docs --includes=../../generated-docs/extract --json=../../generated-docs/core/core-frontend/file.json --tsIndexFile=./core-frontend.ts --onlyJson --excludes=webgl/**/*,**/primitives --excludeGlob=**/*-css.ts",
    "extract-api": "betools extract-api --entry=core-frontend",
    "lint": "eslint -f visualstudio \"./src/**/*.ts\" 1>&2",
    "pseudolocalize": "betools pseudolocalize --englishDir ./src/public/locales/en --out ./public/locales/en-PSEUDO",
    "test": "npm run -s webpackTests && certa -r chrome",
    "cover": "npm -s test",
    "test:debug": "certa -r chrome --debug",
    "webpackTests": "webpack --config ./src/test/utils/webpack.config.js 1>&2"
  },
  "repository": {
    "type": "git",
    "url": "https://github.com/imodeljs/imodeljs/tree/master/core/frontend"
  },
  "keywords": [
    "Bentley",
    "BIM",
    "iModel",
    "digital-twin",
    "iTwin"
  ],
  "author": {
    "name": "Bentley Systems, Inc.",
    "url": "http://www.bentley.com"
  },
  "peerDependencies": {
<<<<<<< HEAD
    "@itwin/core-bentley": "workspace:^3.0.0-dev.84",
    "@itwin/core-geometry": "workspace:^3.0.0-dev.84",
    "@itwin/core-common": "workspace:^3.0.0-dev.84",
    "@itwin/core-i18n": "workspace:^3.0.0-dev.84",
    "@itwin/core-quantity": "workspace:^3.0.0-dev.84",
    "@bentley/itwin-client": "workspace:^3.0.0-dev.84",
    "@itwin/core-orbitgt": "workspace:^3.0.0-dev.84",
    "@bentley/telemetry-client": "workspace:^3.0.0-dev.84",
    "@itwin/appui-abstract": "workspace:^3.0.0-dev.84",
    "@itwin/webgl-compatibility": "workspace:^3.0.0-dev.84"
=======
    "@itwin/core-bentley": "workspace:^3.0.0-dev.89",
    "@itwin/core-geometry": "workspace:^3.0.0-dev.89",
    "@itwin/core-common": "workspace:^3.0.0-dev.89",
    "@itwin/core-quantity": "workspace:^3.0.0-dev.89",
    "@bentley/itwin-client": "workspace:^3.0.0-dev.89",
    "@itwin/core-orbitgt": "workspace:^3.0.0-dev.89",
    "@bentley/product-settings-client": "workspace:^3.0.0-dev.89",
    "@bentley/telemetry-client": "workspace:^3.0.0-dev.89",
    "@itwin/appui-abstract": "workspace:^3.0.0-dev.89",
    "@itwin/webgl-compatibility": "workspace:^3.0.0-dev.89"
>>>>>>> eac56a73
  },
  "//devDependencies": [
    "NOTE: All peerDependencies should also be listed as devDependencies since peerDependencies are not considered by npm install",
    "NOTE: All tools used by scripts in this package must be listed as devDependencies"
  ],
  "devDependencies": {
    "@itwin/core-bentley": "workspace:*",
    "@itwin/build-tools": "workspace:*",
    "@itwin/certa": "workspace:*",
    "@itwin/eslint-plugin": "workspace:*",
    "@itwin/core-geometry": "workspace:*",
    "@itwin/core-common": "workspace:*",
    "@itwin/core-quantity": "workspace:*",
    "@bentley/itwin-client": "workspace:*",
    "@itwin/core-orbitgt": "workspace:*",
    "@bentley/telemetry-client": "workspace:*",
    "@itwin/appui-abstract": "workspace:*",
    "@itwin/webgl-compatibility": "workspace:*",
    "@types/chai": "^4.1.4",
    "@types/chai-as-promised": "^7",
    "@types/mocha": "^8.2.2",
    "@types/node": "14.14.31",
    "@types/semver": "^5.5.0",
    "@types/sinon": "^9.0.0",
    "chai": "^4.1.2",
    "chai-as-promised": "^7",
    "cpx": "^1.5.0",
    "eslint": "^7.11.0",
    "glob": "^7.1.2",
    "mocha": "^8.3.2",
    "nyc": "^15.1.0",
    "rimraf": "^3.0.2",
    "sinon": "^9.0.2",
    "source-map-loader": "^1.0.0",
    "typescript": "~4.4.0",
    "webpack": "4.42.0"
  },
  "//dependencies": [
    "NOTE: these dependencies should be only for things that DO NOT APPEAR IN THE API",
    "NOTE: core-frontend should remain UI technology agnostic, so no react/angular dependencies are allowed"
  ],
  "dependencies": {
    "@itwin/core-i18n": "workspace:*",
    "fuse.js": "^3.3.0",
    "semver": "^5.5.0",
    "wms-capabilities": "0.4.0",
    "xml-js": "~1.6.11"
  },
  "nyc": {
    "extends": "./node_modules/@itwin/build-tools/.nycrc"
  },
  "eslintConfig": {
    "plugins": [
      "@itwin"
    ],
    "extends": "plugin:@itwin/itwinjs-recommended",
    "rules": {
      "@itwin/no-internal-barrel-imports": [
        "error",
        {
          "required-barrel-modules": [
            "./src/tile/internal.ts"
          ]
        }
      ]
    },
    "overrides": [
      {
        "files": [
          "*.test.ts",
          "*.test.tsx",
          "**/test/**/*.ts",
          "**/test/**/*.tsx"
        ],
        "rules": {
          "@itwin/no-internal-barrel-imports": "off"
        }
      }
    ]
  }
}<|MERGE_RESOLUTION|>--- conflicted
+++ resolved
@@ -39,29 +39,15 @@
     "url": "http://www.bentley.com"
   },
   "peerDependencies": {
-<<<<<<< HEAD
-    "@itwin/core-bentley": "workspace:^3.0.0-dev.84",
-    "@itwin/core-geometry": "workspace:^3.0.0-dev.84",
-    "@itwin/core-common": "workspace:^3.0.0-dev.84",
-    "@itwin/core-i18n": "workspace:^3.0.0-dev.84",
-    "@itwin/core-quantity": "workspace:^3.0.0-dev.84",
-    "@bentley/itwin-client": "workspace:^3.0.0-dev.84",
-    "@itwin/core-orbitgt": "workspace:^3.0.0-dev.84",
-    "@bentley/telemetry-client": "workspace:^3.0.0-dev.84",
-    "@itwin/appui-abstract": "workspace:^3.0.0-dev.84",
-    "@itwin/webgl-compatibility": "workspace:^3.0.0-dev.84"
-=======
     "@itwin/core-bentley": "workspace:^3.0.0-dev.89",
     "@itwin/core-geometry": "workspace:^3.0.0-dev.89",
     "@itwin/core-common": "workspace:^3.0.0-dev.89",
     "@itwin/core-quantity": "workspace:^3.0.0-dev.89",
     "@bentley/itwin-client": "workspace:^3.0.0-dev.89",
     "@itwin/core-orbitgt": "workspace:^3.0.0-dev.89",
-    "@bentley/product-settings-client": "workspace:^3.0.0-dev.89",
     "@bentley/telemetry-client": "workspace:^3.0.0-dev.89",
     "@itwin/appui-abstract": "workspace:^3.0.0-dev.89",
     "@itwin/webgl-compatibility": "workspace:^3.0.0-dev.89"
->>>>>>> eac56a73
   },
   "//devDependencies": [
     "NOTE: All peerDependencies should also be listed as devDependencies since peerDependencies are not considered by npm install",
