--- conflicted
+++ resolved
@@ -505,16 +505,12 @@
   /** Set the graphic to be displayed behind all other geometry as the background of this context's [[Viewport]]. */
   public setViewBackground(graphic: RenderGraphic) { this._decorations.viewBackground = graphic; }
 }
-<<<<<<< HEAD
 
 /** Context used to create the scene for a [[Viewport]]. The scene consists of a set of [[RenderGraphic]]s produced by the
  * [[TileTree]]s visible within the viewport. Creating the scene may result in the enqueueing of [[TileRequest]]s for [[Tile]]s which
  * should be displayed in the viewport but are not yet loaded.
  * @internal
  */
-=======
-/** @hidden */
->>>>>>> 17015daa
 export class SceneContext extends RenderContext {
   public readonly graphics: RenderGraphic[] = [];
   public readonly backgroundGraphics: RenderGraphic[] = [];
