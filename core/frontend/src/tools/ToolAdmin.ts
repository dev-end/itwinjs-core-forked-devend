/*---------------------------------------------------------------------------------------------
| $Copyright: (c) 2018 Bentley Systems, Incorporated. All rights reserved. $
 *--------------------------------------------------------------------------------------------*/
/** @module Tools */

import { Point3d, Point2d, XAndY, Vector3d, Transform, RotMatrix, Angle, Constant } from "@bentley/geometry-core";
import { ViewStatus, ViewState3d } from "../ViewState";
import { Viewport } from "../Viewport";
import {
  BeModifierKeys, BeButtonState, BeButton, Tool, BeButtonEvent, CoordSource,
  BeCursor, BeWheelEvent, InputSource, InteractiveTool, InputCollector, EventHandled, BeTouchEvent,
} from "./Tool";
import { ViewTool } from "./ViewTool";
import { IdleTool } from "./IdleTool";
import { BeEvent, BeDuration } from "@bentley/bentleyjs-core";
import { PrimitiveTool } from "./PrimitiveTool";
import { DecorateContext, DynamicsContext } from "../ViewContext";
import { TentativeOrAccuSnap, AccuSnap } from "../AccuSnap";
import { HitDetail } from "../HitDetail";
import { LegacyMath } from "@bentley/imodeljs-common/lib/LegacyMath";
import { NpcCenter } from "@bentley/imodeljs-common";
import { IModelApp } from "../IModelApp";
import { IconSprites } from "../Sprites";

// tslint:disable:no-console

export const enum CoordinateLockOverrides {
  None = 0,
  ACS = 1 << 1,
  Grid = 1 << 2,     // also overrides unit lock
  All = 0xffff,
}

export const enum StartOrResume { Start = 1, Resume = 2 }

const enum MouseButton { Left = 0, Middle = 1, Right = 2 }

/** Settings that control the behavior of built-in tools. Applications may modify these values. */
export class ToolSettings {
  /** Duration of animations of viewing operations. */
  public static animationTime = BeDuration.fromMilliseconds(260);
  /** Two tap must be within this period to be a double tap. */
  public static doubleTapTimeout = BeDuration.fromMilliseconds(250);
  /** Two clicks must be within this period to be a double click. */
  public static doubleClickTimeout = BeDuration.fromMilliseconds(500);
  /** Number of screen inches of movement allowed between clicks to still qualify as a double-click.  */
  public static doubleClickToleranceInches = 0.05;
  /** Duration without movement before a no-motion event is generated. */
  public static noMotionTimeout = BeDuration.fromMilliseconds(50);
  /** If true, view rotation tool keeps the up vector (worldZ) aligned with screenY. */
  public static preserveWorldUp = true;
  /** Delay with a touch on the surface before a move operation begins. */
  public static touchMoveDelay = BeDuration.fromMilliseconds(50);
  /** Delay with the mouse down before a drag operation begins. */
  public static startDragDelay = BeDuration.fromMilliseconds(110);
  /** Distance in screen inches a touch point must move before being considered motion. */
  public static touchMoveDistanceInches = 0.15;
  /** Distance in screen inches the cursor must move before a drag operation begins. */
  public static startDragDistanceInches = 0.15;
  /** Radius in screen inches to search for elements that anchor viewing operations. */
  public static viewToolPickRadiusInches = 0.20;
  /** Camera angle enforced for walk tool. */
  public static walkCameraAngle = Angle.createDegrees(75.6);
  /** Whether the walk tool enforces worldZ be aligned with screenY */
  public static walkEnforceZUp = true;
  /** Speed, in meters per second, for the walk tool. */
  public static walkVelocity = 3.5;
  /** Scale factor applied for wheel events with "per-line" modifier. */
  public static wheelLineFactor = 40;
  /** Scale factor applied for wheel events with "per-page" modifier. */
  public static wheelPageFactor = 120;
  /** When the zoom-with-wheel tool (with camera enabled) gets closer than this distance to an obstacle, it "bumps" through. */
  public static wheelZoomBumpDistance = Constant.oneCentimeter;
  /** Scale factor for zooming with mouse wheel. */
  public static wheelZoomRatio = 1.75;
}

/** @hidden */
export class ToolState {
  public coordLockOvr = CoordinateLockOverrides.None;
  public locateCircleOn = true;
  public setFrom(other: ToolState) { this.coordLockOvr = other.coordLockOvr; this.locateCircleOn = other.locateCircleOn; }
  public clone(): ToolState { const val = new ToolState(); val.setFrom(this); return val; }
}

/** @hidden */
export class SuspendedToolState {
  private readonly toolState: ToolState;
  private readonly accuSnapState: AccuSnap.ToolState;
  private readonly viewCursor?: BeCursor;
  private inDynamics: boolean;
  private shuttingDown = false;

  constructor() {
    const { toolAdmin, viewManager, accuSnap } = IModelApp;
    toolAdmin.setIncompatibleViewportCursor(true); // Don't save this
    this.toolState = toolAdmin.toolState.clone();
    this.accuSnapState = accuSnap.toolState.clone();
    this.viewCursor = viewManager.cursor;
    this.inDynamics = viewManager.inDynamicsMode;
    if (this.inDynamics)
      viewManager.endDynamicsMode();
  }

  public stop() {
    if (this.shuttingDown)
      return;

    const { toolAdmin, viewManager, accuSnap } = IModelApp;
    toolAdmin.setIncompatibleViewportCursor(true); // Don't restore this
    toolAdmin.toolState.setFrom(this.toolState);
    accuSnap.toolState.setFrom(this.accuSnapState);
    viewManager.setViewCursor(this.viewCursor);
    if (this.inDynamics)
      viewManager.beginDynamicsMode();
  }
}

/** @hidden */
export class CurrentInputState {
  private _rawPoint: Point3d = new Point3d();
  private _uorPoint: Point3d = new Point3d();
  private _viewPoint: Point3d = new Point3d();
  public qualifiers = BeModifierKeys.None;
  public motionTime = 0;
  public viewport?: Viewport;
  public button: BeButtonState[] = [new BeButtonState(), new BeButtonState(), new BeButtonState()];
  public lastButton: BeButton = BeButton.Data;
  public inputSource: InputSource = InputSource.Unknown;
  public lastMotion = new Point2d();
  public lastWheelEvent?: BeWheelEvent;
  public lastTouchStart?: BeTouchEvent;
  public touchTapTimer?: number;
  public touchTapCount?: number;

  public get rawPoint() { return this._rawPoint; }
  public set rawPoint(pt: Point3d) { this._rawPoint.setFrom(pt); }
  public get uorPoint() { return this._uorPoint; }
  public set uorPoint(pt: Point3d) { this._uorPoint.setFrom(pt); }
  public get viewPoint() { return this._viewPoint; }
  public set viewPoint(pt: Point3d) { this._viewPoint.setFrom(pt); }
  public get wasMotion() { return 0 !== this.motionTime; }
  public get isShiftDown() { return 0 !== (this.qualifiers & BeModifierKeys.Shift); }
  public get isControlDown() { return 0 !== (this.qualifiers & BeModifierKeys.Control); }
  public get isAltDown() { return 0 !== (this.qualifiers & BeModifierKeys.Alt); }

  public isDragging(button: BeButton) { return this.button[button].isDragging; }
  public onStartDrag(button: BeButton) { this.button[button].isDragging = true; }
  public onInstallTool() { this.clearKeyQualifiers(); if (undefined !== this.lastWheelEvent) this.lastWheelEvent.invalidate(); this.lastTouchStart = this.touchTapTimer = this.touchTapCount = undefined; }
  public clearKeyQualifiers() { this.qualifiers = BeModifierKeys.None; }
  public clearViewport(vp: Viewport) { if (vp === this.viewport) this.viewport = undefined; }
  private isAnyDragging() { return this.button.some((button) => button.isDragging); }
  private setKeyQualifier(qual: BeModifierKeys, down: boolean) { this.qualifiers = down ? (this.qualifiers | qual) : (this.qualifiers & (~qual)); }

  public setKeyQualifiers(ev: MouseEvent | KeyboardEvent | TouchEvent): void {
    this.setKeyQualifier(BeModifierKeys.Shift, ev.shiftKey);
    this.setKeyQualifier(BeModifierKeys.Control, ev.ctrlKey);
    this.setKeyQualifier(BeModifierKeys.Alt, ev.altKey);
  }

  public onMotion(pt2d: XAndY) {
    this.motionTime = Date.now();
    this.lastMotion.x = pt2d.x;
    this.lastMotion.y = pt2d.y;
  }

  public get hasMotionStopped(): boolean {
    const result = this.hasEventInputStopped(this.motionTime, ToolSettings.noMotionTimeout);
    if (result.stopped)
      this.motionTime = result.eventTimer;
    return result.stopped;
  }

  private hasEventInputStopped(timer: number, eventTimeout: BeDuration) {
    let isStopped = false;
    if (0 !== timer && ((Date.now() - timer) >= eventTimeout.milliseconds)) {
      isStopped = true;
      timer = 0;
    }
    return { eventTimer: timer, stopped: isStopped };
  }

  public changeButtonToDownPoint(ev: BeButtonEvent) {
    ev.point = this.button[ev.button].downUorPt;
    ev.rawPoint = this.button[ev.button].downRawPt;

    if (ev.viewport)
      ev.viewPoint = ev.viewport.worldToView(ev.rawPoint);
  }

  public updateDownPoint(ev: BeButtonEvent) { this.button[ev.button].downUorPt = ev.point; }

  public onButtonDown(button: BeButton) {
    const viewPt = this.viewport!.worldToView(this.button[button].downRawPt);
    const center = this.viewport!.npcToView(NpcCenter);
    viewPt.z = center.z;

    const now = Date.now();
    const isDoubleClick = ((now - this.button[button].downTime) < ToolSettings.doubleClickTimeout.milliseconds) && (viewPt.distance(this.viewPoint) < this.viewport!.pixelsFromInches(ToolSettings.doubleClickToleranceInches));

    this.button[button].init(this.uorPoint, this.rawPoint, now, true, isDoubleClick, false, this.inputSource);
    this.lastButton = button;
  }

  public onButtonUp(button: BeButton) {
    this.button[button].isDown = false;
    this.button[button].isDragging = false;
    this.lastButton = button;
  }

  public toEvent(ev: BeButtonEvent, useSnap: boolean) {
    let from = CoordSource.User;
    const uorPt = this.uorPoint.clone();
    let vp = this.viewport;

    if (useSnap) {
      const snap = TentativeOrAccuSnap.getCurrentSnap(false);
      if (snap) {
        from = snap.isHot() ? CoordSource.ElemSnap : CoordSource.User;
        uorPt.setFrom(snap.adjustedPoint); // NOTE: Updated by AdjustSnapPoint even when not hot
        vp = snap.viewport;
      } else if (IModelApp.tentativePoint.isActive) {
        from = CoordSource.TentativePoint;
        uorPt.setFrom(IModelApp.tentativePoint.point);
        vp = IModelApp.tentativePoint.viewport;
      }
    }

    const buttonState = this.button[this.lastButton];
    ev.initEvent(uorPt, this.rawPoint, this.viewPoint, vp!, from, this.qualifiers, this.lastButton, buttonState.isDown, buttonState.isDoubleClick, buttonState.isDragging, this.inputSource);
  }

  public adjustLastDataPoint(ev: BeButtonEvent) {
    const state = this.button[BeButton.Data];
    state.downUorPt = ev.point;
    state.downRawPt = ev.point;
    this.viewport = ev.viewport;
  }

  public toEventFromLastDataPoint(ev: BeButtonEvent) {
    const state = this.button[BeButton.Data];
    const uorPt = state.downUorPt;
    const rawPt = state.downRawPt;
    const viewPt = this.viewport!.worldToView(rawPt);
    ev.initEvent(uorPt, rawPt, viewPt, this.viewport!, CoordSource.User, this.qualifiers, BeButton.Data, state.isDown, state.isDoubleClick, state.isDragging, state.inputSource);
  }

  public fromPoint(vp: Viewport, pt: XAndY, source: InputSource) {
    this.viewport = vp;
    this._viewPoint.x = pt.x;
    this._viewPoint.y = pt.y;
    this._viewPoint.z = vp.npcToView(NpcCenter).z;
    vp.viewToWorld(this._viewPoint, this._rawPoint);
    this._uorPoint = this._rawPoint.clone();
    this.inputSource = source;
  }

  public fromButton(vp: Viewport, pt: XAndY, source: InputSource, applyLocks: boolean) {
    this.fromPoint(vp, pt, source);

    // NOTE: Using the hit point on the element is preferable to ignoring a snap that is not "hot" completely
    if (TentativeOrAccuSnap.getCurrentSnap(false)) {
      if (applyLocks)
        IModelApp.toolAdmin.adjustSnapPoint();

      return;
    }

    IModelApp.toolAdmin.adjustPoint(this._uorPoint, vp, true, applyLocks);
  }

  public isStartDrag(button: BeButton): boolean {
    // First make sure we aren't already dragging any button
    if (this.isAnyDragging())
      return false;

    const state = this.button[button];
    if (!state.isDown)
      return false;

    if ((Date.now() - state.downTime) <= ToolSettings.startDragDelay.milliseconds)
      return false;

    const viewPt = this.viewport!.worldToView(state.downRawPt);
    const deltaX = Math.abs(this._viewPoint.x - viewPt.x);
    const deltaY = Math.abs(this._viewPoint.y - viewPt.y);

    return ((deltaX + deltaY) > this.viewport!.pixelsFromInches(ToolSettings.startDragDistanceInches));
  }
}

/** A ToolEvent combines an HTML Event and a Viewport. It is stored in a queue for processing by the ToolAdmin.eventLoop. */
interface ToolEvent {
  ev: Event;
  vp?: Viewport; // Viewport is optional - keyboard events aren't associated with a Viewport.
}

/** Controls operation of Tools. Administers the current view, primitive, and idle tools. Forwards events to the appropriate tool. */
export class ToolAdmin {
  /** @hidden */
  public readonly currentInputState = new CurrentInputState();
  /** @hidden */
  public readonly toolState = new ToolState();
  private suspendedByViewTool?: SuspendedToolState;
  private suspendedByInputCollector?: SuspendedToolState;
  public cursorView?: Viewport;
  private _viewTool?: ViewTool;
  private _primitiveTool?: PrimitiveTool;
  private _idleTool?: IdleTool;
  private _inputCollector?: InputCollector;
  private saveCursor?: BeCursor = undefined;
  private saveLocateCircle = false;
  private defaultTool = "Select";
  private modifierKeyWentDown = false;
  private modifierKey = BeModifierKeys.None;
  /** Apply operations such as transform, copy or delete to all members of an assembly. */
  public assemblyLock = false;
  /** If Grid Lock is on, project data points to grid. */
  public gridLock = false;
  /** If ACS Snap Lock is on, project snap points to the ACS plane. */
  public acsPlaneSnapLock = false;
  /** If ACS Plane Lock is on, standard view rotations are relative to the ACS instead of global. */
  public acsContextLock = false;

  private static _wantEventLoop = false;
  private static readonly removals: VoidFunction[] = [];

  /** @hidden */
  public onInitialized() {
    if (typeof document === "undefined")
      return;    // if document isn't defined, we're probably running in a test environment. At any rate, we can't have interactive tools.

    this._idleTool = IModelApp.tools.create("Idle") as IdleTool;

    ["keydown", "keyup"].forEach((type) => {
      document.addEventListener(type, ToolAdmin.keyEventHandler as EventListener, true);
      ToolAdmin.removals.push(() => { document.removeEventListener(type, ToolAdmin.keyEventHandler as EventListener, true); });
    });
  }

  /** @hidden */
  public startEventLoop() {
    if (!ToolAdmin._wantEventLoop) {
      ToolAdmin._wantEventLoop = true;
      requestAnimationFrame(ToolAdmin.eventLoop);
    }
  }

  /** @hidden */
  public onShutDown() {
    this._idleTool = undefined;
    IconSprites.emptyAll(); // clear cache of icon sprites
    ToolAdmin._wantEventLoop = false;
    ToolAdmin.removals.forEach((remove) => remove());
    ToolAdmin.removals.length = 0;
  }

  /** A first-in-first-out queue of ToolEvents. */
  private readonly toolEvents: ToolEvent[] = [];
  private tryReplace(event: ToolEvent): boolean {
    if (this.toolEvents.length < 1)
      return false;
    const last = this.toolEvents[this.toolEvents.length - 1];
    if ((last.ev.type !== "mousemove" && last.ev.type !== "touchmove") || last.ev.type !== event.ev.type)
      return false; // only mousemove and touchmove can replace previous
    last.ev = event.ev; // sequential moves are not important. Replace the previous one with this one.
    last.vp = event.vp;
    return true;
  }

  /** Handler for keyboard events. */
  private static keyEventHandler(ev: KeyboardEvent) {
    if (!ev.repeat) // we don't want repeated keyboard events. If we keep them they interfere with replacing mouse motion events, since they come as a stream.
      IModelApp.toolAdmin.addEvent(ev);
  }

  /** Called from HTML event listeners. Events are processed in the order they're received in ToolAdmin.eventLoop
   * @hidden
   */
  public addEvent(ev: Event, vp?: Viewport): void {
    const event = { ev, vp };
    if (!this.tryReplace(event)) // see if this event replaces the last event in the queue
      this.toolEvents.push(event); // otherwise put it at the end of the queue.
  }

  private getMousePosition(event: ToolEvent): Point2d {
    const ev = event.ev as MouseEvent;
    const rect = event.vp!.getClientRect();
    return Point2d.createFrom({ x: ev.clientX - rect.left, y: ev.clientY - rect.top });
  }

  private getMouseButton(button: number) {
    switch (button) {
      case MouseButton.Middle: return BeButton.Middle;
      case MouseButton.Right: return BeButton.Reset;
      default: return BeButton.Data;
    }
  }

  private onMouseButton(event: ToolEvent, isDown: boolean): Promise<any> {
    const ev = event.ev as MouseEvent;
    const vp = event.vp!;
    const pos = this.getMousePosition(event);
    const button = this.getMouseButton(ev.button);

    this.currentInputState.setKeyQualifiers(ev);
    return isDown ? this.onButtonDown(vp, pos, button, InputSource.Mouse) : this.onButtonUp(vp, pos, button, InputSource.Mouse);
  }

  private async onWheel(event: ToolEvent): Promise<EventHandled> {
    const ev = event.ev as WheelEvent;
    const current = this.currentInputState;
    current.setKeyQualifiers(ev);

    if (ev.deltaY === 0)
      return EventHandled.No;

    let delta: number;
    switch (ev.deltaMode) {
      case ev.DOM_DELTA_LINE:
        delta = -ev.deltaY * ToolSettings.wheelLineFactor; // 40
        break;
      case ev.DOM_DELTA_PAGE:
        delta = -ev.deltaY * ToolSettings.wheelPageFactor; // 120;
        break;
      default: // DOM_DELTA_PIXEL:
        delta = -ev.deltaY;
        break;
    }

    if (this.cursorView === undefined)
      return EventHandled.No;

    const vp = event.vp!;
    const pt2d = this.getMousePosition(event);

    vp.removeAnimator();
    current.fromButton(vp, pt2d, InputSource.Mouse, true);
    const wheelEvent = new BeWheelEvent();
    wheelEvent.wheelDelta = delta;
    current.toEvent(wheelEvent, true);
    const tool = this.activeTool;
    if (undefined === tool || EventHandled.Yes !== await tool.onMouseWheel(wheelEvent))
      return this.idleTool.onMouseWheel(wheelEvent);
    return EventHandled.Yes;
  }

  private async onTouch(event: ToolEvent): Promise<void> {
    const touchEv = event.ev as TouchEvent;
    const vp = event.vp!;
    if (this.filterViewport(vp))
      return;

    vp.removeAnimator();
    const ev = new BeTouchEvent(touchEv);
    const current = this.currentInputState;
    const pos = (0 !== touchEv.targetTouches.length ? BeTouchEvent.getTouchPosition(touchEv.targetTouches[0], vp) : (0 !== touchEv.changedTouches.length ? BeTouchEvent.getTouchPosition(touchEv.changedTouches[0], vp) : Point2d.createZero()));

    switch (touchEv.type) {
      case "touchstart":
      case "touchend":
        current.setKeyQualifiers(touchEv);
        break;
    }

    current.fromButton(vp, pos, InputSource.Touch, true);
    current.toEvent(ev, false);
    const tool = this.activeTool;

    switch (touchEv.type) {
      case "touchstart": {
        current.lastTouchStart = ev;
        if (undefined !== tool)
          tool.onTouchStart(ev);
        return;
      }

      case "touchend": {
        if (undefined !== tool) {
          await tool.onTouchEnd(ev);
          if (0 === ev.touchCount)
            await tool.onTouchComplete(ev);
        }

        if (undefined === current.lastTouchStart)
          return;

        // tslint:disable-next-line:prefer-for-of
        for (let i = 0; i < ev.touchInfo.changedTouches.length; i++) {
          const currTouch = ev.touchInfo.changedTouches[i];
          const startTouch = BeTouchEvent.findTouchById(current.lastTouchStart.touchInfo.targetTouches, currTouch.identifier);

          if (undefined !== startTouch) {
            const currPt = BeTouchEvent.getTouchPosition(currTouch, vp);
            const startPt = BeTouchEvent.getTouchPosition(startTouch, vp);

            if (currPt.distance(startPt) < vp.pixelsFromInches(ToolSettings.touchMoveDistanceInches))
              continue; // Hasn't moved appreciably....
          }

          current.lastTouchStart = undefined; // Not a tap...
          return;
        }

        if (0 !== ev.touchCount || undefined === current.lastTouchStart)
          return;

        // All fingers off, defer processing tap until we've waited long enough to detect double tap...
        if (undefined === current.touchTapTimer) {
          current.touchTapTimer = Date.now();
          current.touchTapCount = 1;
        } else if (undefined !== current.touchTapCount) {
          current.touchTapCount++;
        }
        return;
      }

      case "touchcancel": {
        current.lastTouchStart = undefined;
        if (undefined !== tool)
          tool.onTouchCancel(ev);
        return;
      }

      case "touchmove": {
        if (undefined !== tool)
          tool.onTouchMove(ev);

        if (undefined === current.lastTouchStart)
          return;

        if (ev.touchInfo.timeStamp - current.lastTouchStart.touchInfo.timeStamp < ToolSettings.touchMoveDelay.milliseconds)
          return;

        // tslint:disable-next-line:prefer-for-of
        for (let i = 0; i < ev.touchInfo.changedTouches.length; i++) {
          const currTouch = ev.touchInfo.changedTouches[i];
          const startTouch = BeTouchEvent.findTouchById(current.lastTouchStart.touchInfo.targetTouches, currTouch.identifier);

          if (undefined === startTouch)
            continue;

          const currPt = BeTouchEvent.getTouchPosition(currTouch, vp);
          const startPt = BeTouchEvent.getTouchPosition(startTouch, vp);

          if (currPt.distance(startPt) < vp.pixelsFromInches(ToolSettings.touchMoveDistanceInches))
            continue; // Hasn't moved appreciably....

          const touchStart = current.lastTouchStart;
          current.lastTouchStart = undefined;

          if (undefined === tool || EventHandled.Yes !== await tool.onTouchMoveStart(ev, touchStart))
            this.idleTool.onTouchMoveStart(ev, touchStart);
          return;
        }
        return;
      }
    }
  }

  /** Process the next event in the event queue, if any. */
  private async processNextEvent(): Promise<any> {
    const event = this.toolEvents.shift(); // pull first event from the queue
    if (undefined === event)
      return; // nothing in queue

<<<<<<< HEAD
    // console.log(">>> " + event.ev.type);

=======
>>>>>>> 910c8f41
    switch (event.ev.type) {
      case "mousedown": return this.onMouseButton(event, true);
      case "mouseup": return this.onMouseButton(event, false);
      case "mousemove": return this.onMouseMove(event);
      case "mouseenter": return this.onMouseEnter(event.vp!);
      case "mouseleave": return this.onMouseLeave(event.vp!);
      case "wheel": return this.onWheel(event);
      case "keydown": return this.onKeyTransition(event, true);
      case "keyup": return this.onKeyTransition(event, false);
      case "touchstart": return this.onTouch(event);
      case "touchend": return this.onTouch(event);
      case "touchcancel": return this.onTouch(event);
      case "touchmove": return this.onTouch(event);
    }
  }

  private _processingEvent = false;
  /**
   * Process a single event, plus timer events. Don't start work on new events if the previous one has not finished.
   */
  private async processEvent(): Promise<void> {
    if (this._processingEvent)
      return; // we're still working on the previous event.

    try {
      this._processingEvent = true; // we can't allow any further event processing until the current event completes.
      await this.onTimerEvent();     // timer events are also suspended by asynchronous tool events. That's necessary since they can be asynchronous too.
      await this.processNextEvent();
    } catch (error) {
      // console.log("error in event processing ", error);
      throw error; // enable this in debug only.
    } finally {
      this._processingEvent = false; // this event is now finished. Allow processing next time through.
    }
  }

  /** The main event processing loop for Tools (and rendering). */
  private static eventLoop(): void {
    if (!ToolAdmin._wantEventLoop) // flag turned on at startup
      return;

    IModelApp.toolAdmin.processEvent();
    IModelApp.viewManager.renderLoop();
    requestAnimationFrame(ToolAdmin.eventLoop);
  }

  /** The idleTool handles events that are not otherwise processed. */
  public get idleTool(): IdleTool { return this._idleTool!; }

  /** Return true to filter (ignore) events to the given viewport */
  protected filterViewport(vp: Viewport) {
    if (undefined === vp)
      return true;
    const tool = this.activeTool;
    return (undefined !== tool ? !tool.isCompatibleViewport(vp, false) : false);
  }

  public isCurrentInputSourceMouse() { return this.currentInputState.inputSource === InputSource.Mouse; }
  public onInstallTool(tool: InteractiveTool) { this.currentInputState.onInstallTool(); return tool.onInstall(); }
  public onPostInstallTool(tool: InteractiveTool) { tool.onPostInstall(); }

  public get viewTool(): ViewTool | undefined { return this._viewTool; }
  public get primitiveTool(): PrimitiveTool | undefined { return this._primitiveTool; }

  /** The currently active InteractiveTool. May be ViewTool, InputCollector, PrimitiveTool, undefined - in that priority order. */
  public get activeTool(): InteractiveTool | undefined {
    return this._viewTool ? this._viewTool : (this._inputCollector ? this._inputCollector : this._primitiveTool); // NOTE: Viewing tools suspend input collectors as well as primitives
  }

  /** The current tool. May be ViewTool, InputCollector, PrimitiveTool, or IdleTool - in that priority order. */
  public get currentTool(): InteractiveTool { return this.activeTool ? this.activeTool : this.idleTool; }

  /** Ask the current tool to provide a tooltip message for the supplied HitDetail. */
  public async getToolTip(hit: HitDetail): Promise<string> { return this.currentTool.getToolTip(hit); }

  /**
   * Event raised whenever the active tool changes. This includes PrimitiveTool, ViewTool, andInputCollector.
   * @param newTool The newly activated tool
   */
  public readonly activeToolChanged = new BeEvent<(tool: Tool, start: StartOrResume) => void>();

  public getCursorView(): Viewport | undefined { return this.currentInputState.viewport; }

  /** Called when a viewport is closed */
  public onViewportClosed(vp: Viewport): void {
    // Closing the viewport may also delete the QueryModel so we have to prevent AccuSnap from trying to use it.
    IModelApp.accuSnap.clear();
    this.currentInputState.clearViewport(vp);
  }

  private async onMouseEnter(vp: Viewport) { this.cursorView = vp; }
  private async onMouseLeave(vp: Viewport) {
    IModelApp.notifications.clearToolTip();
    this.cursorView = undefined;
    vp.invalidateDecorations();
  }

  /** @hidden */
  public updateDynamics(ev?: BeButtonEvent, useLastData?: boolean, adjustPoint?: boolean): void {
    if (!IModelApp.viewManager.inDynamicsMode || undefined === this.activeTool)
      return;

    if (undefined === ev) {
      ev = new BeButtonEvent();

      if (useLastData)
        this.fillEventFromLastDataButton(ev);
      else
        this.fillEventFromCursorLocation(ev);

      if (adjustPoint && undefined !== ev.viewport)
        this.adjustPoint(ev.point, ev.viewport);
    }

    if (undefined === ev.viewport)
      return;

    const context = new DynamicsContext(ev.viewport);
    this.activeTool.onDynamicFrame(ev, context);
  }

  /** This is invoked on a timer to update  input state and forward events to tools. */
  private async onTimerEvent(): Promise<void> {
    const tool = this.activeTool;
    const current = this.currentInputState;

    if (undefined !== current.touchTapTimer) {
      const now = Date.now();
      if ((now - current.touchTapTimer) >= ToolSettings.doubleTapTimeout.milliseconds) {
        const touchEv = current.lastTouchStart;
        const numTouches = (undefined !== current.lastTouchStart ? current.lastTouchStart.touchCount : 0);
        const numTaps = (undefined !== current.touchTapCount ? current.touchTapCount : 0);

        current.touchTapTimer = current.touchTapCount = current.lastTouchStart = undefined;

        if (undefined !== touchEv && numTouches > 0 && numTaps > 0) {
          touchEv.tapCount = numTaps;
          if ((undefined !== tool && EventHandled.Yes === await tool.onTouchTap(touchEv)) ||
            EventHandled.Yes === await this.idleTool.onTouchTap(touchEv))
            return;
        }
      }
    }

    const ev = new BeButtonEvent();
    current.toEvent(ev, true);

    const wasMotion = current.wasMotion;
    if (!wasMotion) {
      if (tool)
        await tool.onMouseNoMotion(ev);

      if (InputSource.Mouse === current.inputSource) {
        await IModelApp.accuSnap.onNoMotion(ev);
        // Application.accuDraw.onNoMotion(ev);
      }
    }

    if (current.hasMotionStopped) {
      if (tool)
        await tool.onMouseMotionStopped(ev);
      if (InputSource.Mouse === current.inputSource) {
        IModelApp.accuSnap.onMotionStopped(ev);
      }
    }

    this.updateDynamics(ev);
  }

  public async sendEndDragEvent(ev: BeButtonEvent): Promise<any> {
    let tool = this.activeTool;

    if (undefined !== tool) {
      if (!tool.isValidLocation(ev, true))
        tool = undefined;
      else if (tool.receivedDownEvent)
        tool.receivedDownEvent = false;
      else
        tool = undefined;
    }

    // Don't send tool end drag event if it didn't get the start drag event
    if (undefined === tool || EventHandled.Yes !== await tool.onMouseEndDrag(ev))
      return this.idleTool.onMouseEndDrag(ev);
  }

  public async onMotion(vp: Viewport, pt2d: XAndY, inputSource: InputSource): Promise<any> {
    const current = this.currentInputState;
    current.onMotion(pt2d);

    if (this.filterViewport(vp)) {
      this.setIncompatibleViewportCursor(false);
      return;
    }

    const ev = new BeButtonEvent();
    current.fromPoint(vp, pt2d, inputSource);
    current.toEvent(ev, false);

    await IModelApp.accuSnap.onMotion(ev); // wait for AccuSnap before calling fromButton

    current.fromButton(vp, pt2d, inputSource, true);
    current.toEvent(ev, true);

    IModelApp.accuDraw.onMotion(ev);

    const tool = this.activeTool;
    const isValidLocation = (undefined !== tool ? tool.isValidLocation(ev, false) : true);
    this.setIncompatibleViewportCursor(isValidLocation);

    if (current.isStartDrag(ev.button)) {
      current.onStartDrag(ev.button);
      current.changeButtonToDownPoint(ev);
      ev.isDragging = true;

      if (undefined !== tool && isValidLocation)
        tool.receivedDownEvent = true;

      // Pass start drag event to idle tool if active tool doesn't explicitly handle it
      if (undefined === tool || !isValidLocation || EventHandled.Yes !== await tool.onMouseStartDrag(ev))
        return this.idleTool.onMouseStartDrag(ev);
      return;
    }

    if (tool) {
      tool.onMouseMotion(ev);
      this.updateDynamics(ev);
    }

    if (this.isLocateCircleOn)
      vp.invalidateDecorations();
  }

  private async onMouseMove(event: ToolEvent): Promise<any> {
    const vp = event.vp!;
    const pos = this.getMousePosition(event);

    return this.onMotion(vp, pos, InputSource.Mouse);
  }

  public adjustPointToACS(pointActive: Point3d, vp: Viewport, perpendicular: boolean): void {
    // The "I don't want ACS lock" flag can be set by tools to override the default behavior
    if (0 !== (this.toolState.coordLockOvr & CoordinateLockOverrides.ACS))
      return;

    let viewZRoot: Vector3d;

    // Lock to the construction plane
    if (vp.view.is3d() && vp.view.isCameraOn())
      viewZRoot = vp.view.camera.eye.vectorTo(pointActive);
    else
      viewZRoot = vp.rotMatrix.getRow(2);

    const auxOriginRoot = vp.getAuxCoordOrigin();
    const auxRMatrixRoot = vp.getAuxCoordRotation();
    let auxNormalRoot = auxRMatrixRoot.getRow(2);

    // If ACS xy plane is perpendicular to view and not snapping, project to closest xz or yz plane instead
    if (auxNormalRoot.isPerpendicularTo(viewZRoot) && !TentativeOrAccuSnap.isHot()) {
      const auxXRoot = auxRMatrixRoot.getRow(0);
      const auxYRoot = auxRMatrixRoot.getRow(1);
      auxNormalRoot = (Math.abs(auxXRoot.dotProduct(viewZRoot)) > Math.abs(auxYRoot.dotProduct(viewZRoot))) ? auxXRoot : auxYRoot;
    }
    LegacyMath.linePlaneIntersect(pointActive, pointActive, viewZRoot, auxOriginRoot, auxNormalRoot, perpendicular);
  }

  public adjustPointToGrid(pointActive: Point3d, vp: Viewport) {
    // The "I don't want grid lock" flag can be set by tools to override the default behavior
    if (!this.gridLock || 0 !== (this.toolState.coordLockOvr & CoordinateLockOverrides.Grid))
      return;
    vp.pointToGrid(pointActive);
  }

  public adjustPoint(pointActive: Point3d, vp: Viewport, projectToACS: boolean = true, applyLocks: boolean = true): void {
    if (Math.abs(pointActive.z) < 1.0e-7)
      pointActive.z = 0.0; // remove Z fuzz introduced by active depth when near 0

    let handled = false;

    if (applyLocks && !(IModelApp.tentativePoint.isActive || IModelApp.accuSnap.isHot()))
      handled = IModelApp.accuDraw.adjustPoint(pointActive, vp, false);

    // NOTE: We don't need to support axis lock, it is worthless if you have AccuDraw
    if (!handled && vp.isPointAdjustmentRequired()) {
      if (applyLocks)
        this.adjustPointToGrid(pointActive, vp);

      if (projectToACS)
        this.adjustPointToACS(pointActive, vp, false);
    } else if (applyLocks) {
      const savePoint = pointActive.clone();

      this.adjustPointToGrid(pointActive, vp);

      // if grid lock changes point, resend point to accudraw
      if (handled && !pointActive.isExactEqual(savePoint))
        IModelApp.accuDraw.adjustPoint(pointActive, vp, false);
    }

    if (Math.abs(pointActive.z) < 1.0e-7)
      pointActive.z = 0.0;
  }

  public adjustSnapPoint(perpendicular: boolean = true): void {
    const snap = TentativeOrAccuSnap.getCurrentSnap(false);
    if (!snap)
      return;

    const vp = snap.viewport;
    const isHot = snap.isHot();
    const point = snap.getPoint().clone();
    const savePt = point.clone();

    if (!isHot) // Want point adjusted to grid for a hit that isn't hot
      this.adjustPointToGrid(point, vp);

    if (!IModelApp.accuDraw.adjustPoint(point, vp, isHot)) {
      if (vp.isSnapAdjustmentRequired())
        this.adjustPointToACS(point, vp, perpendicular || IModelApp.accuDraw.isActive());
    }

    if (!point.isExactEqual(savePt))
      snap.adjustedPoint.setFrom(point);
  }

  public async sendButtonEvent(ev: BeButtonEvent): Promise<any> {
    let tool = this.activeTool;

    if (undefined !== tool) {
      if (!tool.isValidLocation(ev, true))
        tool = undefined;
      else if (ev.isDown)
        tool.receivedDownEvent = true;
      else if (tool.receivedDownEvent)
        tool.receivedDownEvent = false;
      else
        tool = undefined;
    }

    IModelApp.accuDraw.onPreButtonEvent(ev);

    switch (ev.button) {
      case BeButton.Data: {
        if (undefined === tool)
          break;

        if (ev.isDown) {
          await tool.onDataButtonDown(ev);
        } else {
          await tool.onDataButtonUp(ev);
          break;
        }

        // Lock tool to target model of this view on first data button
        if (tool instanceof PrimitiveTool)
          tool.autoLockTarget();

        // Update tool dynamics. Use last data button location which was potentially adjusted by onDataButtonDown and not current event
        this.updateDynamics(undefined, true);
        break;
      }

      case BeButton.Reset: {
        if (undefined === tool)
          break;

        if (ev.isDown)
          await tool.onResetButtonDown(ev);
        else
          await tool.onResetButtonUp(ev);
        break;
      }

      case BeButton.Middle: {
        // Pass middle button event to idle tool if active tool doesn't explicitly handle it
        if (ev.isDown) {
          if (undefined === tool || EventHandled.Yes !== await tool.onMiddleButtonDown(ev))
            await this.idleTool.onMiddleButtonDown(ev);
        } else {
          if (undefined === tool || EventHandled.Yes !== await tool.onMiddleButtonUp(ev))
            await this.idleTool.onMiddleButtonUp(ev);
        }
        break;
      }
    }

    IModelApp.tentativePoint.onButtonEvent(ev);
    IModelApp.accuDraw.onPostButtonEvent(ev);
  }

  public async onButtonDown(vp: Viewport, pt2d: XAndY, button: BeButton, inputSource: InputSource): Promise<any> {
    if (this.filterViewport(vp))
      return;

    vp.removeAnimator();
    const ev = new BeButtonEvent();
    const current = this.currentInputState;
    current.fromButton(vp, pt2d, inputSource, true);
    current.onButtonDown(button);
    current.toEvent(ev, true);
    current.updateDownPoint(ev);

    return this.sendButtonEvent(ev);
  }

  public async onButtonUp(vp: Viewport, pt2d: XAndY, button: BeButton, inputSource: InputSource): Promise<any> {
    if (this.filterViewport(vp))
      return;

    const ev = new BeButtonEvent();
    const current = this.currentInputState;
    const wasDragging = current.isDragging(button);
    current.fromButton(vp, pt2d, inputSource, true);
    current.onButtonUp(button);
    current.toEvent(ev, true);

    if (wasDragging)
      return this.sendEndDragEvent(ev);

    current.changeButtonToDownPoint(ev);
    return this.sendButtonEvent(ev);
  }

  /** Called when any *modifier* (Shift, Alt, or Control) key is pressed or released. */
  private async onModifierKeyTransition(wentDown: boolean, modifier: BeModifierKeys, event: KeyboardEvent): Promise<void> {
    if (wentDown === this.modifierKeyWentDown && modifier === this.modifierKey)
      return;

    const activeTool = this.activeTool;
    const changed = activeTool ? await activeTool.onModifierKeyTransition(wentDown, modifier, event) : false;

    this.modifierKey = modifier;
    this.modifierKeyWentDown = wentDown;

    if (!changed)
      return;

    IModelApp.viewManager.invalidateDecorationsAllViews();
    this.updateDynamics();
  }

  private static getModifierKey(event: KeyboardEvent): BeModifierKeys {
    switch (event.key) {
      case "Alt": return BeModifierKeys.Alt;
      case "Shift": return BeModifierKeys.Shift;
      case "Control": return BeModifierKeys.Control;
    }
    return BeModifierKeys.None;
  }

  /** Event for every key down and up transition. */
  private async onKeyTransition(event: ToolEvent, wentDown: boolean): Promise<any> {
    const activeTool = this.activeTool;
    if (!activeTool)
      return;

    const keyEvent = event.ev as KeyboardEvent;
    this.currentInputState.setKeyQualifiers(keyEvent);
    const modifierKey = ToolAdmin.getModifierKey(keyEvent);
    if (BeModifierKeys.None !== modifierKey)
      return this.onModifierKeyTransition(wentDown, modifierKey, keyEvent);

    return activeTool.onKeyTransition(wentDown, keyEvent);
  }

  private onUnsuspendTool() {
    const tool = this.activeTool;
    if (tool === undefined)
      return;
    tool.onUnsuspend();
    this.activeToolChanged.raiseEvent(tool, StartOrResume.Resume);
  }

  /** @hidden */
  public setInputCollector(newTool?: InputCollector) {
    if (undefined !== this._inputCollector) {
      this._inputCollector.onCleanup();
      this._inputCollector = undefined;
    }
    this._inputCollector = newTool;
  }

  /** @hidden */
  public exitInputCollector() {
    if (undefined === this._inputCollector)
      return;
    let unsuspend = false;
    if (this.suspendedByInputCollector) {
      this.suspendedByInputCollector.stop();
      this.suspendedByInputCollector = undefined;
      unsuspend = true;
    }

    IModelApp.viewManager.invalidateDecorationsAllViews();
    this.setInputCollector(undefined);
    if (unsuspend)
      this.onUnsuspendTool();
  }

  /** @hidden */
  public startInputCollector(newTool: InputCollector): void {
    if (undefined !== this._inputCollector) {
      this.setInputCollector(undefined);
    } else {
      const tool = this.activeTool;
      if (tool)
        tool.onSuspend();
      this.suspendedByInputCollector = new SuspendedToolState();
    }

    this.activeToolChanged.raiseEvent(newTool, StartOrResume.Start);
    IModelApp.viewManager.invalidateDecorationsAllViews();
    this.setInputCollector(newTool);
  }

  /** @hidden */
  public setViewTool(newTool?: ViewTool) {
    if (undefined !== this._viewTool) {
      this._viewTool.onCleanup();
      this._viewTool = undefined;
    }
    this._viewTool = newTool;
  }

  /** @hidden */
  public exitViewTool() {
    if (undefined === this._viewTool)
      return;
    let unsuspend = false;
    if (undefined !== this.suspendedByViewTool) {
      this.suspendedByViewTool.stop(); // Restore state of suspended tool
      this.suspendedByViewTool = undefined;
      unsuspend = true;
    }

    IModelApp.viewManager.invalidateDecorationsAllViews();
    this.setViewTool(undefined);
    if (unsuspend)
      this.onUnsuspendTool();

    IModelApp.accuDraw.onViewToolExit();
    this.updateDynamics();
  }

  /** @hidden */
  public startViewTool(newTool: ViewTool) {
    IModelApp.accuDraw.onViewToolInstall();

    if (undefined !== this._viewTool) {
      this.setViewTool(undefined);
    } else {
      const tool = this.activeTool;
      if (tool)
        tool.onSuspend();
      this.suspendedByViewTool = new SuspendedToolState();
    }

    this.activeToolChanged.raiseEvent(newTool, StartOrResume.Start);
    IModelApp.viewManager.invalidateDecorationsAllViews();

    this.toolState.coordLockOvr = CoordinateLockOverrides.All;
    this.toolState.locateCircleOn = false;

    IModelApp.accuSnap.onStartTool();

    this.setCursor(BeCursor.CrossHair);
    this.setViewTool(newTool);
  }

  /** @hidden */
  public setPrimitiveTool(primitiveTool?: PrimitiveTool) {
    const newTool = primitiveTool;  // in case we're restarting the same tool

    if (undefined !== this._primitiveTool) {
      IModelApp.viewManager.endDynamicsMode();

      this._primitiveTool.onCleanup();
      this._primitiveTool = undefined;
    }
    this._primitiveTool = newTool;
  }

  /** @hidden */
  public startPrimitiveTool(newTool: PrimitiveTool) {
    this.exitViewTool();

    if (undefined !== this._primitiveTool)
      this.setPrimitiveTool(undefined);

    // clear the primitive tool first so following call does not trigger the refreshing of the ToolSetting for the previous primitive tool
    this.exitInputCollector();

    // raise event that tool has started.
    this.activeToolChanged.raiseEvent(newTool, StartOrResume.Start);

    this.setIncompatibleViewportCursor(true); // Don't restore this

    this.toolState.coordLockOvr = CoordinateLockOverrides.None;
    this.toolState.locateCircleOn = false;

    IModelApp.accuDraw.onPrimitiveToolInstall();
    IModelApp.accuSnap.onStartTool();

    this.setCursor(newTool.getCursor());
    this.setPrimitiveTool(newTool);
  }

  /**
   * Starts the default tool, if any. Generally invoked automatically when other tools exit, so shouldn't be called directly.
   * @hidden
   */
  public startDefaultTool() { IModelApp.tools.run(this.defaultTool); }

  public setCursor(cursor: BeCursor | undefined): void {
    if (undefined === this.saveCursor)
      IModelApp.viewManager.setViewCursor(cursor);
    else
      this.saveCursor = cursor;
  }

  public decorate(context: DecorateContext): void {
    const tool = this.activeTool;
    if (undefined !== tool) {
      tool.decorate(context);

      if (undefined !== this._inputCollector && tool !== this._inputCollector)
        this._inputCollector.decorateSuspended(context);

      if (undefined !== this._primitiveTool && tool !== this._primitiveTool)
        this._primitiveTool.decorateSuspended(context);
    }

    const viewport = context.viewport;
    if (this.cursorView !== viewport)
      return;

    const ev = new BeButtonEvent();
    this.fillEventFromCursorLocation(ev);

    const hit = IModelApp.accuDraw.isActive() ? undefined : IModelApp.accuSnap.currHit; // NOTE: Show surface normal until AccuDraw becomes active
    viewport.drawLocateCursor(context, ev.point, viewport.pixelsFromInches(IModelApp.locateManager.apertureInches), this.isLocateCircleOn(), hit);
  }

  public isLocateCircleOn(): boolean { return this.toolState.locateCircleOn && this.currentInputState.inputSource === InputSource.Mouse; }

  public beginDynamics(): void {
    IModelApp.accuDraw.onBeginDynamics();
    IModelApp.viewManager.beginDynamicsMode();
    this.setLocateCursor(false);
  }

  public endDynamics(): void {
    IModelApp.accuDraw.onEndDynamics();
    IModelApp.viewManager.endDynamicsMode();
    this.setLocateCursor(true);
  }

  public fillEventFromCursorLocation(ev: BeButtonEvent) { this.currentInputState.toEvent(ev, true); }
  public fillEventFromLastDataButton(ev: BeButtonEvent) { this.currentInputState.toEventFromLastDataPoint(ev); }
  public setAdjustedDataPoint(ev: BeButtonEvent) { this.currentInputState.adjustLastDataPoint(ev); }

  /** Can be called by tools that wish to emulate mouse button down/up events for onTouchTap. */
  public async convertTouchTapToButtonDownAndUp(ev: BeTouchEvent, button: BeButton = BeButton.Data): Promise<void> {
    const pt2d = ev.getDisplayPoint();
    await this.onButtonDown(ev.viewport!, pt2d, button, InputSource.Touch);
    this.onButtonUp(ev.viewport!, pt2d, button, InputSource.Touch);
  }

  /** Can be called by tools that wish to emulate moving the mouse with a button depressed for onTouchMoveStart. */
  public async convertTouchMoveStartToButtonDownAndMotion(ev: BeTouchEvent, button: BeButton = BeButton.Data): Promise<void> {
    const pt2d = ev.getDisplayPoint();
    await this.onButtonDown(ev.viewport!, pt2d, button, InputSource.Touch);
    this.onMotion(ev.viewport!, pt2d, InputSource.Touch);
  }

  /** Can be called by tools that wish to emulate pressing the mouse button for onTouchStart or onTouchMoveStart. */
  public async convertTouchStartToButtonDown(ev: BeTouchEvent, button: BeButton = BeButton.Data): Promise<void> {
    this.onButtonDown(ev.viewport!, ev.getDisplayPoint(), button, InputSource.Touch);
  }

  /** Can be called by tools that wish to emulate releasing the mouse button for onTouchEnd or onTouchComplete. */
  public async convertTouchEndToButtonUp(ev: BeTouchEvent, button: BeButton = BeButton.Data): Promise<void> {
    this.onButtonUp(ev.viewport!, ev.getDisplayPoint(), button, InputSource.Touch);
  }

  /** Can be called by tools that wish to emulate a mouse motion event for onTouchMove. */
  public async convertTouchMoveToMotion(ev: BeTouchEvent): Promise<void> {
    this.onMotion(ev.viewport!, ev.getDisplayPoint(), InputSource.Touch);
  }

  public setIncompatibleViewportCursor(restore: boolean) {
    if (restore) {
      if (undefined === this.saveCursor)
        return;

      this.toolState.locateCircleOn = this.saveLocateCircle;
      IModelApp.viewManager.setViewCursor(this.saveCursor);
      this.saveCursor = undefined;
      return;
    }

    if (undefined !== this.saveCursor)
      return;

    this.saveLocateCircle = this.toolState.locateCircleOn;
    this.saveCursor = IModelApp.viewManager.cursor;
    this.toolState.locateCircleOn = false;
    IModelApp.viewManager.setViewCursor(BeCursor.NotAllowed);
  }

  /** Performs default handling of mouse wheel event (zoom in/out) */
  public async processWheelEvent(ev: BeWheelEvent, doUpdate: boolean): Promise<EventHandled> {
    await WheelEventProcessor.process(ev, doUpdate);
    this.updateDynamics(ev);
    IModelApp.viewManager.invalidateDecorationsAllViews();
    return EventHandled.Yes;
  }

  public onSelectedViewportChanged(previous: Viewport | undefined, current: Viewport | undefined): void {
    IModelApp.accuDraw.onSelectedViewportChanged(previous, current);

    if (undefined === current) {
      this.callOnCleanup();
      return;
    }

    if (undefined !== this._viewTool)
      this._viewTool.onSelectedViewportChanged(previous, current);

    if (undefined !== this._inputCollector)
      this._inputCollector.onSelectedViewportChanged(previous, current);

    if (undefined !== this._primitiveTool)
      this._primitiveTool.onSelectedViewportChanged(previous, current);
  }

  public setLocateCircleOn(locateOn: boolean): void {
    if (undefined === this.saveCursor)
      this.toolState.locateCircleOn = locateOn;
    else
      this.saveLocateCircle = locateOn;
  }

  public setLocateCursor(enableLocate: boolean): void {
    const { viewManager } = IModelApp;
    this.setCursor(viewManager.inDynamicsMode ? BeCursor.Dynamics : BeCursor.CrossHair);
    this.setLocateCircleOn(enableLocate);
    viewManager.invalidateDecorationsAllViews();
  }

  public callOnCleanup(): void {
    this.exitViewTool();
    this.exitInputCollector();
    if (undefined !== this._primitiveTool)
      this._primitiveTool.onCleanup();
  }
}

/**
 * Default processor to handle wheel events.
 * @hidden
 */
export class WheelEventProcessor {
  public static async process(ev: BeWheelEvent, doUpdate: boolean) {
    const vp = ev.viewport;
    if (!vp)
      return;

    await this.doZoom(ev);

    if (doUpdate) {
      vp.synchWithView(true);

      // AccuSnap hit won't be invalidated without cursor motion (closes info window, etc.).
      IModelApp.accuSnap.clear();
    }
  }

  private static async doZoom(ev: BeWheelEvent): Promise<ViewStatus> {
    const vp = ev.viewport;
    if (!vp)
      return ViewStatus.InvalidViewport;

    let zoomRatio = ToolSettings.wheelZoomRatio;
    if (zoomRatio < 1)
      zoomRatio = 1;
    if (ev.wheelDelta > 0)
      zoomRatio = 1 / zoomRatio;

    let isSnapOrPrecision = false;
    const target = Point3d.create();
    if (IModelApp.tentativePoint.isActive) {
      // Always use Tentative location, adjusted point, not cross
      isSnapOrPrecision = true;
      target.setFrom(IModelApp.tentativePoint.getPoint());
    } else {
      // Never use AccuSnap location as initial zoom clears snap causing zoom center to "jump"
      isSnapOrPrecision = CoordSource.Precision === ev.coordsFrom;
      target.setFrom(isSnapOrPrecision ? ev.point : ev.rawPoint);
    }

    let status: ViewStatus;
    if (vp.view.is3d() && vp.isCameraOn()) {
      let lastEventWasValid: boolean = false;
      if (!isSnapOrPrecision) {
        const targetNpc = vp.worldToNpc(target);
        const newTarget = new Point3d();
        const lastEvent = IModelApp.toolAdmin.currentInputState.lastWheelEvent;
        if (lastEvent && lastEvent.viewport && lastEvent.viewport.view.equals(vp.view) && lastEvent.viewPoint.distanceSquaredXY(ev.viewPoint) < 10) {
          vp.worldToNpc(lastEvent.point, newTarget);
          targetNpc.z = newTarget.z;
          lastEventWasValid = true;
        } else if (undefined !== vp.pickNearestVisibleGeometry(target, vp.pixelsFromInches(ToolSettings.viewToolPickRadiusInches), newTarget)) {
          vp.worldToNpc(newTarget, newTarget);
          targetNpc.z = newTarget.z;
        } else {
          vp.view.getTargetPoint(newTarget);
          vp.worldToNpc(newTarget, newTarget);
          targetNpc.z = newTarget.z;
        }
        vp.npcToWorld(targetNpc, target);
      }

      const cameraView = vp.view as ViewState3d;
      const transform = Transform.createFixedPointAndMatrix(target, RotMatrix.createScale(zoomRatio, zoomRatio, zoomRatio));
      const oldCameraPos = cameraView.getEyePoint();
      const newCameraPos = transform.multiplyPoint3d(oldCameraPos);
      const offset = Vector3d.createStartEnd(oldCameraPos, newCameraPos);

      // when you're too close to an object, the wheel zoom operation will stop. We set a "bump distance" so you can blast through obstacles.
      if (!isSnapOrPrecision && offset.magnitude() < ToolSettings.wheelZoomBumpDistance) {
        offset.scaleToLength(ToolSettings.wheelZoomBumpDistance / 3.0, offset); // move 1/3 of the bump distance, just to get to the other side.
        lastEventWasValid = false;
        target.addInPlace(offset);
      }

      const viewTarget = cameraView.getTargetPoint().clone();
      viewTarget.addInPlace(offset);
      newCameraPos.setFrom(oldCameraPos.plus(offset));

      if (!lastEventWasValid) {
        const thisEvent = ev.clone();
        thisEvent.point.setFrom(target);
        IModelApp.toolAdmin.currentInputState.lastWheelEvent = thisEvent;
      }

      status = cameraView.lookAt(newCameraPos, viewTarget, cameraView.getYVector());
      vp.synchWithView(false);
    } else {
      const targetNpc = vp.worldToNpc(target);
      const trans = Transform.createFixedPointAndMatrix(targetNpc, RotMatrix.createScale(zoomRatio, zoomRatio, 1));
      const viewCenter = Point3d.create(.5, .5, .5);

      trans.multiplyPoint3d(viewCenter, viewCenter);
      vp.npcToWorld(viewCenter, viewCenter);
      status = vp.zoom(viewCenter, zoomRatio);
    }

    // if we scrolled out, we may have invalidated the current AccuSnap path
    await IModelApp.accuSnap.reEvaluate();
    return status;
  }
}<|MERGE_RESOLUTION|>--- conflicted
+++ resolved
@@ -564,11 +564,6 @@
     if (undefined === event)
       return; // nothing in queue
 
-<<<<<<< HEAD
-    // console.log(">>> " + event.ev.type);
-
-=======
->>>>>>> 910c8f41
     switch (event.ev.type) {
       case "mousedown": return this.onMouseButton(event, true);
       case "mouseup": return this.onMouseButton(event, false);
