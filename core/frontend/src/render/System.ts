/*---------------------------------------------------------------------------------------------
|  $Copyright: (c) 2018 Bentley Systems, Incorporated. All rights reserved. $
 *--------------------------------------------------------------------------------------------*/
import { ClipVector, Transform } from "@bentley/geometry-core";
import { assert, Id64 } from "@bentley/bentleyjs-core";
import {
  AntiAliasPref,
  SceneLights,
  ViewFlags,
  ViewFlag,
  Frustum,
  Hilite,
  HiddenLine,
  ColorDef,
  RenderMaterial,
  ImageBuffer,
  RenderTexture,
<<<<<<< HEAD
  ImageSource,
=======
  FeatureTable,
>>>>>>> c90a4b2b
} from "@bentley/imodeljs-common";
import { Viewport, ViewRect } from "../Viewport";
import { GraphicBuilder, GraphicBuilderCreateParams } from "./GraphicBuilder";
import { IModelConnection } from "../IModelConnection";
import { HilitedSet } from "../SelectionSet";
import { FeatureSymbology } from "./FeatureSymbology";
import { PolylineArgs, MeshArgs } from "./primitives/mesh/MeshPrimitives";

/**
 * A RenderPlan holds a Frustum and the render settings for displaying a Render::Scene into a Render::Target.
 */
export class RenderPlan {
  public readonly is3d: boolean;
  public readonly viewFlags: ViewFlags;
  public readonly frustum: Frustum;
  public readonly fraction: number;
  public readonly bgColor: ColorDef;
  public readonly monoColor: ColorDef;
  public readonly hiliteSettings: Hilite.Settings;
  public readonly aaLines: AntiAliasPref;
  public readonly aaText: AntiAliasPref;
  public readonly activeVolume?: ClipVector;
  public readonly hline?: HiddenLine.Params;
  public readonly lights?: SceneLights;

  public constructor(vp: Viewport) {
    const view = vp.view;
    const style = view.displayStyle;

    this.is3d = view.is3d();
    this.viewFlags = style.viewFlags;
    this.frustum = vp.getFrustum()!;
    this.fraction = vp.frustFraction;
    this.bgColor = view.backgroundColor;
    this.monoColor = style.getMonochromeColor();
    this.hiliteSettings = vp.hilite;
    this.aaLines = vp.wantAntiAliasLines;
    this.aaText = vp.wantAntiAliasText;
    this.activeVolume = view.getViewClip();
    this.hline = style.is3d() ? style.getHiddenLineParams() : undefined;
    this.lights = undefined; // view.is3d() ? view.getLights() : undefined
  }
}

/**
 * A renderer-specific object that can be placed into a display list.
 */
export abstract class RenderGraphic {
  public readonly iModel: IModelConnection;

  constructor(iModel: IModelConnection) { this.iModel = iModel; }
}

export type GraphicList = RenderGraphic[];

/** A graphic used for decorations, optionally with symbology overrides. */
export class Decoration {
  public readonly graphic: RenderGraphic;
  public readonly overrides?: FeatureSymbology.Appearance;

  public constructor(graphic: RenderGraphic, overrides?: FeatureSymbology.Appearance) {
    this.graphic = graphic;
    this.overrides = overrides;
  }
}

export class DecorationList extends Array<Decoration> {
  public add(graphic: RenderGraphic, ovrs?: FeatureSymbology.Appearance) { this.push(new Decoration(graphic, ovrs)); }
}

/**
 * A set of GraphicLists of various types of RenderGraphics that are "decorated" into the Render::Target,
 * in addition to the Scene.
 */
export class Decorations {
  public viewBackground?: RenderGraphic; // drawn first, view units, with no zbuffer, smooth shading, default lighting. e.g., a skybox
  public normal?: GraphicList;       // drawn with zbuffer, with scene lighting
  public world?: DecorationList;        // drawn with zbuffer, with default lighting, smooth shading
  public worldOverlay?: DecorationList; // drawn in overlay mode, world units
  public viewOverlay?: DecorationList;  // drawn in overlay mode, view units

  public reset(): void {
    this.viewBackground = undefined;
    this.normal = undefined;
    this.world = this.worldOverlay = this.viewOverlay = undefined;
  }
}

export class GraphicBranch {
  public readonly entries: RenderGraphic[] = [];
  private _viewFlagOverrides = new ViewFlag.Overrides();
  public symbologyOverrides?: FeatureSymbology.Overrides;

  public constructor() { }

  public add(graphic: RenderGraphic): void { this.entries.push(graphic); }
  public addRange(graphics: RenderGraphic[]): void { graphics.forEach(this.add); }

  public getViewFlags(flags: ViewFlags, out?: ViewFlags): ViewFlags { return this._viewFlagOverrides.apply(flags.clone(out)); }
  public setViewFlags(flags: ViewFlags): void { this._viewFlagOverrides.overrideAll(flags); }
  public setViewFlagOverrides(ovr: ViewFlag.Overrides): void { this._viewFlagOverrides.copyFrom(ovr); }

  public clear() { this.entries.length = 0; }
  public get isEmpty(): boolean { return 0 === this.entries.length; }
}

/**
 * A RenderTarget holds the current scene, the current set of dynamic RenderGraphics, and the current decorators.
 * When frames are composed, all of those RenderGraphics are rendered, as appropriate.
 * A RenderTarget holds a reference to a Render::Device, and a Render::System
 * Every DgnViewport holds a reference to a RenderTarget.
 */
export abstract class RenderTarget {
  public static get frustumDepth2d(): number { return 1.0; } // one meter

  public abstract get renderSystem(): RenderSystem;
  public abstract get cameraFrustumNearScaleLimit(): number;
  public abstract get viewRect(): ViewRect;
  public abstract get wantInvertBlackBackground(): boolean;

  public createGraphic(params: GraphicBuilderCreateParams) { return this.renderSystem.createGraphic(params); }

  public abstract onDestroy(): void;
  public abstract reset(): void;
  public abstract changeScene(scene: GraphicList, activeVolume?: ClipVector): void;
  public abstract changeDynamics(dynamics?: DecorationList): void;
  public abstract changeDecorations(decorations: Decorations): void;
  public abstract changeRenderPlan(plan: RenderPlan): void;
  public abstract drawFrame(): void;
  public abstract overrideFeatureSymbology(ovr: FeatureSymbology.Overrides): void;
  public abstract setHiliteSet(hilited: HilitedSet): void;
  public abstract setFlashed(elementId: Id64, intensity: number): void;
  public abstract setViewRect(rect: ViewRect, temporary: boolean): void;
  public abstract queueReset(): void;
  public abstract onResized(): void;
  public abstract updateViewRect(): boolean; // force a RenderTarget viewRect to resize if necessary since last draw

  // ###TODO public abstract readImage(rect: ViewRect, targetSize: Point2d): Image;
  // ###TODO public abstract setMinimumFrameRate(minimumFrameRate: number): number;
  // ###TODO public abstract readPixels(rect: ViewRect, selector: PixelDataSelector): PixelDataBuffer;
}

/**
 * A RenderSystem is the renderer-specific factory for creating Render::Graphics, Render::Textures, and Render::Materials.
 * @note The methods of this class may be called from any thread.
 */
export abstract class RenderSystem {
  protected _nowPainting?: RenderTarget;
  public get isPainting(): boolean { return !!this._nowPainting; }
  public checkPainting(target?: RenderTarget): boolean { return target === this._nowPainting; }
  public startPainting(target?: RenderTarget): void { assert(!this.isPainting); this._nowPainting = target; }
  public nowPainting() { this._nowPainting = undefined; }

  /** Create a render target which will render to the supplied canvas element. */
  public abstract createTarget(canvas: HTMLCanvasElement): RenderTarget;

  // /** Create an offscreen render target. */
  public abstract createOffscreenTarget(rect: ViewRect): RenderTarget;

  /** Find a previously-created Material by key. Returns null if no such material exists. */
  public abstract findMaterial(key: string, imodel: IModelConnection): RenderMaterial | undefined;

  // /**
  //  * Get or create a material from a material element, by id
  //  * The default implementation uses _FindMaterial() and calls _CreateMaterial() if not found.
  //  */
  // public abstract getMaterial(id: Id64, imodel: IModel): Material;

  /** Create a Material from parameters */
  public abstract createMaterial(params: RenderMaterial.Params, imodel: IModelConnection): RenderMaterial | undefined;

  /** Create a GraphicBuilder from parameters */
  public abstract createGraphic(params: GraphicBuilderCreateParams): GraphicBuilder;

  // /** Create a Sprite from parameters */
  // public abstract createSprite(sprite: ISprite, location: Point3d, transparency: number, imodel: IModel): Graphic;

  // /** Create a Viewlet from parameters */
  // public abstract createViewlet(branch: GraphicBranch, plan: Plan, position: ViewletPosition): Graphic;

  // /** Create a triangle mesh primitive */
  public abstract createTriMesh(args: MeshArgs, imodel: IModelConnection): RenderGraphic | undefined;

  // /** Create an indexed polyline primitive */
  public abstract createIndexedPolylines(args: PolylineArgs, imodel: IModelConnection): RenderGraphic | undefined;

  // /** Create a point cloud primitive */
  // public abstract createPointCloud(args: PointCloudArgs, imodel: IModel): Graphic;

  // /** Create polygons on a range for a sheet tile */
  // public abstract createSheetTilePolys(corners: GraphicBuilderTileCorners, clip: ClipVector, rangeOut: Range3d): PolyfaceHeader[];

  // /** Create a sheet tile primitive from polys */
  // public abstract createSheetTile(tile: Texture, corners: GraphicBuilderTileCorners, imodel: IModel, params: GraphicParams): Graphic[];

  // /** Create a tile primitive */
  // public abstract createTile(tile: Texture, corners: GraphicBuilderTileCorners, imodel: IModel, params: GraphicParams): Graphic;

  /** Create a Graphic consisting of a list of Graphics */
  public abstract createGraphicList(primitives: RenderGraphic[], imodel: IModelConnection): RenderGraphic;

  /** Create a Graphic consisting of a list of Graphics, with optional transform, clip, and view flag overrides applied to the list */
  public abstract createBranch(branch: GraphicBranch, imodel: IModelConnection, transform: Transform, clips?: ClipVector): RenderGraphic;

  // /** Return the maximum number of Features allowed within a Batch. */
  // public abstract getMaxFeaturesPerBatch(): number;

  /** Create a Graphic consisting of batched Features. */
  public abstract createBatch(graphic: RenderGraphic, features: FeatureTable): RenderGraphic;

  /** Get or create a Texture from a RenderTexture element. Note that there is a cache of textures stored on an IModel, so this may return a pointer to a previously-created texture. */
  public abstract findTexture(key: string, imodel: IModelConnection): RenderTexture | undefined;

  // /** Get or create a Texture from a GradientSymb. Note that there is a cache of textures stored on a DgnDb, so this may return a pointer to a previously-created texture. */
  // public abstract getTexture(id: Id64, imodel: IModel): Texture;

  // /** Create a Material from parameters */
  // public abstract getGradientTexture(gradient: GradientSymb, imodel: IModel): Texture;

  /** Create a new Texture from an ImageBuffer. */
  public abstract createTexture(image: ImageBuffer, imodel: IModelConnection, params: RenderTexture.Params): RenderTexture | undefined;

  /** Create a new Texture from an ImageSource. */
  public abstract createTextureFromImageSrc(source: ImageSource, width: number, height: number, imodel: IModelConnection, params: RenderTexture.Params): RenderTexture | undefined;

  // /** Create a Texture from a graphic. */
  // public abstract createGeometryTexture(graphic: Graphic, range: Range2d, useGeometryColors: boolean, forAreaPattern: boolean): Texture;

  // /** Create a Light from Light::Parameters */
  // public abstract createLight(params: LightingParameters, direction: Vector3d, location: Point3d): Light;

  /**
   * Perform some small unit of work (or do nothing) during an idle frame.
   * An idle frame is classified one tick of the render loop during which no viewports are open and the render queue is empty.
   */
  public idle(): void { }

  public onInitialized(): void { }

  public onShutDown(): void { }
}<|MERGE_RESOLUTION|>--- conflicted
+++ resolved
@@ -15,11 +15,8 @@
   RenderMaterial,
   ImageBuffer,
   RenderTexture,
-<<<<<<< HEAD
   ImageSource,
-=======
   FeatureTable,
->>>>>>> c90a4b2b
 } from "@bentley/imodeljs-common";
 import { Viewport, ViewRect } from "../Viewport";
 import { GraphicBuilder, GraphicBuilderCreateParams } from "./GraphicBuilder";
