/*---------------------------------------------------------------------------------------------
|  $Copyright: (c) 2018 Bentley Systems, Incorporated. All rights reserved. $
 *--------------------------------------------------------------------------------------------*/
/** @module WebGL */

import { ColorDef } from "@bentley/imodeljs-common";
import {
  ProgramBuilder,
  FragmentShaderBuilder,
  VariableType,
  FragmentShaderComponent,
  VertexShaderComponent,
  ShaderBuilder,
} from "../ShaderBuilder";
<<<<<<< HEAD
import { FeatureMode, WithClipVolume } from "../TechniqueFlags";
import { GLSLFragment, addWhiteOnWhiteReversal, addPickBufferOutputs } from "./Fragment";
=======
import { FeatureMode } from "../TechniqueFlags";
import { GLSLFragment, addWhiteOnWhiteReversal } from "./Fragment";
>>>>>>> 5e6e07f2
import { addProjectionMatrix, addModelViewMatrix, addNormalMatrix } from "./Vertex";
import { GLSLDecode } from "./Decode";
import { addColor } from "./Color";
import { addLighting } from "./Lighting";
import { FloatPreMulRgba } from "../FloatRGBA";
import { addHiliter, addSurfaceDiscard, FeatureSymbologyOptions, addFeatureSymbology } from "./FeatureSymbology";
import { addShaderFlags, GLSLCommon } from "./Common";
import { SurfaceGeometry } from "../Surface";
import { SurfaceFlags, TextureUnit } from "../RenderFlags";
import { Texture } from "../Texture";
import { assert } from "@bentley/bentleyjs-core";
import { Material } from "../Material";
import { System } from "../System";

const sampleSurfaceTexture = `
  vec4 sampleSurfaceTexture() {
    // Textures do NOT contain premultiplied alpha. Multiply in shader.
    vec4 texColor = TEXTURE(s_texture, v_texCoord);
    return applyPreMultipliedAlpha(texColor);
  }
`;

const applyMaterialOverrides = `
  bool isTextured = isSurfaceBitSet(kSurfaceBit_HasTexture);
  bool useTextureWeight = isTextured && u_textureWeight < 1.0;
  bool useMatColor = !isSurfaceBitSet(kSurfaceBit_IgnoreMaterial) && (!isTextured || useTextureWeight);

  if (useMatColor) {
    // u_matRgb.a = 1.0 if color overridden by material, 0.0 otherwise.
    if (u_matRgb.a > 0.5)
      baseColor.rgb = u_matRgb.rgb * baseColor.a;

    // u_matAlpha.y = 1.0 if alpha overridden by material.
    if (u_matAlpha.y > 0.5)
      baseColor = adjustPreMultipliedAlpha(baseColor, u_matAlpha.x);
  }

  if (useTextureWeight) {
    vec4 texColor = sampleSurfaceTexture();
    baseColor = mix(baseColor, texColor, u_textureWeight);
  }

  return baseColor;
`;

export function addMaterial(frag: FragmentShaderBuilder): void {
  // ###TODO: We could pack rgb, alpha, and override flags into two floats.
  frag.addFunction(GLSLFragment.revertPreMultipliedAlpha);
  frag.addFunction(GLSLFragment.adjustPreMultipliedAlpha);
  frag.set(FragmentShaderComponent.ApplyMaterialOverrides, applyMaterialOverrides);

  frag.addUniform("u_matRgb", VariableType.Vec4, (prog) => {
    prog.addGraphicUniform("u_matRgb", (uniform, params) => {
      const mat: Material = params.target.currentViewFlags.showMaterials() && params.geometry.material ? params.geometry.material : Material.default;
      uniform.setUniform4fv(mat.diffuseUniform);
    });
  });
  frag.addUniform("u_matAlpha", VariableType.Vec2, (prog) => {
    prog.addGraphicUniform("u_matAlpha", (uniform, params) => {
      const mat = params.target.currentViewFlags.showMaterials() && params.geometry.material ? params.geometry.material : Material.default;
      uniform.setUniform2fv(mat.alphaUniform);
    });
  });
  frag.addUniform("u_textureWeight", VariableType.Float, (prog) => {
    prog.addGraphicUniform("u_textureWeight", (uniform, params) => {
      const mat = params.target.currentViewFlags.showMaterials() && params.geometry.material ? params.geometry.material : Material.default;
      uniform.setUniform1f(mat.textureWeight);
    });
  });
}

const computePosition = `
  // ###TODO if (u_animParams.z > 0.0)
  // ###TODO   rawPos.xyz += computeAnimatedDisplacement(u_animValue * u_animParams.z).xyz;
  vec4 pos = u_mv * rawPos;
  v_pos = pos.xyz;
  return u_proj * pos;
`;

function createCommon(): ProgramBuilder {
  const builder = new ProgramBuilder(true);
  const vert = builder.vert;

  // ###TODO Animation.AddCommon(vert);

  addProjectionMatrix(vert);
  addModelViewMatrix(vert);
  builder.addVarying("v_pos", VariableType.Vec3);
  vert.set(VertexShaderComponent.ComputePosition, computePosition);

  return builder;
}

export function createSurfaceHiliter(): ProgramBuilder {
  const builder = createCommon();
  addHiliter(builder);
  return builder;
}

// nvidia hardware incorrectly interpolates varying floats when we send the same exact value for every vertex...
const isSurfaceBitSet = `
bool isSurfaceBitSet(float flag) { return 0.0 != extractNthBit(floor(v_surfaceFlags + 0.5), flag); }
`;

function addSurfaceFlagsLookup(builder: ShaderBuilder) {
  builder.addConstant("kSurfaceBit_HasTexture", VariableType.Float, "0.0");
  builder.addConstant("kSurfaceBit_ApplyLighting", VariableType.Float, "1.0");
  builder.addConstant("kSurfaceBit_HasNormals", VariableType.Float, "2.0");
  builder.addConstant("kSurfaceBit_IgnoreMaterial", VariableType.Float, "3.0");
  builder.addConstant("kSurfaceBit_TransparencyThreshold", VariableType.Float, "4.0");
  builder.addConstant("kSurfaceBit_BackgroundFill", VariableType.Float, "5.0");
  builder.addConstant("kSurfaceBit_HasColorAndNormal", VariableType.Float, "6.0");
  builder.addConstant("kSurfaceBit_EnvironmentMap", VariableType.Float, "7.0");

  builder.addConstant("kSurfaceMask_None", VariableType.Float, "0.0");
  builder.addConstant("kSurfaceMask_HasTexture", VariableType.Float, "1.0");
  builder.addConstant("kSurfaceMask_ApplyLighting", VariableType.Float, "2.0");
  builder.addConstant("kSurfaceMask_HasNormals", VariableType.Float, "4.0");
  builder.addConstant("kSurfaceMask_IgnoreMaterial", VariableType.Float, "8.0");
  builder.addConstant("kSurfaceMask_TransparencyThreshold", VariableType.Float, "16.0");
  builder.addConstant("kSurfaceMask_BackgroundFill", VariableType.Float, "32.0");
  builder.addConstant("kSurfaceMask_HasColorAndNormal", VariableType.Float, "64.0");
  builder.addConstant("kSurfaceMask_EnvironmentMap", VariableType.Float, "128.0");

  builder.addFunction(GLSLCommon.extractNthBit);
  builder.addFunction(isSurfaceBitSet);
}

const getSurfaceFlags = "return u_surfaceFlags;";

const computeSurfaceFlags = `
  float flags = u_surfaceFlags;
  if (feature_ignore_material) {
    bool hasTexture = 0.0 != fract(flags / 2.0); // kSurfaceMask_HasTexture = 1.0...
    if (hasTexture)
      flags -= kSurfaceMask_HasTexture;

    flags += kSurfaceMask_IgnoreMaterial;
  }

  return flags;
`;

export const octDecodeNormal = `
vec3 octDecodeNormal(vec2 e) {
  e = e / 255.0 * 2.0 - 1.0;
  vec3 n = vec3(e.x, e.y, 1.0 - abs(e.x) - abs(e.y));
  if (n.z < 0.0) {
    vec2 signNotZero = vec2(n.x >= 0.0 ? 1.0 : -1.0, n.y >= 0.0 ? 1.0 : -1.0);
    n.xy = (1.0 - abs(n.yx)) * signNotZero;
  }

  return normalize(n);
}
`;

const computeNormal = `
  if (!isSurfaceBitSet(kSurfaceBit_HasNormals))
    return vec3(0.0);

  vec2 normal = g_vertexData2;
  if (isSurfaceBitSet(kSurfaceBit_HasColorAndNormal)) {
    vec2 tc = g_vertexBaseCoords;
    tc.x += 3.0 * g_vert_stepX;
    vec4 enc = floor(TEXTURE(u_vertLUT, tc) * 255.0 + 0.5);
    normal = enc.xy;
  }

  return normalize(u_nmx * octDecodeNormal(normal));
`;

const isBelowTransparencyThreshold = `
  return alpha < u_transparencyThreshold && isSurfaceBitSet(kSurfaceBit_TransparencyThreshold);
`;

const applyBackgroundColor = `
  if (isSurfaceBitSet(kSurfaceBit_BackgroundFill))
    baseColor.rgb = u_bgColor.rgb;

  return baseColor;
`;

const computeTexCoord = `
  if (!isSurfaceBitSet(kSurfaceBit_HasTexture))
    return vec2(0.0);

  // ###TODO if (u_animParams.w > 0.0)
  // ###TODO   return computeAnimatedTextureParam(u_animValue * u_animParams.w);

  vec2 tc = g_vertexBaseCoords;
  tc.x += 3.0 * g_vert_stepX;
  vec4 rgba = floor(TEXTURE(u_vertLUT, tc) * 255.0 + 0.5);
  vec2 qcoords = vec2(decodeUInt16(rgba.xy), decodeUInt16(rgba.zw));
  return unquantize2d(qcoords, u_qTexCoordParams);
`;

const getSurfaceColor = `
vec4 getSurfaceColor() { return v_color; }
`;

const computeBaseColor = `
  if (isSurfaceBitSet(kSurfaceBit_HasTexture) && u_textureWeight >= 1.0) {
    // if a glyph texture, must mix getSurfaceColor() with texCol so texCol.a is applied 100% and
    // surfCol.rgb is scaled by texCol.rgb (texCol.rgb = full white originally but stretched via mipMapping)
    if (u_applyGlyphTex > 0) {
      vec4 surfCol = getSurfaceColor();
      const vec3 white = vec3(1.0);
      const vec3 epsilon = vec3(0.0001);
      vec3 color = surfCol.a > 0.0 ? surfCol.rgb / surfCol.a : surfCol.rgb; // revert premultiplied alpha
      vec3 delta = (color + epsilon) - white;
      if (u_reverseWhiteOnWhite > 0.5 && delta.x > 0.0 && delta.y > 0.0 && delta.z > 0.0)
        surfCol.rgb = vec3(0.0);

      vec4 texCol = sampleSurfaceTexture();
      return vec4(surfCol.rgb * texCol.rgb, texCol.a);
    } else {
      return sampleSurfaceTexture();
    }
  } else {
    return getSurfaceColor(); // if textured, compute surface/material color first then mix with texture in applyMaterialOverrides...
  }
`;

function addSurfaceFlags(builder: ProgramBuilder, withFeatureOverrides: boolean) {
  builder.addFunctionComputedVarying("v_surfaceFlags", VariableType.Float, "computeSurfaceFlags", withFeatureOverrides ? computeSurfaceFlags : getSurfaceFlags);

  addSurfaceFlagsLookup(builder.vert);
  addSurfaceFlagsLookup(builder.frag);
  builder.addUniform("u_surfaceFlags", VariableType.Float, (prog) => {
    prog.addGraphicUniform("u_surfaceFlags", (uniform, params) => {
      assert(params.geometry instanceof SurfaceGeometry);
      const mesh = params.geometry as SurfaceGeometry;
      const surfFlags = mesh.computeSurfaceFlags(params);
      uniform.setUniform1f(surfFlags);
    });
  });
}

function addNormal(builder: ProgramBuilder) {
  addNormalMatrix(builder.vert);

  builder.vert.addFunction(octDecodeNormal);
  builder.addFunctionComputedVarying("v_n", VariableType.Vec3, "computeLightingNormal", computeNormal);
}

function addTransparencyThreshold(frag: FragmentShaderBuilder) {
  frag.addUniform("u_transparencyThreshold", VariableType.Float, (prog) => {
    prog.addProgramUniform("u_transparencyThreshold", (uniform, params) => {
      uniform.setUniform1f(params.target.transparencyThreshold);
    });
  });

  frag.set(FragmentShaderComponent.DiscardByAlpha, isBelowTransparencyThreshold);
}

export function createSurfaceBuilder(feat: FeatureMode): ProgramBuilder {
  const builder = createCommon();
  addShaderFlags(builder);

  addFeatureSymbology(builder, feat, FeatureMode.Overrides === feat ? FeatureSymbologyOptions.Surface : FeatureSymbologyOptions.None);
  addSurfaceFlags(builder, FeatureMode.Overrides === feat);
  addSurfaceDiscard(builder, feat);
  addNormal(builder);

  // NB: We need the transparency threshold in translucent *and* opaque passes.
  // Opaque because we must compute the alpha in order to decide whether to discard or render opaque.
  addTransparencyThreshold(builder.frag);

  // In HiddenLine mode, we must compute the base color (plus feature overrides etc) in order to get the alpha, then replace with background color (preserving alpha for the transparency threshold test).
  builder.frag.set(FragmentShaderComponent.FinalizeBaseColor, applyBackgroundColor);
  builder.frag.addUniform("u_bgColor", VariableType.Vec3, (prog) => {
    prog.addProgramUniform("u_bgColor", (uniform, params) => {
      const bgColor: ColorDef = params.target.bgColor;
      const rgbColor: FloatPreMulRgba = FloatPreMulRgba.fromColorDef(bgColor);
      uniform.setUniform3fv(new Float32Array([rgbColor.red, rgbColor.green, rgbColor.blue]));
    });
  });

  // Vertex
  builder.vert.addFunction(GLSLDecode.unquantize2d);
  // ###TODO: Animation.addTextureParam(builder.vert);
  builder.addFunctionComputedVarying("v_texCoord", VariableType.Vec2, "computeTexCoord", computeTexCoord);
  builder.vert.addUniform("u_qTexCoordParams", VariableType.Vec4, (prog) => {
    prog.addGraphicUniform("u_qTexCoordParams", (uniform, params) => {
      const surfGeom: SurfaceGeometry = params.geometry as SurfaceGeometry;
      const surfFlags: SurfaceFlags = surfGeom.computeSurfaceFlags(params);
      if (SurfaceFlags.None !== (SurfaceFlags.HasTexture & surfFlags)) {
        const uvQParams = surfGeom.lut.uvQParams;
        if (undefined !== uvQParams) {
          uniform.setUniform4fv(uvQParams);
        }
      }
    });
  });

  builder.frag.addFunction(GLSLFragment.applyPreMultipliedAlpha);
  builder.frag.addFunction(sampleSurfaceTexture);
  builder.frag.addUniform("s_texture", VariableType.Sampler2D, (prog) => {
    prog.addGraphicUniform("s_texture", (uniform, params) => {
      const surfGeom = params.geometry as SurfaceGeometry;
      const surfFlags = surfGeom.computeSurfaceFlags(params);
      if (SurfaceFlags.None !== (SurfaceFlags.HasTexture & surfFlags)) {
        assert(undefined !== surfGeom.texture);
        const texture = surfGeom.texture! as Texture;
        texture.texture.bindSampler(uniform, TextureUnit.Zero);
      } else if (undefined !== System.instance && undefined !== System.instance.lineCodeTexture) {
        // Bind the linecode texture just so that we have something bound to this texture unit for the shader.
        System.instance.lineCodeTexture.bindSampler(uniform, TextureUnit.Zero);
      }
    });
  });
  builder.frag.addUniform("u_applyGlyphTex", VariableType.Int, (prog) => {
    prog.addGraphicUniform("u_applyGlyphTex", (uniform, params) => {
      const surfGeom = params.geometry as SurfaceGeometry;
      const surfFlags: SurfaceFlags = surfGeom.computeSurfaceFlags(params);
      if (SurfaceFlags.None !== (SurfaceFlags.HasTexture & surfFlags)) {
        uniform.setUniform1i(surfGeom.isGlyph ? 1 : 0);
      }
    });
  });

  // Fragment and Vertex
  addColor(builder);

  // Fragment
  builder.frag.addFunction(getSurfaceColor);
  addLighting(builder);
  addWhiteOnWhiteReversal(builder.frag);

  if (FeatureMode.None === feat) {
    builder.frag.set(FragmentShaderComponent.AssignFragData, GLSLFragment.assignFragColor);
  } else {
    builder.frag.addFunction(GLSLDecode.depthRgb);
    addPickBufferOutputs(builder.frag);
  }

  builder.frag.set(FragmentShaderComponent.ComputeBaseColor, computeBaseColor);

  return builder;
}<|MERGE_RESOLUTION|>--- conflicted
+++ resolved
@@ -12,13 +12,8 @@
   VertexShaderComponent,
   ShaderBuilder,
 } from "../ShaderBuilder";
-<<<<<<< HEAD
-import { FeatureMode, WithClipVolume } from "../TechniqueFlags";
+import { FeatureMode } from "../TechniqueFlags";
 import { GLSLFragment, addWhiteOnWhiteReversal, addPickBufferOutputs } from "./Fragment";
-=======
-import { FeatureMode } from "../TechniqueFlags";
-import { GLSLFragment, addWhiteOnWhiteReversal } from "./Fragment";
->>>>>>> 5e6e07f2
 import { addProjectionMatrix, addModelViewMatrix, addNormalMatrix } from "./Vertex";
 import { GLSLDecode } from "./Decode";
 import { addColor } from "./Color";
