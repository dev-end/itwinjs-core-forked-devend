<<<<<<< HEAD
/*---------------------------------------------------------------------------------------------
* Copyright (c) Bentley Systems, Incorporated. All rights reserved.
* See LICENSE.md in the project root for license terms and full copyright notice.
*--------------------------------------------------------------------------------------------*/
/** @packageDocumentation
 * @module Tiles
 */

import { assert, BentleyError, BeTimePoint, ByteStream } from "@itwin/core-bentley";
import { Range3d } from "@itwin/core-geometry";
import {
  ColorDef, computeChildTileProps, computeChildTileRanges, computeTileChordTolerance, ElementAlignedBox3d, LinePixels, TileFormat, TileProps,
} from "@itwin/core-common";
import { IModelApp } from "../IModelApp";
import { GraphicBuilder } from "../render/GraphicBuilder";
import { RenderSystem } from "../render/RenderSystem";
import {
  addRangeGraphic, ImdlReader, IModelTileTree, Tile, TileBoundingBoxes, TileContent, TileDrawArgs, TileLoadStatus, TileParams, TileRequest,
  TileRequestChannel, TileTreeLoadStatus, TileVisibility,
} from "./internal";

/** Parameters used to construct an [[IModelTile]].
 * @internal
 */
export interface IModelTileParams extends TileParams {
  sizeMultiplier?: number;
}

/** @internal */
export function iModelTileParamsFromJSON(props: TileProps, parent: IModelTile | undefined): IModelTileParams {
  const { contentId, maximumSize, isLeaf, sizeMultiplier } = props;
  const range = Range3d.fromJSON(props.range);

  let contentRange;
  if (undefined !== props.contentRange)
    contentRange = Range3d.fromJSON<ElementAlignedBox3d>(props.contentRange);

  return { contentId, range, maximumSize, isLeaf, parent, contentRange, sizeMultiplier };
}

/**
 * Indicates whether a parent tile should be drawn in place of a child tile.
 * @internal
 */
export enum SelectParent {
  No,
  Yes,
}

/** @internal */
export interface IModelTileContent extends TileContent {
  /** If this tile was produced by refinement, the multiplier applied to its screen size. */
  sizeMultiplier?: number;
  /** A bitfield describing empty sub-volumes of this tile's volume. */
  emptySubRangeMask?: number;
}

/** A tile belonging to an [[IModelTileTree].
 * @internal
 */
export class IModelTile extends Tile {
  private _sizeMultiplier?: number;
  private _emptySubRangeMask?: number;
  /** If an initial attempt to obtain this tile's content (e.g., from cloud storage cache) failed,
   * the next channel to try.
   */
  public requestChannel?: TileRequestChannel;

  public constructor(params: IModelTileParams, tree: IModelTileTree) {
    super(params, tree);
    this._sizeMultiplier = params.sizeMultiplier;

    if (!this.isLeaf && this.tree.is3d) { // ###TODO: Want to know specifically if tree is *spatial*.
      // Do not sub-divide such that chord tolerance would be below specified minimum, if minimum defined.
      const minTolerance = IModelApp.tileAdmin.minimumSpatialTolerance;
      if (minTolerance > 0 && computeTileChordTolerance(this, this.tree.is3d) <= minTolerance)
        this.setLeaf();
    }
  }

  public get iModelTree(): IModelTileTree { return this.tree as IModelTileTree; }
  public get iModelChildren(): IModelTile[] | undefined { return this.children as IModelTile[] | undefined; }
  public get emptySubRangeMask(): number { return this._emptySubRangeMask ?? 0; }

  public get sizeMultiplier(): number | undefined { return this._sizeMultiplier; }
  public get hasSizeMultiplier() { return undefined !== this.sizeMultiplier; }
  public override get maximumSize(): number {
    return super.maximumSize * (this.sizeMultiplier ?? 1.0);
  }

  public get channel(): TileRequestChannel {
    return IModelApp.tileAdmin.channels.getIModelTileChannel(this);
  }

  public async requestContent(): Promise<TileRequest.Response> {
    return IModelApp.tileAdmin.generateTileContent(this);
  }

  public async readContent(data: TileRequest.ResponseData, system: RenderSystem, isCanceled?: () => boolean): Promise<IModelTileContent> {
    if (undefined === isCanceled)
      isCanceled = () => !this.isLoading;

    assert(data instanceof Uint8Array);
    const streamBuffer = new ByteStream(data.buffer);

    const position = streamBuffer.curPos;
    const format = streamBuffer.nextUint32;
    streamBuffer.curPos = position;

    let content: IModelTileContent = { isLeaf: true };
    assert(TileFormat.IModel === format);
    if (format !== TileFormat.IModel)
      return content;

    const tree = this.iModelTree;
    const mult = this.hasSizeMultiplier ? this.sizeMultiplier : undefined;
    const reader = ImdlReader.create(streamBuffer, tree.iModel, tree.modelId, tree.is3d, system, tree.batchType, tree.hasEdges, isCanceled, mult, { tileId: this.contentId });
    if (undefined !== reader) {
      try {
        content = await reader.read();
      } catch {
        //
      }
    }

    return content;
  }

  public override setContent(content: IModelTileContent): void {
    super.setContent(content);

    this._emptySubRangeMask = content.emptySubRangeMask;

    // NB: If this tile has no graphics, it may or may not have children - but we don't want to load the children until
    // this tile is too coarse for view based on its size in pixels.
    // That is different than an "undisplayable" tile (maximumSize=0) whose children should be loaded immediately.
    if (undefined !== content.graphic && 0 === this.maximumSize)
      this._maximumSize = 2048;

    const sizeMult = content.sizeMultiplier;
    if (undefined !== sizeMult && (undefined === this._sizeMultiplier || sizeMult > this._sizeMultiplier)) {
      this._sizeMultiplier = sizeMult;
      this._contentId = this.iModelTree.contentIdProvider.idFromParentAndMultiplier(this.contentId, sizeMult);
      if (undefined !== this.children && this.children.length > 1)
        this.disposeChildren();
    }
  }

  protected _loadChildren(resolve: (children: Tile[]) => void, reject: (error: Error) => void): void {
    try {
      const tree = this.iModelTree;
      const kids = computeChildTileProps(this, tree.contentIdProvider, tree);
      IModelApp.tileAdmin.onTilesElided(kids.numEmpty);

      const children: IModelTile[] = [];
      for (const props of kids.children) {
        const child = new IModelTile(iModelTileParamsFromJSON(props, this), tree);
        children.push(child);
      }

      resolve(children);
    } catch (err) {
      reject(err instanceof Error ? err : new Error(BentleyError.getErrorMessage(err)));
    }
  }

  protected override get rangeGraphicColor(): ColorDef {
    return this.hasSizeMultiplier ? ColorDef.red : super.rangeGraphicColor;
  }

  protected override addRangeGraphic(builder: GraphicBuilder, type: TileBoundingBoxes): void {
    if (TileBoundingBoxes.ChildVolumes !== type) {
      super.addRangeGraphic(builder, type);
      return;
    }

    const ranges = computeChildTileRanges(this, this.tree);
    for (const range of ranges) {
      const color = range.isEmpty ? ColorDef.blue : ColorDef.green;
      const pixels = !range.isEmpty ? LinePixels.HiddenLine : LinePixels.Solid;
      const width = !range.isEmpty ? 2 : 1;
      builder.setSymbology(color, color, width, pixels);
      addRangeGraphic(builder, range.range, this.tree.is2d);
    }
  }

  public pruneChildren(olderThan: BeTimePoint): void {
    // A tile's usage marker indicates its the most recent time its *children* were used.
    if (this.usageMarker.isExpired(olderThan)) {
      this.disposeChildren();
      return;
    }

    // this node has been used recently. Keep it, but potentially unload its grandchildren.
    const children = this.iModelChildren;
    if (undefined !== children)
      for (const child of children)
        child.pruneChildren(olderThan);
  }

  public selectTiles(selected: Tile[], args: TileDrawArgs, numSkipped: number): SelectParent {
    let vis = this.computeVisibility(args);
    if (TileVisibility.OutsideFrustum === vis)
      return SelectParent.No;

    const maxDepth = this.iModelTree.debugMaxDepth;
    if (undefined !== maxDepth && this.depth >= maxDepth)
      vis = TileVisibility.Visible;

    if (TileVisibility.Visible === vis) {
      // This tile is of appropriate resolution to draw. If need loading or refinement, enqueue.
      if (!this.isReady)
        args.insertMissing(this);

      if (this.hasGraphics) {
        // It can be drawn - select it
        args.markReady(this);
        selected.push(this);
      } else if (!this.isReady) {
        // It can't be drawn. Try to draw children in its place; otherwise draw the parent.
        // Do not load/request the children for this purpose.
        const initialSize = selected.length;
        const kids = this.iModelChildren;
        if (undefined === kids)
          return SelectParent.Yes;

        // Find any descendant to draw, until we exceed max initial tiles to skip.
        if (this.depth < this.iModelTree.maxInitialTilesToSkip) {
          for (const kid of kids) {
            if (SelectParent.Yes === kid.selectTiles(selected, args, numSkipped)) {
              selected.length = initialSize;
              return SelectParent.Yes;
            }

            return SelectParent.No;
          }
        }

        // If all visible direct children can be drawn, draw them.
        for (const kid of kids) {
          if (TileVisibility.OutsideFrustum !== kid.computeVisibility(args)) {
            if (!kid.hasGraphics) {
              selected.length = initialSize;
              return SelectParent.Yes;
            } else {
              selected.push(kid);
            }
          }
        }

        args.markUsed(this);
      }

      // We're drawing either this tile, or its direct children.
      return SelectParent.No;
    }

    // This tile is too coarse to draw. Try to draw something more appropriate.
    // If it is not ready to draw, we may want to skip loading in favor of loading its descendants.
    // If we previously loaded and later unloaded content for this tile to free memory, don't force it to reload its content - proceed to children.
    let canSkipThisTile = (this._hadGraphics && !this.hasGraphics) || this.depth < this.iModelTree.maxInitialTilesToSkip;
    if (canSkipThisTile) {
      numSkipped = 1;
    } else {
      canSkipThisTile = this.isReady || this.isParentDisplayable || this.depth < this.iModelTree.maxInitialTilesToSkip;
      if (canSkipThisTile && this.isDisplayable) { // skipping an undisplayable tile doesn't count toward the maximum
        // Some tiles do not sub-divide - they only facet the same geometry to a higher resolution. We can skip directly to the correct resolution.
        const isNotReady = !this.isReady && !this.hasGraphics && !this.hasSizeMultiplier;
        if (isNotReady) {
          if (numSkipped >= this.iModelTree.maxTilesToSkip)
            canSkipThisTile = false;
          else
            numSkipped += 1;
        }
      }
    }

    const childrenLoadStatus = this.loadChildren(); // NB: asynchronous
    const children = canSkipThisTile ? this.iModelChildren : undefined;
    if (canSkipThisTile && TileTreeLoadStatus.Loading === childrenLoadStatus) {
      args.markChildrenLoading();
      args.markUsed(this);
    }

    if (undefined !== children) {
      // If we are the root tile and we are not displayable, then we want to draw *any* currently available children in our place, or else we would draw nothing.
      // Otherwise, if we want to draw children in our place, we should wait for *all* of them to load, or else we would show missing chunks where not-yet-loaded children belong.
      const isUndisplayableRootTile = this.isUndisplayableRootTile;
      args.markUsed(this);
      let drawChildren = true;
      const initialSize = selected.length;
      for (const child of children) {
        // NB: We must continue iterating children so that they can be requested if missing.
        if (SelectParent.Yes === child.selectTiles(selected, args, numSkipped)) {
          if (child.loadStatus === TileLoadStatus.NotFound) {
            // At least one child we want to draw failed to load. e.g., we reached max depth of map tile tree. Draw parent instead.
            drawChildren = canSkipThisTile = false;
          } else {
            // At least one child we want to draw is not yet loaded. Wait for it to load before drawing it and its siblings, unless we have nothing to draw in their place.
            drawChildren = isUndisplayableRootTile;
          }
        }
      }

      if (drawChildren)
        return SelectParent.No;

      // Some types of tiles (like maps) allow the ready children to be drawn on top of the parent while other children are not yet loaded.
      if (args.parentsAndChildrenExclusive)
        selected.length = initialSize;
    }

    if (this.isReady) {
      if (this.hasGraphics) {
        selected.push(this);
        if (!canSkipThisTile) {
          // This tile is too coarse, but we require loading it before we can start loading higher-res children.
          args.markReady(this);
        }
      }

      return SelectParent.No;
    }

    // This tile is not ready to be drawn. Request it *only* if we cannot skip it.
    if (!canSkipThisTile)
      args.insertMissing(this);

    return this.isParentDisplayable ? SelectParent.Yes : SelectParent.No;
  }
}
=======
/*---------------------------------------------------------------------------------------------
* Copyright (c) Bentley Systems, Incorporated. All rights reserved.
* See LICENSE.md in the project root for license terms and full copyright notice.
*--------------------------------------------------------------------------------------------*/
/** @packageDocumentation
 * @module Tiles
 */

import { assert, BentleyError, BeTimePoint, ByteStream } from "@itwin/core-bentley";
import { Range3d } from "@itwin/core-geometry";
import {
  ColorDef, computeChildTileProps, computeChildTileRanges, computeTileChordTolerance, ElementAlignedBox3d, LinePixels, TileFormat, TileProps,
} from "@itwin/core-common";
import { IModelApp } from "../IModelApp";
import { GraphicBuilder } from "../render/GraphicBuilder";
import { RenderSystem } from "../render/RenderSystem";
import {
  addRangeGraphic, ImdlReader, IModelTileTree, Tile, TileBoundingBoxes, TileContent, TileDrawArgs, TileLoadStatus, TileParams, TileRequest,
  TileRequestChannel, TileTreeLoadStatus, TileVisibility,
} from "./internal";

/** Parameters used to construct an [[IModelTile]].
 * @internal
 */
export interface IModelTileParams extends TileParams {
  sizeMultiplier?: number;
}

/** @internal */
export function iModelTileParamsFromJSON(props: TileProps, parent: IModelTile | undefined): IModelTileParams {
  const { contentId, maximumSize, isLeaf, sizeMultiplier } = props;
  const range = Range3d.fromJSON(props.range);

  let contentRange;
  if (undefined !== props.contentRange)
    contentRange = Range3d.fromJSON<ElementAlignedBox3d>(props.contentRange);

  return { contentId, range, maximumSize, isLeaf, parent, contentRange, sizeMultiplier };
}

/**
 * Indicates whether a parent tile should be drawn in place of a child tile.
 * @internal
 */
export enum SelectParent {
  No,
  Yes,
}

/** @internal */
export interface IModelTileContent extends TileContent {
  /** If this tile was produced by refinement, the multiplier applied to its screen size. */
  sizeMultiplier?: number;
  /** A bitfield describing empty sub-volumes of this tile's volume. */
  emptySubRangeMask?: number;
}

/** A tile belonging to an [[IModelTileTree].
 * @internal
 */
export class IModelTile extends Tile {
  private _sizeMultiplier?: number;
  private _emptySubRangeMask?: number;
  /** If an initial attempt to obtain this tile's content (e.g., from cloud storage cache) failed,
   * the next channel to try.
   */
  public requestChannel?: TileRequestChannel;

  public constructor(params: IModelTileParams, tree: IModelTileTree) {
    super(params, tree);
    this._sizeMultiplier = params.sizeMultiplier;

    if (!this.isLeaf && this.tree.is3d) { // ###TODO: Want to know specifically if tree is *spatial*.
      // Do not sub-divide such that chord tolerance would be below specified minimum, if minimum defined.
      const minTolerance = IModelApp.tileAdmin.minimumSpatialTolerance;
      if (minTolerance > 0 && computeTileChordTolerance(this, this.tree.is3d) <= minTolerance)
        this.setLeaf();
    }
  }

  public get iModelTree(): IModelTileTree { return this.tree as IModelTileTree; }
  public get iModelChildren(): IModelTile[] | undefined { return this.children as IModelTile[] | undefined; }
  public get emptySubRangeMask(): number { return this._emptySubRangeMask ?? 0; }

  public get sizeMultiplier(): number | undefined { return this._sizeMultiplier; }
  public get hasSizeMultiplier() { return undefined !== this.sizeMultiplier; }
  public override get maximumSize(): number {
    return super.maximumSize * (this.sizeMultiplier ?? 1.0);
  }

  public get channel(): TileRequestChannel {
    return IModelApp.tileAdmin.channels.getIModelTileChannel(this);
  }

  public async requestContent(): Promise<TileRequest.Response> {
    return IModelApp.tileAdmin.generateTileContent(this);
  }

  public async readContent(data: TileRequest.ResponseData, system: RenderSystem, isCanceled?: () => boolean): Promise<IModelTileContent> {
    if (undefined === isCanceled)
      isCanceled = () => !this.isLoading;

    assert(data instanceof Uint8Array);
    const streamBuffer = new ByteStream(data.buffer);

    const position = streamBuffer.curPos;
    const format = streamBuffer.nextUint32;
    streamBuffer.curPos = position;

    let content: IModelTileContent = { isLeaf: true };
    assert(TileFormat.IModel === format);
    if (format !== TileFormat.IModel)
      return content;

    const tree = this.iModelTree;
    const mult = this.hasSizeMultiplier ? this.sizeMultiplier : undefined;
    const reader = ImdlReader.create(streamBuffer, tree.iModel, tree.modelId, tree.is3d, system, tree.batchType, tree.hasEdges, isCanceled, mult, { tileId: this.contentId });
    if (undefined !== reader) {
      try {
        content = await reader.read();
      } catch {
        //
      }
    }

    return content;
  }

  public override setContent(content: IModelTileContent): void {
    super.setContent(content);

    this._emptySubRangeMask = content.emptySubRangeMask;

    // NB: If this tile has no graphics, it may or may not have children - but we don't want to load the children until
    // this tile is too coarse for view based on its size in pixels.
    // That is different than an "undisplayable" tile (maximumSize=0) whose children should be loaded immediately.
    if (undefined !== content.graphic && 0 === this.maximumSize)
      this._maximumSize = 512;

    const sizeMult = content.sizeMultiplier;
    if (undefined !== sizeMult && (undefined === this._sizeMultiplier || sizeMult > this._sizeMultiplier)) {
      this._sizeMultiplier = sizeMult;
      this._contentId = this.iModelTree.contentIdProvider.idFromParentAndMultiplier(this.contentId, sizeMult);
      if (undefined !== this.children && this.children.length > 1)
        this.disposeChildren();
    }
  }

  protected _loadChildren(resolve: (children: Tile[]) => void, reject: (error: Error) => void): void {
    try {
      const tree = this.iModelTree;
      const kids = computeChildTileProps(this, tree.contentIdProvider, tree);
      IModelApp.tileAdmin.onTilesElided(kids.numEmpty);

      const children: IModelTile[] = [];
      for (const props of kids.children) {
        const child = new IModelTile(iModelTileParamsFromJSON(props, this), tree);
        children.push(child);
      }

      resolve(children);
    } catch (err) {
      reject(err instanceof Error ? err : new Error(BentleyError.getErrorMessage(err)));
    }
  }

  protected override get rangeGraphicColor(): ColorDef {
    return this.hasSizeMultiplier ? ColorDef.red : super.rangeGraphicColor;
  }

  protected override addRangeGraphic(builder: GraphicBuilder, type: TileBoundingBoxes): void {
    if (TileBoundingBoxes.ChildVolumes !== type) {
      super.addRangeGraphic(builder, type);
      return;
    }

    const ranges = computeChildTileRanges(this, this.tree);
    for (const range of ranges) {
      const color = range.isEmpty ? ColorDef.blue : ColorDef.green;
      const pixels = !range.isEmpty ? LinePixels.HiddenLine : LinePixels.Solid;
      const width = !range.isEmpty ? 2 : 1;
      builder.setSymbology(color, color, width, pixels);
      addRangeGraphic(builder, range.range, this.tree.is2d);
    }
  }

  public pruneChildren(olderThan: BeTimePoint): void {
    // A tile's usage marker indicates its the most recent time its *children* were used.
    if (this.usageMarker.isExpired(olderThan)) {
      this.disposeChildren();
      return;
    }

    // this node has been used recently. Keep it, but potentially unload its grandchildren.
    const children = this.iModelChildren;
    if (undefined !== children)
      for (const child of children)
        child.pruneChildren(olderThan);
  }

  public selectTiles(selected: Tile[], args: TileDrawArgs, numSkipped: number): SelectParent {
    let vis = this.computeVisibility(args);
    if (TileVisibility.OutsideFrustum === vis)
      return SelectParent.No;

    const maxDepth = this.iModelTree.debugMaxDepth;
    if (undefined !== maxDepth && this.depth >= maxDepth)
      vis = TileVisibility.Visible;

    if (TileVisibility.Visible === vis) {
      // This tile is of appropriate resolution to draw. If need loading or refinement, enqueue.
      if (!this.isReady)
        args.insertMissing(this);

      if (this.hasGraphics) {
        // It can be drawn - select it
        args.markReady(this);
        selected.push(this);
      } else if (!this.isReady) {
        // It can't be drawn. Try to draw children in its place; otherwise draw the parent.
        // Do not load/request the children for this purpose.
        const initialSize = selected.length;
        const kids = this.iModelChildren;
        if (undefined === kids)
          return SelectParent.Yes;

        // Find any descendant to draw, until we exceed max initial tiles to skip.
        if (this.depth < this.iModelTree.maxInitialTilesToSkip) {
          for (const kid of kids) {
            if (SelectParent.Yes === kid.selectTiles(selected, args, numSkipped)) {
              selected.length = initialSize;
              return SelectParent.Yes;
            }

            return SelectParent.No;
          }
        }

        // If all visible direct children can be drawn, draw them.
        for (const kid of kids) {
          if (TileVisibility.OutsideFrustum !== kid.computeVisibility(args)) {
            if (!kid.hasGraphics) {
              selected.length = initialSize;
              return SelectParent.Yes;
            } else {
              selected.push(kid);
            }
          }
        }

        args.markUsed(this);
      }

      // We're drawing either this tile, or its direct children.
      return SelectParent.No;
    }

    // This tile is too coarse to draw. Try to draw something more appropriate.
    // If it is not ready to draw, we may want to skip loading in favor of loading its descendants.
    // If we previously loaded and later unloaded content for this tile to free memory, don't force it to reload its content - proceed to children.
    let canSkipThisTile = (this._hadGraphics && !this.hasGraphics) || this.depth < this.iModelTree.maxInitialTilesToSkip;
    if (canSkipThisTile) {
      numSkipped = 1;
    } else {
      canSkipThisTile = this.isReady || this.isParentDisplayable || this.depth < this.iModelTree.maxInitialTilesToSkip;
      if (canSkipThisTile && this.isDisplayable) { // skipping an undisplayable tile doesn't count toward the maximum
        // Some tiles do not sub-divide - they only facet the same geometry to a higher resolution. We can skip directly to the correct resolution.
        const isNotReady = !this.isReady && !this.hasGraphics && !this.hasSizeMultiplier;
        if (isNotReady) {
          if (numSkipped >= this.iModelTree.maxTilesToSkip)
            canSkipThisTile = false;
          else
            numSkipped += 1;
        }
      }
    }

    const childrenLoadStatus = this.loadChildren(); // NB: asynchronous
    const children = canSkipThisTile ? this.iModelChildren : undefined;
    if (canSkipThisTile && TileTreeLoadStatus.Loading === childrenLoadStatus) {
      args.markChildrenLoading();
      args.markUsed(this);
    }

    if (undefined !== children) {
      // If we are the root tile and we are not displayable, then we want to draw *any* currently available children in our place, or else we would draw nothing.
      // Otherwise, if we want to draw children in our place, we should wait for *all* of them to load, or else we would show missing chunks where not-yet-loaded children belong.
      const isUndisplayableRootTile = this.isUndisplayableRootTile;
      args.markUsed(this);
      let drawChildren = true;
      const initialSize = selected.length;
      for (const child of children) {
        // NB: We must continue iterating children so that they can be requested if missing.
        if (SelectParent.Yes === child.selectTiles(selected, args, numSkipped)) {
          if (child.loadStatus === TileLoadStatus.NotFound) {
            // At least one child we want to draw failed to load. e.g., we reached max depth of map tile tree. Draw parent instead.
            drawChildren = canSkipThisTile = false;
          } else {
            // At least one child we want to draw is not yet loaded. Wait for it to load before drawing it and its siblings, unless we have nothing to draw in their place.
            drawChildren = isUndisplayableRootTile;
          }
        }
      }

      if (drawChildren)
        return SelectParent.No;

      // Some types of tiles (like maps) allow the ready children to be drawn on top of the parent while other children are not yet loaded.
      if (args.parentsAndChildrenExclusive)
        selected.length = initialSize;
    }

    if (this.isReady) {
      if (this.hasGraphics) {
        selected.push(this);
        if (!canSkipThisTile) {
          // This tile is too coarse, but we require loading it before we can start loading higher-res children.
          args.markReady(this);
        }
      }

      return SelectParent.No;
    }

    // This tile is not ready to be drawn. Request it *only* if we cannot skip it.
    if (!canSkipThisTile)
      args.insertMissing(this);

    return this.isParentDisplayable ? SelectParent.Yes : SelectParent.No;
  }
}
>>>>>>> 75578d33
<|MERGE_RESOLUTION|>--- conflicted
+++ resolved
@@ -1,4 +1,3 @@
-<<<<<<< HEAD
 /*---------------------------------------------------------------------------------------------
 * Copyright (c) Bentley Systems, Incorporated. All rights reserved.
 * See LICENSE.md in the project root for license terms and full copyright notice.
@@ -329,337 +328,4 @@
 
     return this.isParentDisplayable ? SelectParent.Yes : SelectParent.No;
   }
-}
-=======
-/*---------------------------------------------------------------------------------------------
-* Copyright (c) Bentley Systems, Incorporated. All rights reserved.
-* See LICENSE.md in the project root for license terms and full copyright notice.
-*--------------------------------------------------------------------------------------------*/
-/** @packageDocumentation
- * @module Tiles
- */
-
-import { assert, BentleyError, BeTimePoint, ByteStream } from "@itwin/core-bentley";
-import { Range3d } from "@itwin/core-geometry";
-import {
-  ColorDef, computeChildTileProps, computeChildTileRanges, computeTileChordTolerance, ElementAlignedBox3d, LinePixels, TileFormat, TileProps,
-} from "@itwin/core-common";
-import { IModelApp } from "../IModelApp";
-import { GraphicBuilder } from "../render/GraphicBuilder";
-import { RenderSystem } from "../render/RenderSystem";
-import {
-  addRangeGraphic, ImdlReader, IModelTileTree, Tile, TileBoundingBoxes, TileContent, TileDrawArgs, TileLoadStatus, TileParams, TileRequest,
-  TileRequestChannel, TileTreeLoadStatus, TileVisibility,
-} from "./internal";
-
-/** Parameters used to construct an [[IModelTile]].
- * @internal
- */
-export interface IModelTileParams extends TileParams {
-  sizeMultiplier?: number;
-}
-
-/** @internal */
-export function iModelTileParamsFromJSON(props: TileProps, parent: IModelTile | undefined): IModelTileParams {
-  const { contentId, maximumSize, isLeaf, sizeMultiplier } = props;
-  const range = Range3d.fromJSON(props.range);
-
-  let contentRange;
-  if (undefined !== props.contentRange)
-    contentRange = Range3d.fromJSON<ElementAlignedBox3d>(props.contentRange);
-
-  return { contentId, range, maximumSize, isLeaf, parent, contentRange, sizeMultiplier };
-}
-
-/**
- * Indicates whether a parent tile should be drawn in place of a child tile.
- * @internal
- */
-export enum SelectParent {
-  No,
-  Yes,
-}
-
-/** @internal */
-export interface IModelTileContent extends TileContent {
-  /** If this tile was produced by refinement, the multiplier applied to its screen size. */
-  sizeMultiplier?: number;
-  /** A bitfield describing empty sub-volumes of this tile's volume. */
-  emptySubRangeMask?: number;
-}
-
-/** A tile belonging to an [[IModelTileTree].
- * @internal
- */
-export class IModelTile extends Tile {
-  private _sizeMultiplier?: number;
-  private _emptySubRangeMask?: number;
-  /** If an initial attempt to obtain this tile's content (e.g., from cloud storage cache) failed,
-   * the next channel to try.
-   */
-  public requestChannel?: TileRequestChannel;
-
-  public constructor(params: IModelTileParams, tree: IModelTileTree) {
-    super(params, tree);
-    this._sizeMultiplier = params.sizeMultiplier;
-
-    if (!this.isLeaf && this.tree.is3d) { // ###TODO: Want to know specifically if tree is *spatial*.
-      // Do not sub-divide such that chord tolerance would be below specified minimum, if minimum defined.
-      const minTolerance = IModelApp.tileAdmin.minimumSpatialTolerance;
-      if (minTolerance > 0 && computeTileChordTolerance(this, this.tree.is3d) <= minTolerance)
-        this.setLeaf();
-    }
-  }
-
-  public get iModelTree(): IModelTileTree { return this.tree as IModelTileTree; }
-  public get iModelChildren(): IModelTile[] | undefined { return this.children as IModelTile[] | undefined; }
-  public get emptySubRangeMask(): number { return this._emptySubRangeMask ?? 0; }
-
-  public get sizeMultiplier(): number | undefined { return this._sizeMultiplier; }
-  public get hasSizeMultiplier() { return undefined !== this.sizeMultiplier; }
-  public override get maximumSize(): number {
-    return super.maximumSize * (this.sizeMultiplier ?? 1.0);
-  }
-
-  public get channel(): TileRequestChannel {
-    return IModelApp.tileAdmin.channels.getIModelTileChannel(this);
-  }
-
-  public async requestContent(): Promise<TileRequest.Response> {
-    return IModelApp.tileAdmin.generateTileContent(this);
-  }
-
-  public async readContent(data: TileRequest.ResponseData, system: RenderSystem, isCanceled?: () => boolean): Promise<IModelTileContent> {
-    if (undefined === isCanceled)
-      isCanceled = () => !this.isLoading;
-
-    assert(data instanceof Uint8Array);
-    const streamBuffer = new ByteStream(data.buffer);
-
-    const position = streamBuffer.curPos;
-    const format = streamBuffer.nextUint32;
-    streamBuffer.curPos = position;
-
-    let content: IModelTileContent = { isLeaf: true };
-    assert(TileFormat.IModel === format);
-    if (format !== TileFormat.IModel)
-      return content;
-
-    const tree = this.iModelTree;
-    const mult = this.hasSizeMultiplier ? this.sizeMultiplier : undefined;
-    const reader = ImdlReader.create(streamBuffer, tree.iModel, tree.modelId, tree.is3d, system, tree.batchType, tree.hasEdges, isCanceled, mult, { tileId: this.contentId });
-    if (undefined !== reader) {
-      try {
-        content = await reader.read();
-      } catch {
-        //
-      }
-    }
-
-    return content;
-  }
-
-  public override setContent(content: IModelTileContent): void {
-    super.setContent(content);
-
-    this._emptySubRangeMask = content.emptySubRangeMask;
-
-    // NB: If this tile has no graphics, it may or may not have children - but we don't want to load the children until
-    // this tile is too coarse for view based on its size in pixels.
-    // That is different than an "undisplayable" tile (maximumSize=0) whose children should be loaded immediately.
-    if (undefined !== content.graphic && 0 === this.maximumSize)
-      this._maximumSize = 512;
-
-    const sizeMult = content.sizeMultiplier;
-    if (undefined !== sizeMult && (undefined === this._sizeMultiplier || sizeMult > this._sizeMultiplier)) {
-      this._sizeMultiplier = sizeMult;
-      this._contentId = this.iModelTree.contentIdProvider.idFromParentAndMultiplier(this.contentId, sizeMult);
-      if (undefined !== this.children && this.children.length > 1)
-        this.disposeChildren();
-    }
-  }
-
-  protected _loadChildren(resolve: (children: Tile[]) => void, reject: (error: Error) => void): void {
-    try {
-      const tree = this.iModelTree;
-      const kids = computeChildTileProps(this, tree.contentIdProvider, tree);
-      IModelApp.tileAdmin.onTilesElided(kids.numEmpty);
-
-      const children: IModelTile[] = [];
-      for (const props of kids.children) {
-        const child = new IModelTile(iModelTileParamsFromJSON(props, this), tree);
-        children.push(child);
-      }
-
-      resolve(children);
-    } catch (err) {
-      reject(err instanceof Error ? err : new Error(BentleyError.getErrorMessage(err)));
-    }
-  }
-
-  protected override get rangeGraphicColor(): ColorDef {
-    return this.hasSizeMultiplier ? ColorDef.red : super.rangeGraphicColor;
-  }
-
-  protected override addRangeGraphic(builder: GraphicBuilder, type: TileBoundingBoxes): void {
-    if (TileBoundingBoxes.ChildVolumes !== type) {
-      super.addRangeGraphic(builder, type);
-      return;
-    }
-
-    const ranges = computeChildTileRanges(this, this.tree);
-    for (const range of ranges) {
-      const color = range.isEmpty ? ColorDef.blue : ColorDef.green;
-      const pixels = !range.isEmpty ? LinePixels.HiddenLine : LinePixels.Solid;
-      const width = !range.isEmpty ? 2 : 1;
-      builder.setSymbology(color, color, width, pixels);
-      addRangeGraphic(builder, range.range, this.tree.is2d);
-    }
-  }
-
-  public pruneChildren(olderThan: BeTimePoint): void {
-    // A tile's usage marker indicates its the most recent time its *children* were used.
-    if (this.usageMarker.isExpired(olderThan)) {
-      this.disposeChildren();
-      return;
-    }
-
-    // this node has been used recently. Keep it, but potentially unload its grandchildren.
-    const children = this.iModelChildren;
-    if (undefined !== children)
-      for (const child of children)
-        child.pruneChildren(olderThan);
-  }
-
-  public selectTiles(selected: Tile[], args: TileDrawArgs, numSkipped: number): SelectParent {
-    let vis = this.computeVisibility(args);
-    if (TileVisibility.OutsideFrustum === vis)
-      return SelectParent.No;
-
-    const maxDepth = this.iModelTree.debugMaxDepth;
-    if (undefined !== maxDepth && this.depth >= maxDepth)
-      vis = TileVisibility.Visible;
-
-    if (TileVisibility.Visible === vis) {
-      // This tile is of appropriate resolution to draw. If need loading or refinement, enqueue.
-      if (!this.isReady)
-        args.insertMissing(this);
-
-      if (this.hasGraphics) {
-        // It can be drawn - select it
-        args.markReady(this);
-        selected.push(this);
-      } else if (!this.isReady) {
-        // It can't be drawn. Try to draw children in its place; otherwise draw the parent.
-        // Do not load/request the children for this purpose.
-        const initialSize = selected.length;
-        const kids = this.iModelChildren;
-        if (undefined === kids)
-          return SelectParent.Yes;
-
-        // Find any descendant to draw, until we exceed max initial tiles to skip.
-        if (this.depth < this.iModelTree.maxInitialTilesToSkip) {
-          for (const kid of kids) {
-            if (SelectParent.Yes === kid.selectTiles(selected, args, numSkipped)) {
-              selected.length = initialSize;
-              return SelectParent.Yes;
-            }
-
-            return SelectParent.No;
-          }
-        }
-
-        // If all visible direct children can be drawn, draw them.
-        for (const kid of kids) {
-          if (TileVisibility.OutsideFrustum !== kid.computeVisibility(args)) {
-            if (!kid.hasGraphics) {
-              selected.length = initialSize;
-              return SelectParent.Yes;
-            } else {
-              selected.push(kid);
-            }
-          }
-        }
-
-        args.markUsed(this);
-      }
-
-      // We're drawing either this tile, or its direct children.
-      return SelectParent.No;
-    }
-
-    // This tile is too coarse to draw. Try to draw something more appropriate.
-    // If it is not ready to draw, we may want to skip loading in favor of loading its descendants.
-    // If we previously loaded and later unloaded content for this tile to free memory, don't force it to reload its content - proceed to children.
-    let canSkipThisTile = (this._hadGraphics && !this.hasGraphics) || this.depth < this.iModelTree.maxInitialTilesToSkip;
-    if (canSkipThisTile) {
-      numSkipped = 1;
-    } else {
-      canSkipThisTile = this.isReady || this.isParentDisplayable || this.depth < this.iModelTree.maxInitialTilesToSkip;
-      if (canSkipThisTile && this.isDisplayable) { // skipping an undisplayable tile doesn't count toward the maximum
-        // Some tiles do not sub-divide - they only facet the same geometry to a higher resolution. We can skip directly to the correct resolution.
-        const isNotReady = !this.isReady && !this.hasGraphics && !this.hasSizeMultiplier;
-        if (isNotReady) {
-          if (numSkipped >= this.iModelTree.maxTilesToSkip)
-            canSkipThisTile = false;
-          else
-            numSkipped += 1;
-        }
-      }
-    }
-
-    const childrenLoadStatus = this.loadChildren(); // NB: asynchronous
-    const children = canSkipThisTile ? this.iModelChildren : undefined;
-    if (canSkipThisTile && TileTreeLoadStatus.Loading === childrenLoadStatus) {
-      args.markChildrenLoading();
-      args.markUsed(this);
-    }
-
-    if (undefined !== children) {
-      // If we are the root tile and we are not displayable, then we want to draw *any* currently available children in our place, or else we would draw nothing.
-      // Otherwise, if we want to draw children in our place, we should wait for *all* of them to load, or else we would show missing chunks where not-yet-loaded children belong.
-      const isUndisplayableRootTile = this.isUndisplayableRootTile;
-      args.markUsed(this);
-      let drawChildren = true;
-      const initialSize = selected.length;
-      for (const child of children) {
-        // NB: We must continue iterating children so that they can be requested if missing.
-        if (SelectParent.Yes === child.selectTiles(selected, args, numSkipped)) {
-          if (child.loadStatus === TileLoadStatus.NotFound) {
-            // At least one child we want to draw failed to load. e.g., we reached max depth of map tile tree. Draw parent instead.
-            drawChildren = canSkipThisTile = false;
-          } else {
-            // At least one child we want to draw is not yet loaded. Wait for it to load before drawing it and its siblings, unless we have nothing to draw in their place.
-            drawChildren = isUndisplayableRootTile;
-          }
-        }
-      }
-
-      if (drawChildren)
-        return SelectParent.No;
-
-      // Some types of tiles (like maps) allow the ready children to be drawn on top of the parent while other children are not yet loaded.
-      if (args.parentsAndChildrenExclusive)
-        selected.length = initialSize;
-    }
-
-    if (this.isReady) {
-      if (this.hasGraphics) {
-        selected.push(this);
-        if (!canSkipThisTile) {
-          // This tile is too coarse, but we require loading it before we can start loading higher-res children.
-          args.markReady(this);
-        }
-      }
-
-      return SelectParent.No;
-    }
-
-    // This tile is not ready to be drawn. Request it *only* if we cannot skip it.
-    if (!canSkipThisTile)
-      args.insertMissing(this);
-
-    return this.isParentDisplayable ? SelectParent.Yes : SelectParent.No;
-  }
-}
->>>>>>> 75578d33
+}