<<<<<<< HEAD
/*---------------------------------------------------------------------------------------------
* Copyright (c) Bentley Systems, Incorporated. All rights reserved.
* See LICENSE.md in the project root for license terms and full copyright notice.
*--------------------------------------------------------------------------------------------*/
/** @packageDocumentation
 * @module Tiles
 */

/* The order of exports below is based on dependencies between the types in each file.
 * For example, IModelTileTree derives from TileTree, so TileTree must be exported first.
 * No file inside core-frontend should import from *any* file in /tile/ *except* for this one.
 * e.g.:
 *  import { TileTree } from "./tile/TileTree"; // NO...
 *  import { TileTree } from "./tile/internal"; // YES!
 * Failure to follow either of these two guidelines is very likely to produce difficult-to-debug run-time errors due
 * to circular dependencies.
 */

export * from "./ViewFlagOverrides";
export * from "./map/MapCartoRectangle";
export * from "./map/QuadId";
export * from "./DisclosedTileTreeSet";
export * from "./Tile";
export * from "./LRUTileList";
export * from "./RealityTile";
export * from "./TileParams";
export * from "./TileContent";
export * from "./TileDrawArgs";
export * from "./RealityTileDrawArgs";
export * from "./GraphicsCollector";
export * from "./BatchedTileIdMap";
export * from "./TileTreeParams";
export * from "./TileTree";
export * from "./RealityTileTree";
export * from "./TileTreeSupplier";
export * from "./TileTreeOwner";
export * from "./TileTreeReference";
export * from "./TiledGraphicsProvider";
export * from "./TileAdmin";
export * from "./TileRequest";
export * from "./TileRequestChannel";
export * from "./IModelTileRequestChannels";
export * from "./TileRequestChannels";
export * from "./TileUsageMarker";
export * from "./GltfReader";
export * from "./I3dmReader";
export * from "./B3dmReader";
export * from "./ImdlReader";
export * from "./map/ArcGisTokenGenerator";
export * from "./map/ArcGisTokenManager";
export * from "./map/MapLayerFormatRegistry";
export * from "./map/ArcGisUtilities";
export * from "./map/WmsUtilities";
export * from "./map/WmsCapabilities";
export * from "./map/WmtsCapabilities";
export * from "./map/MapLayerImageryProvider";
export * from "./map/ImageryProviders/ArcGISMapLayerImageryProvider";
export * from "./map/ImageryProviders/AzureMapsLayerImageryProvider";
export * from "./map/ImageryProviders/BingImageryProvider";
export * from "./map/ImageryProviders/MapBoxLayerImageryProvider";
export * from "./map/ImageryProviders/TileUrlImageryProvider";
export * from "./map/ImageryProviders/WmsMapLayerImageryProvider";
export * from "./map/ImageryProviders/WmtsMapLayerImageryProvider";
export * from "./map/MapLayerImageryFormats";
export * from "./map/MapLayerTileTreeReference";
export * from "./map/MapTileTree";
export * from "./map/TerrainMeshProvider";
export * from "./map/CesiumTerrainProvider";
export * from "./map/EllipsoidTerrainProvider";
export * from "./map/MapTile";
export * from "./RealityTileLoader";
export * from "./map/MapTileLoader";
export * from "./map/BingElevation";
export * from "./map/MapTilingScheme";
export * from "./map/MapTileAvailability";
export * from "./PntsReader";
export * from "./RealityModelTileTree";
export * from "./IModelTile";
export * from "./DynamicIModelTile";
export * from "./IModelTileTree";
export * from "./PrimaryTileTree";
export * from "./ClassifierTileTree";
export * from "./OrbitGtTileTree";
export * from "./map/ImageryTileTree";
export * from "./map/MapLayerSources";
export * from "./map/MapTiledGraphicsProvider";
=======
/*---------------------------------------------------------------------------------------------
* Copyright (c) Bentley Systems, Incorporated. All rights reserved.
* See LICENSE.md in the project root for license terms and full copyright notice.
*--------------------------------------------------------------------------------------------*/
/** @packageDocumentation
 * @module Tiles
 */

/* The order of exports below is based on dependencies between the types in each file.
 * For example, IModelTileTree derives from TileTree, so TileTree must be exported first.
 * No file inside core-frontend should import from *any* file in /tile/ *except* for this one.
 * e.g.:
 *  import { TileTree } from "./tile/TileTree"; // NO...
 *  import { TileTree } from "./tile/internal"; // YES!
 * Failure to follow either of these two guidelines is very likely to produce difficult-to-debug run-time errors due
 * to circular dependencies.
 */

export * from "./ViewFlagOverrides";
export * from "./map/MapCartoRectangle";
export * from "./map/QuadId";
export * from "./DisclosedTileTreeSet";
export * from "./Tile";
export * from "./LRUTileList";
export * from "./RealityTile";
export * from "./TileParams";
export * from "./TileContent";
export * from "./TileDrawArgs";
export * from "./RealityTileDrawArgs";
export * from "./GraphicsCollector";
export * from "./BatchedTileIdMap";
export * from "./TileTreeParams";
export * from "./TileTree";
export * from "./RealityTileTree";
export * from "./TileTreeSupplier";
export * from "./TileTreeOwner";
export * from "./TileTreeReference";
export * from "./TiledGraphicsProvider";
export * from "./TileAdmin";
export * from "./TileRequest";
export * from "./TileRequestChannel";
export * from "./IModelTileRequestChannels";
export * from "./TileRequestChannels";
export * from "./TileUsageMarker";
export * from "./GltfReader";
export * from "./I3dmReader";
export * from "./B3dmReader";
export * from "./ImdlReader";
export * from "./map/ArcGisTokenGenerator";
export * from "./map/ArcGisTokenManager";
export * from "./map/MapLayerFormatRegistry";
export * from "./map/ArcGisUtilities";
export * from "./map/WmsUtilities";
export * from "./map/WmsCapabilities";
export * from "./map/WmtsCapabilities";
export * from "./map/MapLayerImageryProvider";
export * from "./map/ImageryProviders/ArcGISMapLayerImageryProvider";
export * from "./map/ImageryProviders/AzureMapsLayerImageryProvider";
export * from "./map/ImageryProviders/BingImageryProvider";
export * from "./map/ImageryProviders/MapBoxLayerImageryProvider";
export * from "./map/ImageryProviders/TileUrlImageryProvider";
export * from "./map/ImageryProviders/WmsMapLayerImageryProvider";
export * from "./map/ImageryProviders/WmtsMapLayerImageryProvider";
export * from "./map/MapLayerImageryFormats";
export * from "./map/MapLayerTileTreeReference";
export * from "./map/MapTileTree";
export * from "./map/TerrainMeshProvider";
export * from "./map/CesiumTerrainProvider";
export * from "./map/EllipsoidTerrainProvider";
export * from "./map/MapTile";
export * from "./RealityTileLoader";
export * from "./map/MapTileLoader";
export * from "./map/BingElevation";
export * from "./map/MapTilingScheme";
export * from "./map/MapTileAvailability";
export * from "./PntsReader";
export * from "./RealityModelTileTree";
export * from "./IModelTile";
export * from "./DynamicIModelTile";
export * from "./IModelTileTree";
export * from "./PrimaryTileTree";
export * from "./ClassifierTileTree";
export * from "./OrbitGtTileTree";
export * from "./map/ImageryTileTree";
export * from "./map/MapLayerSources";
export * from "./map/MapLayerSettingsService";
export * from "./map/MapTiledGraphicsProvider";
>>>>>>> 007be59f
<|MERGE_RESOLUTION|>--- conflicted
+++ resolved
@@ -1,4 +1,3 @@
-<<<<<<< HEAD
 /*---------------------------------------------------------------------------------------------
 * Copyright (c) Bentley Systems, Incorporated. All rights reserved.
 * See LICENSE.md in the project root for license terms and full copyright notice.
@@ -84,93 +83,4 @@
 export * from "./OrbitGtTileTree";
 export * from "./map/ImageryTileTree";
 export * from "./map/MapLayerSources";
-export * from "./map/MapTiledGraphicsProvider";
-=======
-/*---------------------------------------------------------------------------------------------
-* Copyright (c) Bentley Systems, Incorporated. All rights reserved.
-* See LICENSE.md in the project root for license terms and full copyright notice.
-*--------------------------------------------------------------------------------------------*/
-/** @packageDocumentation
- * @module Tiles
- */
-
-/* The order of exports below is based on dependencies between the types in each file.
- * For example, IModelTileTree derives from TileTree, so TileTree must be exported first.
- * No file inside core-frontend should import from *any* file in /tile/ *except* for this one.
- * e.g.:
- *  import { TileTree } from "./tile/TileTree"; // NO...
- *  import { TileTree } from "./tile/internal"; // YES!
- * Failure to follow either of these two guidelines is very likely to produce difficult-to-debug run-time errors due
- * to circular dependencies.
- */
-
-export * from "./ViewFlagOverrides";
-export * from "./map/MapCartoRectangle";
-export * from "./map/QuadId";
-export * from "./DisclosedTileTreeSet";
-export * from "./Tile";
-export * from "./LRUTileList";
-export * from "./RealityTile";
-export * from "./TileParams";
-export * from "./TileContent";
-export * from "./TileDrawArgs";
-export * from "./RealityTileDrawArgs";
-export * from "./GraphicsCollector";
-export * from "./BatchedTileIdMap";
-export * from "./TileTreeParams";
-export * from "./TileTree";
-export * from "./RealityTileTree";
-export * from "./TileTreeSupplier";
-export * from "./TileTreeOwner";
-export * from "./TileTreeReference";
-export * from "./TiledGraphicsProvider";
-export * from "./TileAdmin";
-export * from "./TileRequest";
-export * from "./TileRequestChannel";
-export * from "./IModelTileRequestChannels";
-export * from "./TileRequestChannels";
-export * from "./TileUsageMarker";
-export * from "./GltfReader";
-export * from "./I3dmReader";
-export * from "./B3dmReader";
-export * from "./ImdlReader";
-export * from "./map/ArcGisTokenGenerator";
-export * from "./map/ArcGisTokenManager";
-export * from "./map/MapLayerFormatRegistry";
-export * from "./map/ArcGisUtilities";
-export * from "./map/WmsUtilities";
-export * from "./map/WmsCapabilities";
-export * from "./map/WmtsCapabilities";
-export * from "./map/MapLayerImageryProvider";
-export * from "./map/ImageryProviders/ArcGISMapLayerImageryProvider";
-export * from "./map/ImageryProviders/AzureMapsLayerImageryProvider";
-export * from "./map/ImageryProviders/BingImageryProvider";
-export * from "./map/ImageryProviders/MapBoxLayerImageryProvider";
-export * from "./map/ImageryProviders/TileUrlImageryProvider";
-export * from "./map/ImageryProviders/WmsMapLayerImageryProvider";
-export * from "./map/ImageryProviders/WmtsMapLayerImageryProvider";
-export * from "./map/MapLayerImageryFormats";
-export * from "./map/MapLayerTileTreeReference";
-export * from "./map/MapTileTree";
-export * from "./map/TerrainMeshProvider";
-export * from "./map/CesiumTerrainProvider";
-export * from "./map/EllipsoidTerrainProvider";
-export * from "./map/MapTile";
-export * from "./RealityTileLoader";
-export * from "./map/MapTileLoader";
-export * from "./map/BingElevation";
-export * from "./map/MapTilingScheme";
-export * from "./map/MapTileAvailability";
-export * from "./PntsReader";
-export * from "./RealityModelTileTree";
-export * from "./IModelTile";
-export * from "./DynamicIModelTile";
-export * from "./IModelTileTree";
-export * from "./PrimaryTileTree";
-export * from "./ClassifierTileTree";
-export * from "./OrbitGtTileTree";
-export * from "./map/ImageryTileTree";
-export * from "./map/MapLayerSources";
-export * from "./map/MapLayerSettingsService";
-export * from "./map/MapTiledGraphicsProvider";
->>>>>>> 007be59f
+export * from "./map/MapTiledGraphicsProvider";