--- conflicted
+++ resolved
@@ -1,394 +1,204 @@
-<<<<<<< HEAD
-/*---------------------------------------------------------------------------------------------
-* Copyright (c) Bentley Systems, Incorporated. All rights reserved.
-* See LICENSE.md in the project root for license terms and full copyright notice.
-*--------------------------------------------------------------------------------------------*/
-/** @packageDocumentation
- * @module Tiles
- */
-
-import {MapLayerSettings, MapSubLayerProps } from "@bentley/imodeljs-common";
-import { RequestBasicCredentials } from "@bentley/itwin-client";
-import { IModelConnection } from "../../IModelConnection";
-import {
-  ArcGISMapLayerImageryProvider,
-  ArcGisUtilities,
-  AzureMapsLayerImageryProvider,
-  BingMapsImageryLayerProvider,
-  ImageryMapLayerTreeReference,
-  MapBoxLayerImageryProvider,
-  MapLayerAuthentificationInfo,
-  MapLayerAuthType,
-  MapLayerFormat,
-  MapLayerImageryProvider,
-  MapLayerSourceStatus,
-  MapLayerSourceValidation,
-  MapLayerTileTreeReference,
-  TileUrlImageryProvider,
-  WmsCapabilities,
-  WmsMapLayerImageryProvider,
-  WmtsCapabilities,
-  WmtsMapLayerImageryProvider,
-} from "../internal";
-
-/** Base class imagery map layer formats. Subclasses should override formatId and [[MapLayerFormat.createImageryProvider]].
- * @internal
- */
-export class ImageryMapLayerFormat extends MapLayerFormat {
-  public static override createMapLayerTree(layerSettings: MapLayerSettings, layerIndex: number, iModel: IModelConnection): MapLayerTileTreeReference | undefined {
-    return new ImageryMapLayerTreeReference(layerSettings, layerIndex, iModel);
-  }
-}
-
-class WmsMapLayerFormat extends ImageryMapLayerFormat {
-  public static override formatId = "WMS";
-
-  public static override createImageryProvider(settings: MapLayerSettings): MapLayerImageryProvider | undefined {
-    return new WmsMapLayerImageryProvider(settings);
-  }
-  public static override async validateSource(url: string, credentials?: RequestBasicCredentials, ignoreCache?: boolean): Promise<MapLayerSourceValidation> {
-    try {
-      let subLayers: MapSubLayerProps[] | undefined;
-      const maxVisibleSubLayers = 50;
-      const capabilities = await WmsCapabilities.create(url, credentials, ignoreCache);
-      if (capabilities !== undefined) {
-        subLayers = capabilities.getSubLayers(false);
-        const rootsSubLayer = subLayers?.find((sublayer) => sublayer.parent === undefined);
-        const hasTooManyLayers = subLayers && subLayers.length > maxVisibleSubLayers;
-
-        if (!Array.isArray(subLayers))
-          return { status: MapLayerSourceStatus.Valid, subLayers };
-
-        for (const subLayer of subLayers) {
-          // In general for WMS, we prefer to have the children of root node visible, but not the root itself.
-          // Thats simply to give more flexibility in the UI.
-          // Two exceptions to this rule: If there are too many layers or the root node is not named.
-          if (subLayer.id && subLayer.id === rootsSubLayer?.id
-            && (!(subLayer.name && subLayer.name.length > 0) || hasTooManyLayers)) {
-            subLayer.visible = true;
-            break;  // if root node is visible, don't bother turning ON any other layers
-          }
-
-          // Make children of the root node visible.
-          if (subLayer.parent && subLayer.parent === rootsSubLayer?.id && !hasTooManyLayers) {
-            const isUnnamedGroup = (layer: MapSubLayerProps) => { return layer.children && layer.children.length > 0 && (!layer.name || layer.name.length === 0); };
-            const makeChildrenVisible = (layers: MapSubLayerProps[] | undefined, layer: MapSubLayerProps) => {
-              layer?.children?.forEach((childId) => {
-                const childSubLayer = subLayers?.find((child) => child?.id === childId);
-                if (childSubLayer) {
-                  childSubLayer.visible = true;
-                  if (isUnnamedGroup(childSubLayer))
-                    makeChildrenVisible(layers, childSubLayer);
-                }
-              });
-            };
-
-            subLayer.visible = true;
-
-            // If we got a unnamed group, make children visible recursively until we have a leaf or named group
-            if (isUnnamedGroup(subLayer))
-              makeChildrenVisible(subLayers, subLayer);
-          }
-        }
-      }
-
-      return { status: MapLayerSourceStatus.Valid, subLayers };
-    } catch (err) {
-      let status = MapLayerSourceStatus.InvalidUrl;
-      let authInfo: MapLayerAuthentificationInfo|undefined;
-      if (err?.status === 401) {
-        status = (credentials ? MapLayerSourceStatus.InvalidCredentials : MapLayerSourceStatus.RequireAuth);
-        authInfo = {authMethod: MapLayerAuthType.Basic};
-      }
-      return { status, authInfo};
-    }
-  }
-}
-
-class WmtsMapLayerFormat extends ImageryMapLayerFormat {
-  public static override formatId = "WMTS";
-
-  public static override createImageryProvider(settings: MapLayerSettings): MapLayerImageryProvider | undefined {
-    return new WmtsMapLayerImageryProvider(settings);
-  }
-
-  public static override async validateSource(url: string, credentials?: RequestBasicCredentials, ignoreCache?: boolean): Promise<MapLayerSourceValidation> {
-    try {
-      const subLayers: MapSubLayerProps[] = [];
-      const capabilities = await WmtsCapabilities.create(url, credentials, ignoreCache);
-      if (!capabilities)
-        return { status: MapLayerSourceStatus.InvalidUrl };
-
-      // Only returns layer that can be published in the Google maps aligned tile tree.
-      const googleMapsTms = capabilities?.contents?.getGoogleMapsCompatibleTileMatrixSet();
-      if (!googleMapsTms)
-        return { status: MapLayerSourceStatus.InvalidTileTree };
-
-      let subLayerId = 0;
-      capabilities?.contents?.layers.forEach((layer) => {
-        if (googleMapsTms?.some((tms) => {
-          return layer.tileMatrixSetLinks.some((tmls) => { return (tmls.tileMatrixSet === tms.identifier); });
-        })) {
-          subLayers.push({
-            name: layer.identifier,
-            title: layer.title ?? layer.identifier,
-            visible: (subLayers.length === 0),   // Make the first layer visible.
-            parent: undefined,
-            children: undefined,
-            id: subLayerId++,
-          });
-        }
-      });
-
-      // Return error if we could find a single compatible layer.
-      if (subLayers.length === 0)
-        return { status: MapLayerSourceStatus.InvalidTileTree };
-
-      return { status: MapLayerSourceStatus.Valid, subLayers };
-    } catch (err) {
-      console.error(err); // eslint-disable-line no-console
-      return { status: MapLayerSourceStatus.InvalidUrl };
-    }
-  }
-
-}
-
-class ArcGISMapLayerFormat extends ImageryMapLayerFormat {
-  public static override formatId = "ArcGIS";
-  public static override async validateSource(url: string, credentials?: RequestBasicCredentials, ignoreCache?: boolean): Promise<MapLayerSourceValidation> {
-    return ArcGisUtilities.validateSource(url, credentials, ignoreCache);
-  }
-  public static override createImageryProvider(settings: MapLayerSettings): MapLayerImageryProvider | undefined {
-    return new ArcGISMapLayerImageryProvider(settings);
-  }
-}
-
-// eslint-disable-next-line @typescript-eslint/no-unused-vars
-class AzureMapsMapLayerFormat extends ImageryMapLayerFormat {
-  public static override formatId = "AzureMaps";
-  public static override createImageryProvider(settings: MapLayerSettings): MapLayerImageryProvider | undefined {
-    return new AzureMapsLayerImageryProvider(settings);
-  }
-}
-class BingMapsMapLayerFormat extends ImageryMapLayerFormat {
-  public static override formatId = "BingMaps";
-  public static override createImageryProvider(settings: MapLayerSettings): MapLayerImageryProvider | undefined {
-    return new BingMapsImageryLayerProvider(settings);
-  }
-}
-
-class MapBoxImageryMapLayerFormat extends ImageryMapLayerFormat {
-  public static override formatId = "MapboxImagery";
-  public static override createImageryProvider(settings: MapLayerSettings): MapLayerImageryProvider | undefined {
-    return new MapBoxLayerImageryProvider(settings);
-  }
-}
-class TileUrlMapLayerFormat extends ImageryMapLayerFormat {
-  public static override formatId = "TileURL";
-  public static override createImageryProvider(settings: MapLayerSettings): MapLayerImageryProvider | undefined { return new TileUrlImageryProvider(settings); }
-}
-
-/** @internal */
-export const internalMapLayerImageryFormats = [WmsMapLayerFormat, WmtsMapLayerFormat, ArcGISMapLayerFormat, /* AzureMapsMapLayerFormat, */ BingMapsMapLayerFormat, MapBoxImageryMapLayerFormat, TileUrlMapLayerFormat];
-=======
-/*---------------------------------------------------------------------------------------------
-* Copyright (c) Bentley Systems, Incorporated. All rights reserved.
-* See LICENSE.md in the project root for license terms and full copyright notice.
-*--------------------------------------------------------------------------------------------*/
-/** @packageDocumentation
- * @module Tiles
- */
-
-import { MapLayerSettings, MapSubLayerProps } from "@itwin/core-common";
-import { RequestBasicCredentials } from "@bentley/itwin-client";
-import { IModelConnection } from "../../IModelConnection";
-import {
-  ArcGISMapLayerImageryProvider,
-  ArcGisUtilities,
-  AzureMapsLayerImageryProvider,
-  BingMapsImageryLayerProvider,
-  ImageryMapLayerTreeReference,
-  MapBoxLayerImageryProvider,
-  MapLayerFormat,
-  MapLayerImageryProvider,
-  MapLayerSourceStatus,
-  MapLayerSourceValidation,
-  MapLayerTileTreeReference,
-  TileUrlImageryProvider,
-  WmsCapabilities,
-  WmsMapLayerImageryProvider,
-  WmtsCapabilities,
-  WmtsCapability,
-  WmtsMapLayerImageryProvider,
-} from "../internal";
-
-/** Base class imagery map layer formats. Subclasses should override formatId and [[MapLayerFormat.createImageryProvider]].
- * @internal
- */
-export class ImageryMapLayerFormat extends MapLayerFormat {
-  public static override createMapLayerTree(layerSettings: MapLayerSettings, layerIndex: number, iModel: IModelConnection): MapLayerTileTreeReference | undefined {
-    return new ImageryMapLayerTreeReference(layerSettings, layerIndex, iModel);
-  }
-}
-
-class WmsMapLayerFormat extends ImageryMapLayerFormat {
-  public static override formatId = "WMS";
-
-  public static override createImageryProvider(settings: MapLayerSettings): MapLayerImageryProvider | undefined {
-    return new WmsMapLayerImageryProvider(settings);
-  }
-  public static override async validateSource(url: string, credentials?: RequestBasicCredentials, ignoreCache?: boolean): Promise<MapLayerSourceValidation> {
-    try {
-      let subLayers: MapSubLayerProps[] | undefined;
-      const maxVisibleSubLayers = 50;
-      const capabilities = await WmsCapabilities.create(url, credentials, ignoreCache);
-      if (capabilities !== undefined) {
-        subLayers = capabilities.getSubLayers(false);
-        const rootsSubLayer = subLayers?.find((sublayer) => sublayer.parent === undefined);
-        const hasTooManyLayers = subLayers && subLayers.length > maxVisibleSubLayers;
-
-        if (!Array.isArray(subLayers))
-          return { status: MapLayerSourceStatus.Valid, subLayers };
-
-        for (const subLayer of subLayers) {
-          // In general for WMS, we prefer to have the children of root node visible, but not the root itself.
-          // Thats simply to give more flexibility in the UI.
-          // Two exceptions to this rule: If there are too many layers or the root node is not named.
-          if (subLayer.id && subLayer.id === rootsSubLayer?.id
-            && (!(subLayer.name && subLayer.name.length > 0) || hasTooManyLayers)) {
-            subLayer.visible = true;
-            break;  // if root node is visible, don't bother turning ON any other layers
-          }
-
-          // Make children of the root node visible.
-          if (subLayer.parent && subLayer.parent === rootsSubLayer?.id && !hasTooManyLayers) {
-            const isUnnamedGroup = (layer: MapSubLayerProps) => { return layer.children && layer.children.length > 0 && (!layer.name || layer.name.length === 0); };
-            const makeChildrenVisible = (layers: MapSubLayerProps[] | undefined, layer: MapSubLayerProps) => {
-              layer?.children?.forEach((childId) => {
-                const childSubLayer = subLayers?.find((child) => child?.id === childId);
-                if (childSubLayer) {
-                  childSubLayer.visible = true;
-                  if (isUnnamedGroup(childSubLayer))
-                    makeChildrenVisible(layers, childSubLayer);
-                }
-              });
-            };
-
-            subLayer.visible = true;
-
-            // If we got a unnamed group, make children visible recursively until we have a leaf or named group
-            if (isUnnamedGroup(subLayer))
-              makeChildrenVisible(subLayers, subLayer);
-          }
-        }
-      }
-
-      return { status: MapLayerSourceStatus.Valid, subLayers };
-    } catch (err: any) {
-      let status = MapLayerSourceStatus.InvalidUrl;
-      if (err?.status === 401) {
-        status = (credentials ? MapLayerSourceStatus.InvalidCredentials : MapLayerSourceStatus.RequireAuth);
-      }
-      return { status };
-    }
-  }
-}
-
-class WmtsMapLayerFormat extends ImageryMapLayerFormat {
-  public static override formatId = "WMTS";
-
-  public static override createImageryProvider(settings: MapLayerSettings): MapLayerImageryProvider | undefined {
-    return new WmtsMapLayerImageryProvider(settings);
-  }
-
-  public static override async validateSource(url: string, credentials?: RequestBasicCredentials, ignoreCache?: boolean): Promise<MapLayerSourceValidation> {
-    try {
-      const subLayers: MapSubLayerProps[] = [];
-      const capabilities = await WmtsCapabilities.create(url, credentials, ignoreCache);
-      if (!capabilities)
-        return { status: MapLayerSourceStatus.InvalidUrl };
-
-      // Only returns layer that can be published in the Google maps or WGS84 aligned tile trees.
-      let supportedTms: WmtsCapability.TileMatrixSet[]  = [];
-      const googleMapsTms = capabilities?.contents?.getGoogleMapsCompatibleTileMatrixSet();
-      if (googleMapsTms) {
-        supportedTms = googleMapsTms;
-      }
-      const wsg84Tms = capabilities?.contents?.getEpsg4326CompatibleTileMatrixSet();
-      if (wsg84Tms) {
-        supportedTms = supportedTms.concat(wsg84Tms);
-      }
-
-      if (supportedTms.length === 0) {
-        // This WMTS server doesn't support either GoogleMaps or WSG84
-        return { status: MapLayerSourceStatus.InvalidTileTree };
-      }
-
-      let subLayerId = 0;
-      capabilities?.contents?.layers.forEach((layer) => {
-        const hasSupportedTms = supportedTms?.some((tms) => {
-          return layer.tileMatrixSetLinks.some((tmls) => { return (tmls.tileMatrixSet === tms.identifier); });
-        });
-        if (hasSupportedTms) {
-          subLayers.push({
-            name: layer.identifier,
-            title: layer.title ?? layer.identifier,
-            visible: (subLayers.length === 0),   // Make the first layer visible.
-            parent: undefined,
-            children: undefined,
-            id: subLayerId++,
-          });
-        }
-      });
-
-      // Return error if we could find a single compatible layer.
-      if (subLayers.length === 0)
-        return { status: MapLayerSourceStatus.InvalidTileTree };
-
-      return { status: MapLayerSourceStatus.Valid, subLayers };
-    } catch (err) {
-      console.error(err); // eslint-disable-line no-console
-      return { status: MapLayerSourceStatus.InvalidUrl };
-    }
-  }
-
-}
-
-class ArcGISMapLayerFormat extends ImageryMapLayerFormat {
-  public static override formatId = "ArcGIS";
-  public static override async validateSource(url: string, credentials?: RequestBasicCredentials, ignoreCache?: boolean): Promise<MapLayerSourceValidation> {
-    return ArcGisUtilities.validateSource(url, credentials, ignoreCache);
-  }
-  public static override createImageryProvider(settings: MapLayerSettings): MapLayerImageryProvider | undefined {
-    return new ArcGISMapLayerImageryProvider(settings);
-  }
-}
-
-// eslint-disable-next-line @typescript-eslint/no-unused-vars
-class AzureMapsMapLayerFormat extends ImageryMapLayerFormat {
-  public static override formatId = "AzureMaps";
-  public static override createImageryProvider(settings: MapLayerSettings): MapLayerImageryProvider | undefined {
-    return new AzureMapsLayerImageryProvider(settings);
-  }
-}
-class BingMapsMapLayerFormat extends ImageryMapLayerFormat {
-  public static override formatId = "BingMaps";
-  public static override createImageryProvider(settings: MapLayerSettings): MapLayerImageryProvider | undefined {
-    return new BingMapsImageryLayerProvider(settings);
-  }
-}
-
-class MapBoxImageryMapLayerFormat extends ImageryMapLayerFormat {
-  public static override formatId = "MapboxImagery";
-  public static override createImageryProvider(settings: MapLayerSettings): MapLayerImageryProvider | undefined {
-    return new MapBoxLayerImageryProvider(settings);
-  }
-}
-class TileUrlMapLayerFormat extends ImageryMapLayerFormat {
-  public static override formatId = "TileURL";
-  public static override createImageryProvider(settings: MapLayerSettings): MapLayerImageryProvider | undefined { return new TileUrlImageryProvider(settings); }
-}
-
-/** @internal */
-export const internalMapLayerImageryFormats = [WmsMapLayerFormat, WmtsMapLayerFormat, ArcGISMapLayerFormat, /* AzureMapsMapLayerFormat, */ BingMapsMapLayerFormat, MapBoxImageryMapLayerFormat, TileUrlMapLayerFormat];
->>>>>>> b62b4bef
+/*---------------------------------------------------------------------------------------------
+* Copyright (c) Bentley Systems, Incorporated. All rights reserved.
+* See LICENSE.md in the project root for license terms and full copyright notice.
+*--------------------------------------------------------------------------------------------*/
+/** @packageDocumentation
+ * @module Tiles
+ */
+
+import { MapLayerSettings, MapSubLayerProps } from "@itwin/core-common";
+import { RequestBasicCredentials } from "@bentley/itwin-client";
+import { IModelConnection } from "../../IModelConnection";
+import {
+  ArcGISMapLayerImageryProvider,
+  ArcGisUtilities,
+  AzureMapsLayerImageryProvider,
+  BingMapsImageryLayerProvider,
+  ImageryMapLayerTreeReference,
+  MapBoxLayerImageryProvider,
+  MapLayerAuthentificationInfo,
+  MapLayerAuthType,
+  MapLayerFormat,
+  MapLayerImageryProvider,
+  MapLayerSourceStatus,
+  MapLayerSourceValidation,
+  MapLayerTileTreeReference,
+  TileUrlImageryProvider,
+  WmsCapabilities,
+  WmsMapLayerImageryProvider,
+  WmtsCapabilities,
+  WmtsCapability,
+  WmtsMapLayerImageryProvider,
+} from "../internal";
+
+/** Base class imagery map layer formats. Subclasses should override formatId and [[MapLayerFormat.createImageryProvider]].
+ * @internal
+ */
+export class ImageryMapLayerFormat extends MapLayerFormat {
+  public static override createMapLayerTree(layerSettings: MapLayerSettings, layerIndex: number, iModel: IModelConnection): MapLayerTileTreeReference | undefined {
+    return new ImageryMapLayerTreeReference(layerSettings, layerIndex, iModel);
+  }
+}
+
+class WmsMapLayerFormat extends ImageryMapLayerFormat {
+  public static override formatId = "WMS";
+
+  public static override createImageryProvider(settings: MapLayerSettings): MapLayerImageryProvider | undefined {
+    return new WmsMapLayerImageryProvider(settings);
+  }
+  public static override async validateSource(url: string, credentials?: RequestBasicCredentials, ignoreCache?: boolean): Promise<MapLayerSourceValidation> {
+    try {
+      let subLayers: MapSubLayerProps[] | undefined;
+      const maxVisibleSubLayers = 50;
+      const capabilities = await WmsCapabilities.create(url, credentials, ignoreCache);
+      if (capabilities !== undefined) {
+        subLayers = capabilities.getSubLayers(false);
+        const rootsSubLayer = subLayers?.find((sublayer) => sublayer.parent === undefined);
+        const hasTooManyLayers = subLayers && subLayers.length > maxVisibleSubLayers;
+
+        if (!Array.isArray(subLayers))
+          return { status: MapLayerSourceStatus.Valid, subLayers };
+
+        for (const subLayer of subLayers) {
+          // In general for WMS, we prefer to have the children of root node visible, but not the root itself.
+          // Thats simply to give more flexibility in the UI.
+          // Two exceptions to this rule: If there are too many layers or the root node is not named.
+          if (subLayer.id && subLayer.id === rootsSubLayer?.id
+            && (!(subLayer.name && subLayer.name.length > 0) || hasTooManyLayers)) {
+            subLayer.visible = true;
+            break;  // if root node is visible, don't bother turning ON any other layers
+          }
+
+          // Make children of the root node visible.
+          if (subLayer.parent && subLayer.parent === rootsSubLayer?.id && !hasTooManyLayers) {
+            const isUnnamedGroup = (layer: MapSubLayerProps) => { return layer.children && layer.children.length > 0 && (!layer.name || layer.name.length === 0); };
+            const makeChildrenVisible = (layers: MapSubLayerProps[] | undefined, layer: MapSubLayerProps) => {
+              layer?.children?.forEach((childId) => {
+                const childSubLayer = subLayers?.find((child) => child?.id === childId);
+                if (childSubLayer) {
+                  childSubLayer.visible = true;
+                  if (isUnnamedGroup(childSubLayer))
+                    makeChildrenVisible(layers, childSubLayer);
+                }
+              });
+            };
+
+            subLayer.visible = true;
+
+            // If we got a unnamed group, make children visible recursively until we have a leaf or named group
+            if (isUnnamedGroup(subLayer))
+              makeChildrenVisible(subLayers, subLayer);
+          }
+        }
+      }
+
+      return { status: MapLayerSourceStatus.Valid, subLayers };
+    } catch (err: any) {
+      let status = MapLayerSourceStatus.InvalidUrl;
+      let authInfo: MapLayerAuthentificationInfo|undefined;
+      if (err?.status === 401) {
+        status = (credentials ? MapLayerSourceStatus.InvalidCredentials : MapLayerSourceStatus.RequireAuth);
+        authInfo = {authMethod: MapLayerAuthType.Basic};
+      }
+      return { status, authInfo};
+    }
+  }
+}
+
+class WmtsMapLayerFormat extends ImageryMapLayerFormat {
+  public static override formatId = "WMTS";
+
+  public static override createImageryProvider(settings: MapLayerSettings): MapLayerImageryProvider | undefined {
+    return new WmtsMapLayerImageryProvider(settings);
+  }
+
+  public static override async validateSource(url: string, credentials?: RequestBasicCredentials, ignoreCache?: boolean): Promise<MapLayerSourceValidation> {
+    try {
+      const subLayers: MapSubLayerProps[] = [];
+      const capabilities = await WmtsCapabilities.create(url, credentials, ignoreCache);
+      if (!capabilities)
+        return { status: MapLayerSourceStatus.InvalidUrl };
+
+      // Only returns layer that can be published in the Google maps or WGS84 aligned tile trees.
+      let supportedTms: WmtsCapability.TileMatrixSet[]  = [];
+      const googleMapsTms = capabilities?.contents?.getGoogleMapsCompatibleTileMatrixSet();
+      if (googleMapsTms) {
+        supportedTms = googleMapsTms;
+      }
+      const wsg84Tms = capabilities?.contents?.getEpsg4326CompatibleTileMatrixSet();
+      if (wsg84Tms) {
+        supportedTms = supportedTms.concat(wsg84Tms);
+      }
+
+      if (supportedTms.length === 0) {
+        // This WMTS server doesn't support either GoogleMaps or WSG84
+        return { status: MapLayerSourceStatus.InvalidTileTree };
+      }
+
+      let subLayerId = 0;
+      capabilities?.contents?.layers.forEach((layer) => {
+        const hasSupportedTms = supportedTms?.some((tms) => {
+          return layer.tileMatrixSetLinks.some((tmls) => { return (tmls.tileMatrixSet === tms.identifier); });
+        });
+        if (hasSupportedTms) {
+          subLayers.push({
+            name: layer.identifier,
+            title: layer.title ?? layer.identifier,
+            visible: (subLayers.length === 0),   // Make the first layer visible.
+            parent: undefined,
+            children: undefined,
+            id: subLayerId++,
+          });
+        }
+      });
+
+      // Return error if we could find a single compatible layer.
+      if (subLayers.length === 0)
+        return { status: MapLayerSourceStatus.InvalidTileTree };
+
+      return { status: MapLayerSourceStatus.Valid, subLayers };
+    } catch (err) {
+      console.error(err); // eslint-disable-line no-console
+      return { status: MapLayerSourceStatus.InvalidUrl };
+    }
+  }
+
+}
+
+class ArcGISMapLayerFormat extends ImageryMapLayerFormat {
+  public static override formatId = "ArcGIS";
+  public static override async validateSource(url: string, credentials?: RequestBasicCredentials, ignoreCache?: boolean): Promise<MapLayerSourceValidation> {
+    return ArcGisUtilities.validateSource(url, credentials, ignoreCache);
+  }
+  public static override createImageryProvider(settings: MapLayerSettings): MapLayerImageryProvider | undefined {
+    return new ArcGISMapLayerImageryProvider(settings);
+  }
+}
+
+// eslint-disable-next-line @typescript-eslint/no-unused-vars
+class AzureMapsMapLayerFormat extends ImageryMapLayerFormat {
+  public static override formatId = "AzureMaps";
+  public static override createImageryProvider(settings: MapLayerSettings): MapLayerImageryProvider | undefined {
+    return new AzureMapsLayerImageryProvider(settings);
+  }
+}
+class BingMapsMapLayerFormat extends ImageryMapLayerFormat {
+  public static override formatId = "BingMaps";
+  public static override createImageryProvider(settings: MapLayerSettings): MapLayerImageryProvider | undefined {
+    return new BingMapsImageryLayerProvider(settings);
+  }
+}
+
+class MapBoxImageryMapLayerFormat extends ImageryMapLayerFormat {
+  public static override formatId = "MapboxImagery";
+  public static override createImageryProvider(settings: MapLayerSettings): MapLayerImageryProvider | undefined {
+    return new MapBoxLayerImageryProvider(settings);
+  }
+}
+class TileUrlMapLayerFormat extends ImageryMapLayerFormat {
+  public static override formatId = "TileURL";
+  public static override createImageryProvider(settings: MapLayerSettings): MapLayerImageryProvider | undefined { return new TileUrlImageryProvider(settings); }
+}
+
+/** @internal */
+export const internalMapLayerImageryFormats = [WmsMapLayerFormat, WmtsMapLayerFormat, ArcGISMapLayerFormat, /* AzureMapsMapLayerFormat, */ BingMapsMapLayerFormat, MapBoxImageryMapLayerFormat, TileUrlMapLayerFormat];