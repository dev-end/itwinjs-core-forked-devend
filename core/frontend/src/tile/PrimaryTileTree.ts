--- conflicted
+++ resolved
@@ -1,4 +1,3 @@
-<<<<<<< HEAD
 /*---------------------------------------------------------------------------------------------
 * Copyright (c) Bentley Systems, Incorporated. All rights reserved.
 * See LICENSE.md in the project root for license terms and full copyright notice.
@@ -14,9 +13,10 @@
 } from "@itwin/core-common";
 import { IModelApp } from "../IModelApp";
 import { IModelConnection } from "../IModelConnection";
+import { AnimationNodeId } from "../imodeljs-frontend";
 import { GeometricModel3dState, GeometricModelState } from "../ModelState";
 import { RenderClipVolume } from "../render/RenderClipVolume";
-import { RenderScheduleState } from "../RenderScheduleState";
+import { formatAnimationBranchId, RenderScheduleState } from "../RenderScheduleState";
 import { SpatialViewState } from "../SpatialViewState";
 import { SceneContext } from "../ViewContext";
 import { ModelDisplayTransformProvider, ViewState, ViewState3d } from "../ViewState";
@@ -128,17 +128,21 @@
 class PrimaryTreeReference extends TileTreeReference {
   public readonly view: ViewState;
   public readonly model: GeometricModelState;
+  /** Chiefly for debugging - disables iteration of this reference in SpatialModelRefs to e.g. omit the reference from the scene. */
+  public deactivated = false;
   protected _viewFlagOverrides: ViewFlagOverrides;
   protected _id: PrimaryTreeId;
   private _owner: TileTreeOwner;
   private readonly _sectionClip?: StringifiedClipVector;
   private readonly _sectionCutAppearanceProvider?: FeatureAppearanceProvider;
   private _forceNoInstancing: boolean;
-
-  public constructor(view: ViewState, model: GeometricModelState, planProjection: boolean, transformNodeId?: number, sectionClip?: StringifiedClipVector) {
+  protected readonly _animationTransformNodeId?: number;
+
+  public constructor(view: ViewState, model: GeometricModelState, planProjection: boolean, transformNodeId: number | undefined, sectionClip?: StringifiedClipVector) {
     super();
     this.view = view;
     this.model = model;
+    this._animationTransformNodeId = transformNodeId;
 
     this._sectionClip = sectionClip;
     this._viewFlagOverrides = { ...model.jsonProperties.viewFlagOverrides };
@@ -160,7 +164,7 @@
     this._id = {
       modelId: model.id,
       is3d: model.is3d,
-      treeId: this.createTreeId(view, model.id, transformNodeId),
+      treeId: this.createTreeId(view, model.id),
       isPlanProjection: planProjection,
       forceNoInstancing: this._forceNoInstancing,
     };
@@ -181,6 +185,10 @@
     }
   }
 
+  protected override getAnimationTransformNodeId() {
+    return this._animationTransformNodeId ?? AnimationNodeId.Untransformed;
+  }
+
   protected override getViewFlagOverrides(_tree: TileTree) {
     return this._viewFlagOverrides;
   }
@@ -218,7 +226,7 @@
   }
 
   public get treeOwner(): TileTreeOwner {
-    const newId = this.createTreeId(this.view, this._id.modelId, this._id.treeId.animationTransformNodeId);
+    const newId = this.createTreeId(this.view, this._id.modelId);
     if (0 !== compareIModelTileTreeIds(newId, this._id.treeId) || this._forceNoInstancing !== this._id.forceNoInstancing) {
       this._id = {
         modelId: this._id.modelId,
@@ -234,7 +242,7 @@
     return this._owner;
   }
 
-  protected createTreeId(view: ViewState, modelId: Id64String, animationTransformNodeId: number | undefined): PrimaryTileTreeId {
+  protected createTreeId(view: ViewState, modelId: Id64String): PrimaryTileTreeId {
     if (this._sectionClip) {
       // We do this each time in case the ClipStyle's overrides are modified.
       // ###TODO: can we avoid that? Event listeners maybe?
@@ -255,7 +263,7 @@
     const visibleEdges = this._viewFlagOverrides.visibleEdges ?? view.viewFlags.visibleEdges;
     const edgesRequired = visibleEdges || RenderMode.SmoothShade !== renderMode;
     const sectionCut = this._sectionClip?.clipString;
-    return { type: BatchType.Primary, edgesRequired, animationId, animationTransformNodeId, sectionCut };
+    return { type: BatchType.Primary, edgesRequired, animationId, sectionCut };
   }
 
   protected computeBaseTransform(tree: TileTree): Transform {
@@ -270,19 +278,34 @@
 
 /** @internal */
 export class AnimatedTreeReference extends PrimaryTreeReference {
+  private readonly _branchId: string;
+
+  public constructor(view: ViewState, model: GeometricModelState, transformNodeId: number) {
+    super(view, model, false, transformNodeId);
+    this._branchId = formatAnimationBranchId(model.id, transformNodeId);
+  }
+
   protected override computeBaseTransform(tree: TileTree): Transform {
     const tf = super.computeBaseTransform(tree);
     const style = this.view.displayStyle;
     const script = style.scheduleScript;
-    if (undefined === script || undefined === this._id.treeId.animationTransformNodeId)
+    if (undefined === script || undefined === this._animationTransformNodeId)
       return tf;
 
     const timePoint = style.settings.timePoint ?? script.duration.low;
-    const animTf = script.getTransform(this._id.modelId, this._id.treeId.animationTransformNodeId, timePoint);
+    const animTf = script.getTransform(this._id.modelId, this._animationTransformNodeId, timePoint);
     if (animTf)
       animTf.multiplyTransformTransform(tf, tf);
 
     return tf;
+  }
+
+  public override createDrawArgs(context: SceneContext): TileDrawArgs | undefined {
+    const animBranch = context.viewport.target.animationBranches?.branchStates.get(this._branchId);
+    if (animBranch && animBranch.omit)
+      return undefined;
+
+    return super.createDrawArgs(context);
   }
 }
 
@@ -356,7 +379,7 @@
   }
 
   protected override createTreeId(view: ViewState, modelId: Id64String): PrimaryTileTreeId {
-    const id = super.createTreeId(view, modelId, undefined);
+    const id = super.createTreeId(view, modelId);
     const settings = this.getSettings();
     if (undefined !== settings && settings.enforceDisplayPriority)
       id.enforceDisplayPriority = true;
@@ -370,7 +393,7 @@
   return undefined !== model3d && model3d.isPlanProjection;
 }
 
-function createTreeRef(view: ViewState, model: GeometricModelState, sectionCut: StringifiedClipVector | undefined): TileTreeReference {
+function createTreeRef(view: ViewState, model: GeometricModelState, sectionCut: StringifiedClipVector | undefined): PrimaryTreeReference {
   if (false !== IModelApp.renderSystem.options.planProjections && isPlanProjection(view, model))
     return new PlanProjectionTreeReference(view as ViewState3d, model, sectionCut);
 
@@ -378,7 +401,7 @@
 }
 
 /** @internal */
-export function createPrimaryTileTreeReference(view: ViewState, model: GeometricModelState): TileTreeReference {
+export function createPrimaryTileTreeReference(view: ViewState, model: GeometricModelState): PrimaryTreeReference {
   return createTreeRef(view, model, undefined);
 }
 
@@ -425,9 +448,11 @@
  */
 export interface SpatialTileTreeReferences extends Iterable<TileTreeReference> {
   /** Supplies an iterator over all of the [[TileTreeReference]]s. */
-  readonly [Symbol.iterator]: () => Iterator<TileTreeReference>;
+  [Symbol.iterator](): Iterator<TileTreeReference>;
   /** Requests that the set of [[TileTreeReference]]s be updated to match the current state of the view, e.g., after the model selector's contents have changed. */
-  readonly update: () => void;
+  update(): void;
+  /** @see SpatialViewState.setTileTreeReferencesDeactivated. */
+  setDeactivated(modelIds: Id64String | Id64String[] | undefined, deactivated: boolean | undefined, refs: "all" | "animated" | "primary" | "section" | number[]): void;
 }
 
 /** Provides [[TileTreeReference]]s for the loaded models present in a [[SpatialViewState]]'s [[ModelSelectorState]].
@@ -445,9 +470,9 @@
   /** The TileTreeReference representing the model's primary content. */
   private readonly _modelRef: TileTreeReference;
   /** TileTreeReferences representing nodes transformed by the view's schedule script. */
-  private readonly _animatedRefs: TileTreeReference[] = [];
+  private readonly _animatedRefs: PrimaryTreeReference[] = [];
   /** TileTreeReference providing cut geometry intersecting the view's clip volume. */
-  private _sectionCutRef?: TileTreeReference;
+  private _sectionCutRef?: PrimaryTreeReference;
   /** Whether `this._modelRef` is a [[PrimaryTreeReference]] (as opposed to, e.g., a reality model tree reference). */
   private readonly _isPrimaryRef: boolean;
 
@@ -457,11 +482,14 @@
   }
 
   public *[Symbol.iterator](): Iterator<TileTreeReference> {
-    yield this._modelRef;
+    if (!this._primaryRef || !this._primaryRef.deactivated)
+      yield this._modelRef;
+
     for (const animated of this._animatedRefs)
-      yield animated;
-
-    if (this._sectionCutRef)
+      if (!animated.deactivated)
+        yield animated;
+
+    if (this._sectionCutRef && !this._sectionCutRef.deactivated)
       yield this._sectionCutRef;
   }
 
@@ -474,7 +502,7 @@
     const nodeIds = script?.getTransformNodeIds(ref.model.id);
     if (nodeIds)
       for (const nodeId of nodeIds)
-        this._animatedRefs.push(new AnimatedTreeReference(ref.view, ref.model, false, nodeId));
+        this._animatedRefs.push(new AnimatedTreeReference(ref.view, ref.model, nodeId));
   }
 
   public updateSectionCut(clip: StringifiedClipVector | undefined): void {
@@ -491,6 +519,26 @@
       clip = undefined;
 
     this._sectionCutRef = clip ? createTreeRef(ref.view, ref.model, clip) : undefined;
+  }
+
+  public setDeactivated(deactivated: boolean | undefined, which: "all" | "animated" | "primary" | "section" | number[]): void {
+    if (typeof which !== "string") {
+      for (const index of which)
+        if (this._animatedRefs[index])
+          this._animatedRefs[index].deactivated = deactivated ?? !this._animatedRefs[index].deactivated;
+
+      return;
+    }
+
+    if (("all" === which || "primary" === which) && this._primaryRef)
+      this._primaryRef.deactivated = deactivated ?? !this._primaryRef.deactivated;
+
+    if (("all" === which || "section" === which) && this._sectionCutRef)
+      this._sectionCutRef.deactivated = deactivated ?? !this._sectionCutRef.deactivated;
+
+    if (("all" === which || "animated" === which))
+      for (const ref of this._animatedRefs)
+        ref.deactivated = deactivated ?? !ref.deactivated;
   }
 
   private get _primaryRef(): PrimaryTreeReference | undefined {
@@ -526,6 +574,21 @@
     for (const modelRef of this._refs.values())
       for (const ref of modelRef)
         yield ref;
+  }
+
+  public setDeactivated(modelIds: Id64String | Id64String[] | undefined, deactivated: boolean, refs: "all" | "animated" | "primary" | "section" | number[]): void {
+    if (undefined === modelIds) {
+      for (const model of this._refs.values())
+        model.setDeactivated(deactivated, refs);
+
+      return;
+    }
+
+    if (typeof modelIds === "string")
+      modelIds = [modelIds];
+
+    for (const modelId of modelIds)
+      this._refs.get(modelId)?.setDeactivated(deactivated, refs);
   }
 
   private load(): void {
@@ -578,640 +641,4 @@
         cur.set(modelId, modelRefs);
     }
   }
-}
-=======
-/*---------------------------------------------------------------------------------------------
-* Copyright (c) Bentley Systems, Incorporated. All rights reserved.
-* See LICENSE.md in the project root for license terms and full copyright notice.
-*--------------------------------------------------------------------------------------------*/
-/** @packageDocumentation
- * @module Tiles
- */
-
-import { assert, compareBooleans, compareStrings, Id64String } from "@bentley/bentleyjs-core";
-import { Geometry, Range3d, StringifiedClipVector, Transform } from "@bentley/geometry-core";
-import {
-  BatchType, compareIModelTileTreeIds, FeatureAppearance, FeatureAppearanceProvider, HiddenLine, iModelTileTreeIdToString, PrimaryTileTreeId, ViewFlagOverrides,
-} from "@bentley/imodeljs-common";
-import { IModelApp } from "../IModelApp";
-import { IModelConnection } from "../IModelConnection";
-import { AnimationNodeId } from "../imodeljs-frontend";
-import { GeometricModel3dState, GeometricModelState } from "../ModelState";
-import { RenderClipVolume } from "../render/RenderClipVolume";
-import { formatAnimationBranchId, RenderScheduleState } from "../RenderScheduleState";
-import { SpatialViewState } from "../SpatialViewState";
-import { SceneContext } from "../ViewContext";
-import { ModelDisplayTransformProvider, ViewState, ViewState3d } from "../ViewState";
-import {
-  IModelTileTree, IModelTileTreeParams, iModelTileTreeParamsFromJSON, TileDrawArgs, TileGraphicType, TileTree, TileTreeOwner, TileTreeReference,
-  TileTreeSupplier,
-} from "./internal";
-
-interface PrimaryTreeId {
-  readonly treeId: PrimaryTileTreeId;
-  readonly modelId: Id64String;
-  readonly is3d: boolean;
-  readonly isPlanProjection: boolean;
-  readonly forceNoInstancing: boolean;
-}
-
-class PlanProjectionTileTree extends IModelTileTree {
-  public readonly baseElevation: number;
-
-  public constructor(params: IModelTileTreeParams, treeId: PrimaryTileTreeId, baseElevation: number) {
-    super(params, treeId);
-    this.baseElevation = baseElevation;
-  }
-}
-
-class PrimaryTreeSupplier implements TileTreeSupplier {
-  public constructor() {
-  }
-
-  public compareTileTreeIds(lhs: PrimaryTreeId, rhs: PrimaryTreeId): number {
-    // NB: we don't compare isPlanProjection or is3d - they should always have the same value for a given modelId.
-    let cmp = compareStrings(lhs.modelId, rhs.modelId);
-    if (0 === cmp) {
-      cmp = compareIModelTileTreeIds(lhs.treeId, rhs.treeId);
-      if (0 === cmp)
-        cmp = compareBooleans(lhs.forceNoInstancing, rhs.forceNoInstancing);
-    }
-
-    return cmp;
-  }
-
-  public async createTileTree(id: PrimaryTreeId, iModel: IModelConnection): Promise<TileTree | undefined> {
-    const treeId = id.treeId;
-    const idStr = iModelTileTreeIdToString(id.modelId, treeId, IModelApp.tileAdmin);
-    const props = await IModelApp.tileAdmin.requestTileTreeProps(iModel, idStr);
-
-    const options = {
-      edgesRequired: treeId.edgesRequired,
-      allowInstancing: undefined === treeId.animationId && !treeId.enforceDisplayPriority && !treeId.sectionCut && !id.forceNoInstancing,
-      is3d: id.is3d,
-      batchType: BatchType.Primary,
-    };
-
-    const params = iModelTileTreeParamsFromJSON(props, iModel, id.modelId, options);
-    if (!id.isPlanProjection)
-      return new IModelTileTree(params, id.treeId);
-
-    let elevation = 0;
-    try {
-      const ranges = await iModel.models.queryModelRanges(id.modelId);
-      if (1 === ranges.length) {
-        const range = Range3d.fromJSON(ranges[0]);
-        const lo = range.low.z;
-        const hi = range.high.z;
-        if (lo <= hi)
-          elevation = (lo + hi) / 2;
-      }
-    } catch (_err) {
-      //
-    }
-
-    return new PlanProjectionTileTree(params, id.treeId, elevation);
-  }
-
-  public getOwner(id: PrimaryTreeId, iModel: IModelConnection): TileTreeOwner {
-    return iModel.tiles.getTileTreeOwner(id, this);
-  }
-
-  public addModelsAnimatedByScript(modelIds: Set<Id64String>, scriptSourceId: Id64String, trees: Iterable<{ id: PrimaryTreeId, owner: TileTreeOwner }>): void {
-    for (const tree of trees)
-      if (tree.id.treeId.animationId === scriptSourceId)
-        modelIds.add(tree.id.modelId);
-  }
-
-  public addSpatialModels(modelIds: Set<Id64String>, trees: Iterable<{ id: PrimaryTreeId, owner: TileTreeOwner }>): void {
-    for (const tree of trees)
-      if (tree.id.is3d)
-        modelIds.add(tree.id.modelId);
-  }
-}
-
-const primaryTreeSupplier = new PrimaryTreeSupplier();
-
-/** Find all extant tile trees associated with the specified model Ids and dispose of them.
- * This is used by BriefcaseConnection when a GraphicalEditingScope is exited or after a change to the models' geometry guids
- * is committed, undone, redone, or merged.
- * @internal
- */
-export function disposeTileTreesForGeometricModels(modelIds: Set<Id64String>, iModel: IModelConnection): void {
-  const trees = iModel.tiles.getTreeOwnersForSupplier(primaryTreeSupplier);
-  for (const kvp of trees) {
-    const id = kvp.id as PrimaryTreeId;
-    assert(undefined !== id.modelId);
-    if (modelIds.has(id.modelId))
-      kvp.owner.dispose();
-  }
-}
-
-class PrimaryTreeReference extends TileTreeReference {
-  public readonly view: ViewState;
-  public readonly model: GeometricModelState;
-  /** Chiefly for debugging - disables iteration of this reference in SpatialModelRefs to e.g. omit the reference from the scene. */
-  public deactivated = false;
-  protected readonly _viewFlagOverrides: ViewFlagOverrides;
-  protected _id: PrimaryTreeId;
-  private _owner: TileTreeOwner;
-  private readonly _sectionClip?: StringifiedClipVector;
-  private readonly _sectionCutAppearanceProvider?: FeatureAppearanceProvider;
-  private _forceNoInstancing: boolean;
-  protected readonly _animationTransformNodeId?: number;
-
-  public constructor(view: ViewState, model: GeometricModelState, planProjection: boolean, transformNodeId: number | undefined, sectionClip?: StringifiedClipVector) {
-    super();
-    this.view = view;
-    this.model = model;
-    this._animationTransformNodeId = transformNodeId;
-
-    this._sectionClip = sectionClip;
-    this._viewFlagOverrides = ViewFlagOverrides.fromJSON(model.jsonProperties.viewFlagOverrides);
-    if (sectionClip) {
-      // Clipping will be applied on backend; don't clip out cut geometry.
-      this._viewFlagOverrides.setShowClipVolume(false);
-      this._sectionCutAppearanceProvider = FeatureAppearanceProvider.supplement((app: FeatureAppearance) => {
-        const cutApp = this.view.displayStyle.settings.clipStyle.cutStyle.appearance;
-        return cutApp ? app.extendAppearance(cutApp) : app;
-      });
-    }
-
-    this._forceNoInstancing = false;
-    if (!IModelApp.renderSystem.supportsNonuniformScaledInstancing) {
-      this.checkForceNoInstancing(view.modelDisplayTransformProvider);
-      view.onModelDisplayTransformProviderChanged.addListener((provider: ModelDisplayTransformProvider | undefined) => this.checkForceNoInstancing(provider));
-    }
-
-    this._id = {
-      modelId: model.id,
-      is3d: model.is3d,
-      treeId: this.createTreeId(view, model.id),
-      isPlanProjection: planProjection,
-      forceNoInstancing: this._forceNoInstancing,
-    };
-
-    this._owner = primaryTreeSupplier.getOwner(this._id, model.iModel);
-  }
-
-  private checkForceNoInstancing(provider: ModelDisplayTransformProvider | undefined) {
-    this._forceNoInstancing = false;
-    // If this model has a display transform with a non-uniform scale then instancing needs to be forced off when using WebGL1.
-    if (undefined !== provider) {
-      const tf = provider.getModelDisplayTransform(this.model.id, Transform.createIdentity());
-      const sx = tf.matrix.getColumn(0).magnitudeSquared();
-      const sy = tf.matrix.getColumn(1).magnitudeSquared();
-      const sz = tf.matrix.getColumn(2).magnitudeSquared();
-      if (Math.abs(sx - sy) > Geometry.smallMetricDistance || Math.abs(sx - sz) > Geometry.smallMetricDistance)
-        this._forceNoInstancing = true;
-    }
-  }
-
-  protected override getAnimationTransformNodeId() {
-    return this._animationTransformNodeId ?? AnimationNodeId.Untransformed;
-  }
-
-  protected override getViewFlagOverrides(_tree: TileTree) {
-    return this._viewFlagOverrides;
-  }
-
-  protected override getAppearanceProvider(_tree: TileTree): FeatureAppearanceProvider | undefined {
-    if (this._sectionCutAppearanceProvider && this.view.displayStyle.settings.clipStyle.cutStyle.appearance)
-      return this._sectionCutAppearanceProvider;
-
-    return undefined;
-  }
-
-  protected override getHiddenLineSettings(_tree: TileTree): HiddenLine.Settings | undefined {
-    return this._sectionClip ? this.view.displayStyle.settings.clipStyle.cutStyle.hiddenLine : undefined;
-  }
-
-  public override get castsShadows() {
-    return true;
-  }
-
-  protected get isPlanProjection(): boolean {
-    return false;
-  }
-
-  protected override getClipVolume(_tree: TileTree): RenderClipVolume | undefined {
-    // ###TODO: reduce frequency with which getModelClip() is called
-    return this.view.is3d() && !this._sectionClip ? this.view.getModelClip(this.model.id) : undefined;
-  }
-
-  public override createDrawArgs(context: SceneContext): TileDrawArgs | undefined {
-    const args = super.createDrawArgs(context);
-    if (args)
-      args.intersectionClip = this._sectionClip;
-
-    return args;
-  }
-
-  public get treeOwner(): TileTreeOwner {
-    const newId = this.createTreeId(this.view, this._id.modelId);
-    if (0 !== compareIModelTileTreeIds(newId, this._id.treeId) || this._forceNoInstancing !== this._id.forceNoInstancing) {
-      this._id = {
-        modelId: this._id.modelId,
-        is3d: this._id.is3d,
-        treeId: newId,
-        isPlanProjection: this._id.isPlanProjection,
-        forceNoInstancing: this._forceNoInstancing,
-      };
-
-      this._owner = primaryTreeSupplier.getOwner(this._id, this.model.iModel);
-    }
-
-    return this._owner;
-  }
-
-  protected createTreeId(view: ViewState, modelId: Id64String): PrimaryTileTreeId {
-    if (this._sectionClip) {
-      // We do this each time in case the ClipStyle's overrides are modified.
-      // ###TODO: can we avoid that? Event listeners maybe?
-      this.view.displayStyle.settings.clipStyle.cutStyle.viewflags.clone(this._viewFlagOverrides);
-
-      // Do not clip out the cut geometry intersecting the clip planes.
-      this._viewFlagOverrides.setShowClipVolume(false);
-
-      // The cut geometry is planar - it should win a z-fight.
-      // Also we need to preserve this flag if this is a plan projection tile tree reference.
-      this._viewFlagOverrides.setForceSurfaceDiscard(true);
-    }
-
-    const script = view.displayStyle.scheduleState;
-    const animationId = undefined !== script ? script.getModelAnimationId(modelId) : undefined;
-    const edgesRequired = true === IModelApp.tileAdmin.alwaysRequestEdges || this._viewFlagOverrides.edgesRequired(view.viewFlags);
-    const sectionCut = this._sectionClip?.clipString;
-    return { type: BatchType.Primary, edgesRequired, animationId, sectionCut };
-  }
-
-  protected computeBaseTransform(tree: TileTree): Transform {
-    return super.computeTransform(tree);
-  }
-
-  protected override computeTransform(tree: TileTree): Transform {
-    const tf = this.computeBaseTransform(tree);
-    return this.view.getModelDisplayTransform(this.model.id, tf);
-  }
-}
-
-/** @internal */
-export class AnimatedTreeReference extends PrimaryTreeReference {
-  private readonly _branchId: string;
-
-  public constructor(view: ViewState, model: GeometricModelState, transformNodeId: number) {
-    super(view, model, false, transformNodeId);
-    this._branchId = formatAnimationBranchId(model.id, transformNodeId);
-  }
-
-  protected override computeBaseTransform(tree: TileTree): Transform {
-    const tf = super.computeBaseTransform(tree);
-    const style = this.view.displayStyle;
-    const script = style.scheduleScript;
-    if (undefined === script || undefined === this._animationTransformNodeId)
-      return tf;
-
-    const timePoint = style.settings.timePoint ?? script.duration.low;
-    const animTf = script.getTransform(this._id.modelId, this._animationTransformNodeId, timePoint);
-    if (animTf)
-      animTf.multiplyTransformTransform(tf, tf);
-
-    return tf;
-  }
-
-  public override createDrawArgs(context: SceneContext): TileDrawArgs | undefined {
-    const animBranch = context.viewport.target.animationBranches?.branchStates.get(this._branchId);
-    if (animBranch && animBranch.omit)
-      return undefined;
-
-    return super.createDrawArgs(context);
-  }
-}
-
-class PlanProjectionTreeReference extends PrimaryTreeReference {
-  private get _view3d() { return this.view as ViewState3d; }
-  private readonly _baseTransform = Transform.createIdentity();
-
-  public constructor(view: ViewState3d, model: GeometricModelState, sectionCut?: StringifiedClipVector) {
-    super(view, model, true, undefined, sectionCut);
-    this._viewFlagOverrides.setForceSurfaceDiscard(true);
-  }
-
-  public override get castsShadows() {
-    return false;
-  }
-
-  protected override get isPlanProjection(): boolean {
-    return true;
-  }
-
-  public override createDrawArgs(context: SceneContext): TileDrawArgs | undefined {
-    const args = super.createDrawArgs(context);
-    if (undefined !== args && this._id.treeId.enforceDisplayPriority) {
-      args.drawGraphics = () => { // eslint-disable-line @typescript-eslint/unbound-method
-        const graphics = args.produceGraphics();
-        if (undefined !== graphics) {
-          const settings = this.getSettings();
-          const asOverlay = undefined !== settings && settings.overlay;
-          const transparency = settings?.transparency || 0;
-
-          let elevation = settings?.elevation;
-          if (undefined === elevation) {
-            const tree = this.treeOwner.tileTree;
-            if (tree) {
-              assert(tree instanceof PlanProjectionTileTree);
-              elevation = tree.baseElevation;
-            } else {
-              elevation = 0;
-            }
-          }
-
-          context.outputGraphic(context.target.renderSystem.createGraphicLayerContainer(graphics, asOverlay, transparency, elevation));
-        }
-      };
-    }
-
-    return args;
-  }
-
-  protected override computeBaseTransform(tree: TileTree): Transform {
-    assert(tree instanceof PlanProjectionTileTree);
-    const transform = tree.iModelTransform.clone(this._baseTransform);
-
-    const elevation = this.getSettings()?.elevation;
-    if (undefined !== elevation)
-      transform.origin.z = elevation;
-
-    return transform;
-  }
-
-  public override draw(args: TileDrawArgs): void {
-    const settings = this.getSettings();
-    if (undefined === settings || settings.enforceDisplayPriority || !settings.overlay)
-      super.draw(args);
-    else
-      args.context.withGraphicType(TileGraphicType.Overlay, () => args.tree.draw(args));
-  }
-
-  private getSettings() {
-    return this._view3d.getDisplayStyle3d().settings.getPlanProjectionSettings(this.model.id);
-  }
-
-  protected override createTreeId(view: ViewState, modelId: Id64String): PrimaryTileTreeId {
-    const id = super.createTreeId(view, modelId);
-    const settings = this.getSettings();
-    if (undefined !== settings && settings.enforceDisplayPriority)
-      id.enforceDisplayPriority = true;
-
-    return id;
-  }
-}
-
-function isPlanProjection(view: ViewState, model: GeometricModelState): boolean {
-  const model3d = view.is3d() ? model.asGeometricModel3d : undefined;
-  return undefined !== model3d && model3d.isPlanProjection;
-}
-
-function createTreeRef(view: ViewState, model: GeometricModelState, sectionCut: StringifiedClipVector | undefined): PrimaryTreeReference {
-  if (false !== IModelApp.renderSystem.options.planProjections && isPlanProjection(view, model))
-    return new PlanProjectionTreeReference(view as ViewState3d, model, sectionCut);
-
-  return new PrimaryTreeReference(view, model, false, undefined, sectionCut);
-}
-
-/** @internal */
-export function createPrimaryTileTreeReference(view: ViewState, model: GeometricModelState): PrimaryTreeReference {
-  return createTreeRef(view, model, undefined);
-}
-
-class MaskTreeReference extends TileTreeReference {
-  protected _id: PrimaryTreeId;
-  private _owner: TileTreeOwner;
-  public readonly model: GeometricModelState;
-  public override get castsShadows() { return false; }
-  public constructor(model: GeometricModelState) {
-    super();
-    this.model = model;
-    this._id = { modelId: model.id, is3d: model.is3d, treeId: this.createTreeId(), isPlanProjection: false, forceNoInstancing: false };
-    this._owner = primaryTreeSupplier.getOwner(this._id, model.iModel);
-  }
-
-  public get treeOwner(): TileTreeOwner {
-    const newId = this.createTreeId();
-    if (0 !== compareIModelTileTreeIds(newId, this._id.treeId)) {
-      this._id = { modelId: this._id.modelId, is3d: this._id.is3d, treeId: newId, isPlanProjection: false, forceNoInstancing: false };
-      this._owner = primaryTreeSupplier.getOwner(this._id, this.model.iModel);
-    }
-
-    return this._owner;
-  }
-  protected createTreeId(): PrimaryTileTreeId {
-    return { type: BatchType.Primary, edgesRequired: false };
-  }
-}
-
-/** @internal */
-export function createMaskTreeReference(model: GeometricModelState): TileTreeReference {
-  return new MaskTreeReference(model);
-}
-
-/** Provides [[TileTreeReference]]s for the loaded models present in a [[SpatialViewState]]'s [[ModelSelectorState]].
- * @internal
- */
-export interface SpatialTileTreeReferences extends Iterable<TileTreeReference> {
-  /** Supplies an iterator over all of the [[TileTreeReference]]s. */
-  [Symbol.iterator](): Iterator<TileTreeReference>;
-  /** Requests that the set of [[TileTreeReference]]s be updated to match the current state of the view, e.g., after the model selector's contents have changed. */
-  update(): void;
-  /** @see SpatialViewState.setTileTreeReferencesDeactivated. */
-  setDeactivated(modelIds: Id64String | Id64String[] | undefined, deactivated: boolean | undefined, refs: "all" | "animated" | "primary" | "section" | number[]): void;
-}
-
-/** Provides [[TileTreeReference]]s for the loaded models present in a [[SpatialViewState]]'s [[ModelSelectorState]].
- * @internal
- */
-export namespace SpatialTileTreeReferences {
-  /** Create a SpatialTileTreeReferences object reflecting the contents of the specified view. */
-  export function create(view: SpatialViewState): SpatialTileTreeReferences {
-    return new SpatialRefs(view);
-  }
-}
-
-/** Represents the [[TileTreeReference]]s associated with one model in a [[SpatialTileTreeReferences]]. */
-class SpatialModelRefs implements Iterable<TileTreeReference> {
-  /** The TileTreeReference representing the model's primary content. */
-  private readonly _modelRef: TileTreeReference;
-  /** TileTreeReferences representing nodes transformed by the view's schedule script. */
-  private readonly _animatedRefs: PrimaryTreeReference[] = [];
-  /** TileTreeReference providing cut geometry intersecting the view's clip volume. */
-  private _sectionCutRef?: PrimaryTreeReference;
-  /** Whether `this._modelRef` is a [[PrimaryTreeReference]] (as opposed to, e.g., a reality model tree reference). */
-  private readonly _isPrimaryRef: boolean;
-
-  public constructor(model: GeometricModel3dState, view: SpatialViewState) {
-    this._modelRef = model.createTileTreeReference(view);
-    this._isPrimaryRef = this._modelRef instanceof PrimaryTreeReference;
-  }
-
-  public *[Symbol.iterator](): Iterator<TileTreeReference> {
-    if (!this._primaryRef || !this._primaryRef.deactivated)
-      yield this._modelRef;
-
-    for (const animated of this._animatedRefs)
-      if (!animated.deactivated)
-        yield animated;
-
-    if (this._sectionCutRef && !this._sectionCutRef.deactivated)
-      yield this._sectionCutRef;
-  }
-
-  public updateAnimated(script: RenderScheduleState | undefined): void {
-    const ref = this._primaryRef;
-    if (!ref)
-      return;
-
-    this._animatedRefs.length = 0;
-    const nodeIds = script?.getTransformNodeIds(ref.model.id);
-    if (nodeIds)
-      for (const nodeId of nodeIds)
-        this._animatedRefs.push(new AnimatedTreeReference(ref.view, ref.model, nodeId));
-  }
-
-  public updateSectionCut(clip: StringifiedClipVector | undefined): void {
-    const ref = this._primaryRef;
-    if (!ref) {
-      assert(undefined === this._sectionCutRef);
-      return;
-    }
-
-    // If the clip isn't supposed to apply to this model, don't produce cut geometry.
-    const vfJson = clip ? ref.model.jsonProperties.viewFlagOverrides : undefined;
-    const vfOvrs = vfJson ? ViewFlagOverrides.fromJSON(vfJson) : undefined;
-    if (vfOvrs && !vfOvrs.clipVolumeOverride)
-      clip = undefined;
-
-    this._sectionCutRef = clip ? createTreeRef(ref.view, ref.model, clip) : undefined;
-  }
-
-  public setDeactivated(deactivated: boolean | undefined, which: "all" | "animated" | "primary" | "section" | number[]): void {
-    if (typeof which !== "string") {
-      for (const index of which)
-        if (this._animatedRefs[index])
-          this._animatedRefs[index].deactivated = deactivated ?? !this._animatedRefs[index].deactivated;
-
-      return;
-    }
-
-    if (("all" === which || "primary" === which) && this._primaryRef)
-      this._primaryRef.deactivated = deactivated ?? !this._primaryRef.deactivated;
-
-    if (("all" === which || "section" === which) && this._sectionCutRef)
-      this._sectionCutRef.deactivated = deactivated ?? !this._sectionCutRef.deactivated;
-
-    if (("all" === which || "animated" === which))
-      for (const ref of this._animatedRefs)
-        ref.deactivated = deactivated ?? !ref.deactivated;
-  }
-
-  private get _primaryRef(): PrimaryTreeReference | undefined {
-    if (!this._isPrimaryRef)
-      return undefined;
-
-    assert(this._modelRef instanceof PrimaryTreeReference);
-    return this._modelRef;
-  }
-}
-
-/** Provides [[TileTreeReference]]s for the loaded models present in a [[SpatialViewState]]'s [[ModelSelectorState]]. */
-class SpatialRefs implements SpatialTileTreeReferences {
-  private _allLoaded = false;
-  private readonly _view: SpatialViewState;
-  private _refs = new Map<Id64String, SpatialModelRefs>();
-  private _swapRefs = new Map<Id64String, SpatialModelRefs>();
-  private _scheduleScript?: RenderScheduleState;
-  private _sectionCut?: StringifiedClipVector;
-
-  public constructor(view: SpatialViewState) {
-    this._view = view;
-    this._scheduleScript = view.displayStyle.scheduleState;
-    this._sectionCut = this.getSectionCutFromView();
-  }
-
-  public update(): void {
-    this._allLoaded = false;
-  }
-
-  public *[Symbol.iterator](): Iterator<TileTreeReference> {
-    this.load();
-    for (const modelRef of this._refs.values())
-      for (const ref of modelRef)
-        yield ref;
-  }
-
-  public setDeactivated(modelIds: Id64String | Id64String[] | undefined, deactivated: boolean, refs: "all" | "animated" | "primary" | "section" | number[]): void {
-    if (undefined === modelIds) {
-      for (const model of this._refs.values())
-        model.setDeactivated(deactivated, refs);
-
-      return;
-    }
-
-    if (typeof modelIds === "string")
-      modelIds = [modelIds];
-
-    for (const modelId of modelIds)
-      this._refs.get(modelId)?.setDeactivated(deactivated, refs);
-  }
-
-  private load(): void {
-    if (!this._allLoaded) {
-      this._allLoaded = true;
-      this.updateModels();
-    }
-
-    const script = this._view.displayStyle.scheduleState;
-    if (script !== this._scheduleScript) {
-      this._scheduleScript = script;
-      for (const ref of this._refs.values())
-        ref.updateAnimated(script);
-    }
-
-    const sectionCut = this.getSectionCutFromView();
-    if (sectionCut?.clipString !== this._sectionCut?.clipString) {
-      this._sectionCut = sectionCut;
-      for (const ref of this._refs.values())
-        ref.updateSectionCut(sectionCut);
-    }
-  }
-
-  private getSectionCutFromView(): StringifiedClipVector | undefined {
-    const wantCut = this._view.viewFlags.clipVolume && this._view.displayStyle.settings.clipStyle.produceCutGeometry;
-    const clip = wantCut ? this._view.getViewClip() : undefined;
-    return StringifiedClipVector.fromClipVector(clip);
-  }
-
-  /** Ensure this._refs contains a SpatialModelRefs for all loaded models in the model selector. */
-  private updateModels(): void {
-    const prev = this._refs;
-    const cur = this._swapRefs;
-    this._refs = cur;
-    this._swapRefs = prev;
-    cur.clear();
-
-    for (const modelId of this._view.modelSelector.models) {
-      let modelRefs = prev.get(modelId);
-      if (!modelRefs) {
-        const model = this._view.iModel.models.getLoaded(modelId)?.asGeometricModel3d;
-        if (model) {
-          modelRefs = new SpatialModelRefs(model, this._view);
-          modelRefs.updateAnimated(this._scheduleScript);
-          modelRefs.updateSectionCut(this._sectionCut);
-        }
-      }
-
-      if (modelRefs)
-        cur.set(modelId, modelRefs);
-    }
-  }
-}
->>>>>>> 50330056
+}