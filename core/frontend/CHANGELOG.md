--- conflicted
+++ resolved
@@ -1,8 +1,5 @@
 # Change Log - @bentley/imodeljs-frontend
 
-<<<<<<< HEAD
-This log was last generated on Mon, 01 Jul 2019 19:04:29 GMT and should not be manually modified.
-=======
 This log was last generated on Wed, 24 Jul 2019 11:47:26 GMT and should not be manually modified.
 
 ## 1.2.0
@@ -31,7 +28,6 @@
 - Temporarily undid change to save tokens in local storage. 
 - Added ToolAssistance support and Tool.iconSpec
 - The WebGL rendering system now takes advantage of Vertex Array Objects if they are available via an extension.  These provide a measurable performance increase in certain datasets.
->>>>>>> 3035845d
 
 ## 1.1.0
 Mon, 01 Jul 2019 19:04:29 GMT
