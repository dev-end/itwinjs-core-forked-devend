--- conflicted
+++ resolved
@@ -24,11 +24,6 @@
      "order":"2",
      "header": "Client Packages",
      "packages": [
-<<<<<<< HEAD
-       "itwin-registry-client",
-=======
-       "extension-client",
->>>>>>> 7a285a51
        "imodelhub-client",
        "itwin-client",
        "reality-data-client"
