---
publish: false
---

# NextVersion

## Updated minimum requirements

Support for Node 10 has been dropped. The new minimum Node version is 12.22.0. The recommended version is the latest LTS version of Node. Please visit our [Supported Platforms](../learning/supportedplatforms) documentation for a full breakdown of compatibility.

## Dependency Updates

The following dependencies of iTwin.js have been updated;

- `openid-client` updated to from `^3.15.3` -> `^4.7.4`,
- `electron` updated to from `^11.1.0` -> `^14.0.0`,

## Package name changes

A number of packages have been renamed to use the @itwin scope rather than the @bentley scope, and we have modified a few package names to move towards a more consistent naming pattern. The full list of changed packages are listed in the table below.
| Current                                | New                                  |
|----------------------------------------|--------------------------------------|
| @bentley/imodeljs-backend              | @itwin/core-backend                  |
| @bentley/imodeljs-common               | @itwin/core-common                   |
| @bentley/imodeljs-frontend             | @itwin/core-frontend                 |
| @bentley/geometry-core                 | @itwin/core-geometry                 |
| @bentley/ecschema-metadata             | @itwin/ecschema-metadata             |
| @bentley/ecschema-locaters             | @itwin/ecschema-locaters             |
| @bentley/ecschema-editing              | @itwin/ecschema-editing              |
| @bentley/bentleyjs-core                | @itwin/core-bentley                  |
| @bentley/orbitgt-core                  | @itwin/core-orbitgt                  |
| @bentley/frontend-devtools             | @itwin/frontend-devtools             |
| @bentley/webgl-compatibility           | @itwin/webgl-compatibility           |
| @bentley/imodeljs-transformer          | @itwin/core-transformer              |
| @bentley/imodeljs-markup               | @itwin/core-markup                   |
| @bentley/imodeljs-editor-common        | @itwin/editor-common                 |
| @bentley/imodeljs-editor-backend       | @itwin/editor-backend                |
| @bentley/imodeljs-editor-frontend      | @itwin/editor-frontend               |
| @bentley/analytical-backend            | @itwin/analytical-backend            |
| @bentley/linear-referencing-backend    | @itwin/linear-referencing-backend    |
| @bentley/linear-referencing-common     | @itwin/linear-referencing-common     |
| @bentley/physical-material-backend     | @itwin/physical-material-backend     |
| @bentley/presentation-backend          | @itwin/presentation-backend          |
| @bentley/presentation-common           | @itwin/presentation-common           |
| @bentley/presentation-frontend         | @itwin/presentation-frontend         |
| @bentley/presentation-components       | @itwin/presentation-components       |
| @bentley/presentation-testing          | @itwin/presentation-testing          |
| @bentley/ui-abstract                   | @itwin/appui-abstract                |
| @bentley/ui-components                 | @itwin/components-react              |
| @bentley/ui-core                       | @itwin/core-react                    |
| @bentley/ui-imodel-components          | @itwin/imodel-components-react       |
| @bentley/ui-ninezone                   | @itwin/appui-layout-react            |
| @bentley/ui-framework                  | @itwin/appui-react                   |
| @bentley/ecschema2ts                   | @itwin/ecschema2ts                   |
| @bentley/webpack-tools-core            | @itwin/core-webpack-tools            |
| @bentley/backend-webpack-tools         | @itwin/backend-webpack-tools         |
| @bentley/build-tools                   | @itwin/build-tools                   |
| @bentley/eslint-plugin                 | @itwin/eslint-plugin                 |
| @bentley/imodeljs-quantity             | @itwin/core-quantity                 |
| @bentley/imodeljs-i18n                 | @itwin/core-i18n                     |
| @bentley/hypermodeling-frontend        | @itwin/hypermodeling-frontend        |
| @bentley/electron-manager              | @itwin/core-electron              |
| @bentley/mobile-manager                | @itwin/core-mobile                |
| @bentley/express-server                | @itwin/express-server                |
| @bentley/ecschema-rpcinterface-common  | @itwin/ecschema-rpcinterface-common  |
| @bentley/ecschema-rpcinterface-impl    | @itwin/ecschema-rpcinterface-impl    |
| @bentley/ecschema-rpcinterface-tests   | @itwin/ecschema-rpcinterface-tests   |
| @bentley/certa                         | @itwin/certa                         |
| @bentley/perf-tools                    | @itwin/perf-tools                    |
| @bentley/oidc-signin-tool              | @itwin/oidc-signin-tool              |
| @bentley/geonames-extension            | @itwin/geonames-extension            |
| @bentley/map-layers                    | @itwin/map-layers                    |
| @bentley/rpcinterface-full-stack-tests | @itwin/rpcinterface-full-stack-tests |
| @bentley/imodelhub-client-tests        | @itwin/imodelhub-client-tests        |

## Build tools changes

- Removed `test` and `test-tsnode` scripts from `@itwin/build-tools`. Please use mocha directly instead.
- Removed TSLint support from `@itwin/build-tools`. If you're still using it, please switch to ESLint.
- Removed legacy `.eslintrc.js` file from the same package. Instead, use `@itwin/eslint-plugin` and the `imodeljs-recommended` config included in it.

## BentleyError constructor no longer logs

In V2, the constructor of the base exception class [BentleyError]($core-bentley) accepted 5 arguments, the last 3 being optional. Arguments 3 and 4 were for logging the exception in the constructor itself. That is a bad idea, since exceptions are often handled and recovered in `catch` statements, so there is no actual "problem" to report. In that case the message in the log is either misleading or just plain wrong. Also, code in `catch` statements always has more "context" about *why* the error may have happened than the lower level code that threw (e.g. "invalid Id" vs. "invalid MyHashClass Id") so log messages from callers can be more helpful than from callees. Since every thrown exception must be caught *somewhere*, logging should be done when exceptions are caught, not when they're thrown.

The [BentleyError]($core-bentley) constructor now accepts 3 arguments, the last argument (`metaData`) is optional. The previous `log` and `category` arguments were removed. If your code passed 5 arguments, remove the 3rd and 4th. If you previously passed 3 or 4 arguments, just leave the first two. Also, the previous version of the constructor required the metaData argument to be a function that returns an object. It may now also just be an object.

## Logger functions

The optional `metaData` argument for the [Logger]($core-bentley) functions was previously a function returning an object or undefined. That was to permit cases where it may be expensive to create the metadata to be elided when logging is turned off. However, there are many cases where the metaData object is directly available, so creating a function to return it created overhead whether or not logging is enabled. It may now also be just an object so you don't have to make a function.

## ClientRequestContext and AuthorizedClientRequestContext have been removed

The classes `ClientRequestContext` and `AuthorizedClientRequestContext` existed to identify RPC requests between a web frontend and a cloud backend. They have been removed. Most places that previously used an `AuthorizedClientRequestContext` should now be replaced with [AccessToken]($core-bentley).

If you have code that has something like this:

```ts
requestContext.enter();
```

you can simply delete it.

This change mostly affects backend code. For backend [RPC]($docs/learning/RpcInterface.md) implementations, all *unhandled* exceptions will automatically be logged along the appropriate RPC metadata. For this reason, it often preferable to throw an exception rather than logging an error and returning a status in code that may or may not be called from RPC.

## Viewport.zoomToElements improvements

[Viewport.zoomToElements]($frontend) accepts any number of element Ids and fits the viewport to the union of their [Placement]($common)s. A handful of shortcomings of the previous implementation have been addressed:

- Previously, the element Ids were passed to [IModelConnection.Elements.getProps]($frontend), which returned **all** of the element's properties (potentially many megabytes of data), only to extract the [PlacementProps]($common) for each element and discard the rest. Now, it uses the new [IModelConnection.Elements.getPlacements]($frontend) function to query only the placements.
- Previously, if a mix of 2d and 3d elements were specified, the viewport would attempt to union their 2d and 3d placements, typically causing it to fit incorrectly because 2d elements reside in a different coordinate space than 3d elements. Now, the viewport ignores 2d elements if it is viewing a 3d view, and vice-versa.

## Continued transition to `ChangesetIndex`

Every Changeset has both an Id (a string hash of its content and parent changeset) and an Index (a small integer representing its relative position on the iModel's timeline.) Either value can be used to uniquely identify a changeset. However, it is often necessary to compare two changeset identifiers to determine relative order, or to supply a range of changesets of interest. In this case, Id is not useful and must be converted to an index via a round-trip to an iModelHub server. Unfortunately, much of the iModel.js api uses only [ChangesetId]($common) to identify a changeset. That was unfortunate, since [ChangesetIndex]($common) is frequently needed and `ChangesetId` is rarely useful. For this reason we are migrating the api to prefer `ChangesetIndex` over several releases.

In version 2.19, we introduced the type [ChangesetIdWithIndex]($common) to begin that migration. However, for 2.x compatibility we could not use it several places where it would have been helpful:

- [IModelRpcOpenProps]($common)
- [CheckpointProps]($backend)
- [LocalBriefcaseProps]($common)

Each of these interfaces originally had only a member `changeSetId: string`, In 2.19, for backwards compatibility, a new member `changeSetIndex?: number` was added. In V3 those two members are now replaced with a single member `changeset: ChangesetIdWithIndex`. Note that this is a breaking change, and you may have to adjust your code. To get the changeset Id, use `changeset.id`. To get the changeset Index, use `changeset.index` (may be undefined). In V4, this will become `changeset: ChangesetIndexAndId` and index will be required.

> Note: "Changeset" is one word. Apis should not use a capital "S" when referring to them.

## ViewState3d.lookAt Arguments Changed

[ViewState3d.lookAt]($frontend) previously took 6 arguments. Also, the method `ViewState3d.lookAtUsingLensAngle` established a perspective `ViewState3d` from a field-of-view lens angle with many of the same arguments. There is now a new implementation of `ViewState3d.lookAt` that accepts named parameters to set up either a perspective or orthographic view, using the interfaces [LookAtPerspectiveArgs]($frontend), [LookAtOrthoArgs]($frontend), or [LookAtUsingLensAngle]($frontend).

This is a breaking change, so you may need to modify your code and replace the previous arguments with a single object with the appropriate names. For example,:

```ts
viewState.lookAt(
  eye,
  target,
  upVector,
  newExtents,
  undefined,
  backDistance,
  opts
);
```

can become:

```ts
viewState.lookAt({
  eyePoint: eye,
  targetPoint: target,
  upVector,
  newExtents,
  backDistance,
  opts,
});
```

likewise

```ts
viewState.lookAtUsingLensAngle(
  eye,
  target,
  up,
  lens,
  frontDistance,
  backDistance
);
```

can become:

```ts
viewState.lookAt({
  eyePoint: eye,
  targetPoint: target,
  upVector: up,
  lensAngle: lens,
  frontDistance,
  backDistance,
});
```

### OnViewExtentsError and MarginOptions Separated from ViewChangeOptions

The `opts` argument to [ViewState3d.lookAt]($frontend) was previously declared to be of type [ViewChangeOptions]($frontend). However, it only used the `onExtentsError` member to handle invalid view extents. That caused confusion because it led you to believe that [ViewState3d.lookAt]($frontend) performed a view change when it doesn't, it merely modifies the `ViewState3d`.

There is now a separate interface [OnViewExtentsError]($frontend) that `ViewState3d.lookAt` accepts it as its `opts` argument. Likewise, [ViewState3d.lookAtVolume]($frontend) and [ViewState3d.lookAtViewAlignedVolume]($frontend) accept "[MarginOptions]($frontend) & [OnViewExtentsError]($frontend)" as their `opts` argument.

## ViewFlags

### Immutability

[ViewFlags]($common) has long been a common source of surprising behavior. Consider the following code:

```ts
function turnOnShadows(vp: Viewport) {
  vp.viewFlags.shadows = true;
}
```

You could be forgiven for expecting the image displayed in the Viewport to include shadows after calling this function, but that will not be the case. Instead, you must write the function as follows:

```ts
function turnOnShadows(vp: Viewport) {
  const vf = vp.viewFlags.clone();
  vf.shadows = true;
  vp.viewFlags = vf;
}
```

To rectify this, and to eliminate various other pitfalls associated with mutable state, ViewFlags has been converted to an immutable type - all of its properties are read-only and the only way to change a property is to create a copy. The function above can now be written as:

```ts
function turnOnShadows(vp: Viewport) {
  vp.viewFlags = vp.viewFlags.with("shadows", true);
  // or, equivalently, but less efficiently in this case:
  vp.viewFlags = vp.viewFlags.copy({ shadows: true });
}
```

Methods that mutate a ViewFlags object have been removed.

- `clone` has been replaced with [ViewFlags.copy]($common), which returns a new object instead of modifying `this`.
- `createFrom` has been removed. Because ViewFlags is immutable, it is never necessary to create an identical copy of one - just use the same object. Or, if for some reason you really want an identical copy, use the object spread operator.

If your code used to modify a single property, change it to use [ViewFlags.with]($common) or [ViewFlags.withRenderMode]($common):

```ts
// Replace this...
viewport.viewFlags.clipVolume = true;
// ...with this:
viewport.viewFlags = viewFlags.with("clipVolume", true);
```

If your code used to modify multiple properties, change it to use [ViewFlags.copy]($common):

```ts
// Replace this...
viewport.viewFlags.shadows = viewport.viewFlags.lighting = true;
// ...with this:
viewport.viewFlags = viewport.viewFlags.copy({ shadows: true, lighting: true });
```

If your code used to create a new ViewFlags and then modify its properties, pass the initial properties to [ViewFlags.create]($common) instead:

```ts
// Replace this...
const vf = new ViewFlags();
vf.shadows = vf.lighting = true;
// ...with this:
const vf = ViewFlags.create({ shadows: true, lighting: true });
```

### Removal of unused properties

The following deprecated [ViewFlagProps]($common) properties were removed: hlMatColors, edgeMask.

The following deprecated [ViewFlags]($common) properties were removed: noGeometryMap, hLineMaterialColors, edgeMask, noSolarLight, noCameraLights, noSourceLights.

If you were using noCameraLights, noSourceLights, or noSolarLight, use [ViewFlags.lighting]($common) instead. Set it to true if any of the old light-related properties were false.

### Construction

[ViewFlags.fromJSON]($common) accepts a [ViewFlagProps]($common), which is awkward and error-prone for reasons discussed in that type's documentation. The [ViewFlags.constructor]($common) - like the new [ViewFlags.create]($common) static method - now takes an optional [ViewFlagsProperties]($common), which has exactly the same properties as ViewFlags. Prefer to use either `create` or the constructor instead of `fromJSON`.

## ViewFlagOverrides

This cumbersome, inefficient class has been replaced with the identically-named [ViewFlagOverrides]($common) type, which is simply an interface that has all the same properties as [ViewFlags]($common), but each is optional. A flag is overridden if its value is not `undefined`.

Upgrade instructions:

```ts
let ovrs = new ViewFlagOverrides(); // Old code - nothing overridden.
let ovrs = {}; // New code

let ovrs = new ViewFlagOverrides(viewFlags); // Old code - override everything according to a ViewFlags
let ovrs = { ...viewFlags }; // New code

ovrs.overrideAll(viewFlags); // Old code - override everything according to a ViewFlags
ovrs = { ...viewFlags }; // New code.

ovrs.setThematicDisplay(true); // Old code - override thematic display to be true.
ovrs.thematicDisplay = true; // New code

ovrs.clone(other); // Old code - make other be a copy of ovrs
other = { ...other }; // New code

ovrs.copyFrom(other); // Old code - make ovrs be a copy of other
ovrs = { ...other }; // New code

if (ovrs.isPresent(ViewFlagPresence.ThematicDisplay))
  if (undefined !== ovrs.thematicDisplay)
    // Old code
    // New code

    ovrs.setPresent(ViewFlagPresence.ThematicDisplay); // Old code
ovrs.thematicDisplay = value; // New code, where "value" is whatever value thematicDisplay was set to in the old code

ovrs.clearPresent(ViewFlagPresence.ThematicDisplay); // Old code
ovrs.thematicDisplay = undefined; // New code

if (ovrs.anyOverridden()); // Old code - determine if any flags are overridden
if (JsonUtils.isNonEmptyObject(ovrs)); // New code

ovrs.clear(); // Old code - mark all flags as not overridden
ovrs = {}; // New code

ovrs.clearClipVolume(); // Old code - mark clip volume as not overridden
ovrs.clipVolume = undefined; // New code

const vf = ovrs.apply(viewFlags); // Old code - create a ViewFlags by applying the overrides to the input ViewFlags
const vf = viewFlags.override(ovrs); // New code

const props = ovrs.toJSON(); // Old code - obtain JSON representation
const props = ovrs; // New code

let ovrs = ViewFlagOverrides.fromJSON(props); // Old code - create from JSON representation
let ovrs = { ...props }; // New code
```

## Simplification of texture creation APIs

Previously, creating a [RenderTexture]($common) generally involved creating a [RenderTexture.Params]($common) object and passing it along with an iModel and some representation of an image to one of a half-dozen [RenderSystem]($frontend) APIs. Those APIs have been consolidated into a single API: [RenderSystem.createTexture]($frontend). [RenderTexture.Params]($common) and the [RenderSystem]($frontend) APIs that use it have been deprecated, and the `key` and `isOwned` properties have been removed from [RenderTexture]($common).

[RenderSystem.createTexture]($frontend) takes a [CreateTextureArgs]($frontend) specifying the type of texture to create, the image from which to create it, and optional ownership information. The image includes information about its transparency - that is, whether it contains only opaque pixels, only semi-transparent pixels, or a mixture of both, where fully transparent pixels are ignored. If the caller knows this information, it should be supplied; the default - [TextureTransparency.Mixed]($frontend) - is somewhat more expensive to render.

Adjusting code to pass the [RenderTexture.Type]($common):

```ts
  // Replace this:
  system.createTextureFromImageBuffer(imageBuffer, iModel, new RenderTexture.Params(undefined, RenderTexture.Type.TileSection);
  // With this:
  system.createTexture({
    type: RenderTexture.Type.TileSection,
    image: { source: imageBuffer },
  });
```

Adjusting code that specifies `RenderTexture.Params.isOwned`:

```ts
  // Replace this:
  const isOwned = true;
  system.createTextureFromImageBuffer(imageBuffer, iModel, new RenderTexture.Params(undefined, undefined, isOwned);
  // With this:
  system.createTexture({
    ownership: "external",
    image: { source: imageBuffer },
  });
```

Adjusting code that specifies `RenderTexture.Params.key`:

```ts
  // Replace this:
  system.createTextureFromImageBuffer(imageBuffer, iModel, new RenderTexture.Params(myKey);
  // With this:
  system.createTexture({
    ownership: { iModel: myIModel, key: myKey },
    image: { source: imageBuffer },
  });
```

Adjusting callers of [RenderSystem.createTextureFromImage]($frontend):

```ts
  // Replace this:
  system.createTextureFromImage(image, hasAlpha, iModel, params);
  // With this:
  system.createTexture({
    image: {
      source: image,
      // If you know the texture contains only opaque or only translucent pixels, specify TextureTransparency.Opaque or TextureTransparency.Translucent;
      // otherwise omit it or specify TextureTransparency.Mixed.
      transparency: hasAlpha ? TextureTransparency.Translucent : TextureTransparency.Opaque,
    },
    // type and ownership as described above
  });
```

Adjusting callers of [RenderSystem.createTextureFromImageBuffer]($frontend):

```ts
  // Replace this:
  system.createTextureFromImageBuffer(buffer, iModel, params);
  // With this:
  system.createTexture({
    image: {
      source: buffer,
      // If the buffer's type is not RGBA, pass TextureTransparency.Opaque. Otherwise, if you don't know the transparency, omit it.
      transparency: TextureTransparency.Mixed,
    },
    // type and ownership as described above
  });
```

Adjusting callers of [RenderSystem.createTextureFromImageSource]($frontend):

```ts
  // Replace this:
  await system.createTextureFromImageSource(source, iModel, params);
  // With this:
  const image = await imageElementFromImageSource(source);
  system.createTexture({
    image: {
      source: image,
      // If the source was a JPEG, pass TextureTransparency.Opaque because JPEGs don't support transparency.
      // Otherwise, supply the transparency if you know it; otherwise omit it.
      transparency: TextureTransparency.Opaque,
    },
    // type and ownership as described above
  });
```

## Breaking map imagery API changes

Originally, the type of imagery to be displayed for the background map was defined by `BackgroundMapSettings.providerName` and `BackgroundMapSettings.mapType`. Later, support for any number of map layers from any source was added in the form of [MapImagerySettings]($common). The [BackgroundMapSettings]($common) properties therefore became redundant with (and more limited than) [MapImagerySettings.backgroundBase]($common).

MapImagerySettings is now fully responsible for specifying the background map imagery; BackgroundMapSettings controls only how that imagery is applied to the view. The corresponding JSON properties have been removed from [BackgroundMapProps]($common); for backwards compatibility, they continue to exist in [PersistentBackgroundMapProps]($common) and will be used as the background imagery if no background imagery is specified by [MapImageryProps.backgroundBase]($common).

Previously, most code would change the map imagery using [Viewport.changeBackgroundMapProps]($frontend) or [DisplayStyleState.changeBackgroundMapProps]($frontend). Such code will no longer compile - it should instead use [Viewport.changeBackgroundMapProvider]($frontend) or [DisplayStyleState.changeBackgroundMapProvider]($frontend). For example:

```ts
  // Replace this:
  viewport.changeBackgroundMapProps({ providerName: "BingMapProvider", providerData: { mapType: BackgroundMapType.Street } });
  // With this:
  viewport.changeBackgroundMapProvider({ name: "BingMapProvider", type: BackgroundMapType.Street });
```

Because a [BaseLayerSettings]($common) can be either a [BaseMapLayerSettings]($common) or a solid [ColorDef]($common), and the former can be configured to use a [BackgroundMapProvider]($common) or any other imagery source, querying the current provider is now more complicated:

```ts
  // Replace this:
  const providerName: BackgroundMapProviderName = displayStyleSettings.backgroundMap.providerName;
  // With something like:
  let providerName: BackgroundMapProviderName | undefined;
  if (displayStyleSettings.mapImagery.backgroundBase instanceof BaseMapLayerSettings)
    providerName = displayStyleSettings.mapImagery.backgroundBase.provider?.name;
```

If you are producing JSON from a [BackgroundMapSettings]($common) to be persisted as a [DisplayStyleSettingsProps]($common) object, change your code as follows:

```ts
  // Replace this (no longer compiles):
  displayStyleSettingsProps.backgroundMap = backgroundMapSettings.toJSON();
  // With this:
  displayStyleSettingsProps.backgroundMap = backgroundMapSettings.toPersistentJSON();

Likewise if you are reading a [BackgroundMapSettings]($common) directly from a persistent [DisplayStyleSettingsProps]($common), change your code as follows:
```ts
  // Replace this (no longer compiles):
  const mapSettings = BackgroundMapSettings.fromJSON(displayStyleSettings.backgroundMap);
  // With this:
  const mapSettings = BackgroundMapSettings.fromPersistentJSON(displayStyleSettings.backgroundMap);
```

[DisplayStyleSettings.onBackgroundMapChanged]($common) will no longer be raised when changing the imagery provider. Use [DisplayStyleSettings.onMapImageryChanged]($common) instead.

## Moved utility types

The [AsyncFunction]($core-bentley), [AsyncMethodsOf]($core-bentley), and [PromiseReturnType]($core-bentley) types have moved to the @itwin/core-bentley package. The ones in @itwin/core-frontend have been deprecated.

## Removed default API keys

Previous versions of `@itwin/core-frontend` included API keys for Bing Maps, MapBox Imagery, and Cesium ION that would be used for _all_ iTwin.js applications. These common keys are no longer supported and will soon be disabled. All applications will now need to provide their own keys.

A valid [MapBox](https://www.mapbox.com/) key is required for display of map imagery in views with [BackgroundMapProvider.name]($common) set to "MapBoxProvider".

A valid [Bing Maps](https://www.bing.com/maps) key is required for:

- Display of map imagery in views with [BackgroundMapProvider.name]($common) set to "BingProvider".
- Location services supplied by [BingLocationProvider]($frontend), along with tools that use these services like [ViewGlobeLocationTool]($frontend).
- Elevation services supplied by [BingElevationProvider]($frontend), including accurate 3d terrain display.

A valid [Cesium ION](https://cesium.com/platform/cesium-ion/) key is required for:

- Display of 3d terrain in views with [TerrainSettings.providerName]($common) set to "CesiumWorldTerrain".
- Display of OpenStreetMap buildings.

[IModelAppOptions.mapLayerOptions]($frontend) can be used to configure keys for Bing Maps, MapBox, and/or any other map layer providers. [TileAdmin.Props.cesiumIonKey]($frontend) can be used to configure the Cesium ION key. For example, the following configures the Bing Maps and Cesium ION keys at startup:

```ts
const appOptions: IModelAppOptions = {
  mapLayerOptions: {
    BingMaps: {
      key: "some key",
      value: "key",
    },
  },
  tileAdmin: {
    cesiumIonKey: "key",
  },
};

await IModelApp.startup(appOptions);
```

## Concurrency Control

The previous implementation of `ConcurrencyControl` for locking elements has been replaced with the [LockControl]($backend) interface.

`ConcurrencyControl` relied on detecting a list of changed elements and deferring the acquisition of locks until the application called the asynchronous `request` method to acquire locks, after the fact, but before calling [BriefcaseDb.saveChanges]($backend). The new approach is to require applications to call the asynchronous [LockControl.acquireExclusiveLock]($backend) on elements before update or delete, and to call [LockControl.acquireSharedLock]($backend) on parents and models before insert. If an attempt is made to modify or insert without the required locks, an exception is thrown when the change is attempted. This will require tools to make the necessary lock calls.

Previously the concurrency "mode" was determined by applications when opening a briefcase. It is now established as a property of an iModel when it is first created (and "revision0" is uploaded.) By default, iModels use pessimistic (i.e. locks) mode, so all previously created iModels will require locks. If you pass `noLocks: true` as an argument to [BackendHubAccess.createNewIModel]($backend), a briefcase-local value is saved in rev0.bim before it is uploaded. Thereafter, all briefcases of that iModel will use use optimistic (i.e. no locks, change merging) mode, since everyone will use briefcases derived from rev0.bim. The value is inspected in the `BriefcaseDb.useLockServer` method called by [BriefcaseDb.open]($backend).

Locks apply to Elements only. The "schema lock" is acquired by exclusively locking element id 0x1 (the root subject id). Models are locked via their modeled element (which has the same id as the model)

See the [ConcurrencyControl]($docs/learning/backend/ConcurrencyControl.md) learning article for more information and examples.

## ITwinId

Several api's in **iTwin.js** refer to the "context" for an iModel, meaning the _project or asset_ to which the iModel belongs, as its `contextId`. That is very confusing, as the term "context" is very overloaded in computer science in general, and in iTwin.js in particular. That is resolved in iTwin.js V3.0 by recognizing that every iModel exists within an **iTwin**, and every iTwin has a GUID called its `iTwinId`. All instances of `contextId` in public apis that mean _the iTwin for this iModel_ are now replaced by `iTwinId`.

This is a breaking change for places like `IModel.contextId`. However, it should be a straightforward search-and-replace `contextId` -> `iTwinId` anywhere you get compilation errors in your code.

## BriefcaseManager, BriefcaseDb, and IModelDb changes

The signatures to several methods in [BriefcaseManager]($backend) and [BriefcaseDb]($backend) have been changed to make optional the previously required argument called `requestContext`. That argument was poorly named, but used only to supply a "user access token". Since anywhere briefcases are relevant, an authenticated user access token is available via the static method `IModelHost.getAccessToken`, this argument is rarely needed. The only case where a caller needs to supply that argument is for tests that wish to simulate multiple users via a single backend (which is not permitted outside of tests.) It is now optional and called `user`.

| Method                                   | New arguments                                         | notes                            |
| ---------------------------------------- | ----------------------------------------------------- | -------------------------------- |
| `BriefcaseDb.onOpen`                     | [OpenBriefcaseArgs]($backend)                         | event signature change           |
| `BriefcaseDb.onOpened`                   | [BriefcaseDb]($backend),[OpenBriefcaseArgs]($backend) | event signature change           |
| `BriefcaseDb.open`                       | [OpenBriefcaseArgs]($backend)                         |                                  |
| `BriefcaseDb.pullChanges`                | [PullChangesArgs]($backend)                           | was called `pullAndMergeChanges` |
| `BriefcaseDb.pushChanges`                | [PushChangesArgs]($backend)                           |                                  |
| `BriefcaseDb.upgradeSchemas`             | [OpenBriefcaseArgs]($backend)                         | `requestContext` removed         |
| `BriefcaseManager.acquireNewBriefcaseId` | [IModelIdArg]($backend)                               |                                  |
| `BriefcaseManager.downloadBriefcase`     | [RequestNewBriefcaseArg]($backend)                    |                                  |
| `IModelDb.importSchemas`                 | `LocalFileName[]`                                     | `requestContext` removed         |

## `Tool.run` and `Tool.parseAndRun` are now async

In V2.0, the methods [Tool.run]($frontend) and [Tool.parseAndRun]($frontend) were synchronous. This was problematic in that it was impossible to invoke a tool and await its completion. Those two methods are now both `async` and return `Promise<boolean>`. This is obviously a breaking change. Any Tool subclasses that override those methods will need to become async, and any code that calls `Tool.run` or `Tool.parseAndRun` will need to appropriately handle the returned Promise (usually by awaiting it.)

In the process of converting `Tool.run` and `Tool.parseAndRun` to async, several other `Tool` class methods also became async and will likewise need to be modified if they are called or overridden.

These methods were previously synchronous and are now async:

- [Tool.run]($frontend)
- [Tool.parseAndRun]($frontend)
- [InteractiveTool.onInstall]($frontend)
- [InteractiveTool.onPostInstall]($frontend)
- [InteractiveTool.exitTool]($frontend)
- [InteractiveTool.onCleanup]($frontend)
- [InteractiveTool.onSuspend]($frontend)
- [InteractiveTool.onUnsuspend]($frontend)

## `NodeKey` in `@itwin/presentation-common`

The [NodeKey]($presentation-common) object contains a `pathFromRoot` attribute which can be used to uniquely identify a node in a hierarchy. In addition, the attribute is stable - the value for the same node is the same even when being created by different backends, which allows it to be persisted and later be used to identify specific nodes.

In `3.0` changes have been made that changed the way this attribute is calculated, which means the same node produced by pre-3.0 and 3.x versions of `imodeljs` will have keys with different `pathFromRoot` value. To help identify the version of `NodeKey` a new `version` attribute has been added, with `undefined` or `1` being assigned to keys produced by pre-3.0 and `2` being assigned to keys produced by `3.x` versions of imodeljs. In addition, a new [NodeKey.equals]($presentation-common) function has been added to help with the equality checking of node keys, taking their version into account.

## `KeySetJSON` in `@itwin/presentation-common`

The format of [KeySetJSON]($presentation-common) has been changed to reduce its size. Instead of containing an array of instance IDs it now contains a single compressed IDs string. See [CompressedId64Set]($core-bentley) for more details about compressing IDs.

## Changes to `Presentation` initialization in `@itwin/presentation-backend`

- [PresentationManagerProps]($presentation-backend) have been restructured to make attributes' purpose clearer. This affects calls to constructor of [PresentationManager]($presentation-backend) and [Presentation.initialize]($presentation-backend). Typical migration:

  **Before:**

  ```ts
  await Presentation.initialize({
    // now `defaultLocale`
    activeLocale: "en-us",

    // now `defaultUnitSystem`
    activeUnitSystem: "metric",

    // now under `caching.hierarchies`
    cacheConfig: { mode: HierarchyCacheMode.Memory },

    // now under `caching.content.size`
    contentCacheSize: 999,

    // removed in favor of `workerThreadsCount`
    taskAllocationsMap: {
      [RequestPriority.Preload]: 1,
      [RequestPriority.Max]: 2,
    },
  });
  ```

  **After:**

  ```ts
  await Presentation.initialize({
    presentation: {
      defaultLocale: "en-us",
      defaultUnitSystem: "metric",
      caching: {
        hierarchies: {
          mode: HierarchyCacheMode.Memory,
        },
        content: {
          size: 999,
        },
      },
      workerThreadsCount: 3,
    },
  });
  ```

## Changes to `Presentation` initialization in `@itwin/presentation-frontend`

- [Presentation.initialize]($presentation-frontend) used to take [PresentationManagerProps]($presentation-frontend) as an argument. Now it takes [PresentationProps]($presentation-frontend) which allows supplying props not only to [PresentationManager]($presentation-frontend), but also [SelectionManager]($presentation-frontend) and [FavoritePropertiesManager]($presentation-frontend). Typical migration:

  **Before:**

  ```ts
  await Presentation.initialize({
    // ...props for presentation manager
    activeLocale: "en-us",
  });
  ```

  **After:**

  ```ts
  await Presentation.initialize({
    presentation: {
      // ...props for presentation manager
      activeLocale: "en-us",
    },
  });
  ```

- The frontend used to by default initialize with an [IFavoritePropertiesStorage]($presentation-frontend) implementation that uses Bentley's user settings service which may not be accessible by third party applications. The behavior was changed to use to a no-op storage by default with ability to choose an implementation that uses the settings service. Typical migration:

  **Before:**

  ```ts
  // no way to override favorite properties storage, so the implementation using settings service is used
  await Presentation.initialize();
  ```

  **After:**

  ```ts
  await Presentation.initialize({
    favorites: {
      // by default the no-op storage is used, but we can choose another option (or provide our own implementation)
      storage: createFavoritePropertiesStorage(
        DefaultFavoritePropertiesStorageTypes.UserSettingsServiceStorage
      ),
    },
  });
  ```

It is no longer necessary to supply a [Viewport]($frontend) when creating a [GraphicBuilder]($frontend). Instead, you can supply to [RenderSystem.createGraphic]($frontend) a [CustomGraphicBuilderOptions]($frontend) containing a function that can compute the level of detail appropriate for the produced [RenderGraphic]($frontend).

## Changed return types

The backend methods [IModelDb.saveFileProperty]($backend) and [IModelDb.deleteFileProperty]($backend) used to return a [DbResult]($core-bentley). They now are `void`, and throw an exception if an error occurred. The error value can be retrieved in the `errorNumber` member of the exception object, if desired.

## Default minimum level of detail for spatial views

[TileAdmin.Props.minimumSpatialTolerance]($frontend) specifies the minimum level of detail to produce for views of spatial models. Previously, the default was `undefined`, indicating no minimum. The default has been changed to 1 millimeter. This means that when zooming in extremely closely, geometry that contains details on the order of 1mm or smaller will not refine further. This prevents the display system from requesting extraordinarily detailed graphics, improving performance.

To change the minimum, supply a different value at startup. For example, the following code sets the minimum to 1 centimeter:

```ts
await IModelApp.startup({
  tileAdmin: { minimumSpatialTolerance: 0.01 },
});
```

## Signature change to backend Geocoordinate methods

The two methods [IModelDb.getIModelCoordinatesFromGeoCoordinates]($backend) and [IModelDb.getGeoCoordinatesFromIModelCoordinates]($backend) used to take a string argument that was a stringified [IModelCoordinatesRequestProps]($common) and [GeoCoordinatesRequestProps]($common) respectively. Those arguments were changed to accept the interfaces directly. You should remove `JSON.stringify` from your code if you get compile errors.

## Removal of previously deprecated APIs

In this 3.0 major release, we have removed several APIs that were previously marked as deprecated in 2.x. Generally, the reason for the deprecation as well as the alternative suggestions can be found in the 2.x release notes. They are summarized here for quick reference.

### @itwin/core-backend

| Removed                                                      | Replacement                                    |
| ------------------------------------------------------------ | ---------------------------------------------- |
| `AutoPush`                                                   | _eliminated_                                   |
| `BriefcaseDb.reinstateChanges`                               | `BriefcaseDb.pullChanges`                      |
| `BriefcaseDb.reverseChanges`                                 | `BriefcaseDb.pullChanges`                      |
| `BriefcaseIdValue`                                           | `BriefcaseIdValue` in @itwin/core-common       |
| `BriefcaseManager.getCompatibilityFileName`                  | _eliminated_                                   |
| `BriefcaseManager.getCompatibilityPath`                      | _eliminated_                                   |
| `BriefcaseManager.isStandaloneBriefcaseId`                   | use `id === BriefcaseIdValue.Unassigned`       |
| `compatibilityDir` argument of `BriefcaseManager.initialize` | _eliminated_                                   |
| `DocumentCarrier`                                            | _eliminated_                                   |
| `IModelDb.clearSqliteStatementCache`                         | `IModelDb.clearCaches`                         |
| `IModelDb.clearStatementCache`                               | `IModelDb.clearCaches`                         |
| `IModelHost.iModelClient`                                    | `IModelHubBackend.iModelClient`                |
| `IModelHostConfiguration.briefcaseCacheDir`                  | `IModelHostConfiguration.cacheDir`             |
| `InformationCarrierElement`                                  | _eliminated_                                   |
| `Platform.isDesktop`                                         | `ProcessDetector.isElectronAppBackend`         |
| `Platform.isElectron`                                        | `ProcessDetector.isElectronAppBackend`         |
| `Platform.isMobile`                                          | `ProcessDetector.isMobileAppBackend`           |
| `Platform.isNodeJs`                                          | `ProcessDetector.isNodeProcess`                |
| `SnapshotDb.filePath`                                        | `SnapshotDb.pathName`                          |
| `StandaloneDb.filePath`                                      | `StandaloneDb.pathName`                        |
| `Texture.width, height, flags`                               | _eliminated_                                   |
| `TxnAction`                                                  | `TxnAction` in @itwin/core-common              |
| `TxnChangedEntities.inserted, deleted, updated`              | `TxnChangedEntities.inserts, deletes, updates` |

### @itwin/core-common

| Removed                                               | Replacement                                                    |
| ----------------------------------------------------- | -------------------------------------------------------------- |
| `AnalysisStyle.scalar`                                | `AnalysisStyle.thematic`                                       |
| `AnalysisStyleScalar`                                 | `AnalysisStyleThematic`                                        |
| `AnalysisStyleScalarProps`                            | `AnalysisStyleThematicProps`                                   |
| `BriefcaseTypes.DeprecatedStandalone`                 | `BriefcaseTypes.Unassigned`                                    |
| `BriefcaseTypes.Standalone`                           | `BriefcaseTypes.Unassigned`                                    |
| `Code.getValue`                                       | `Code.value`                                                   |
| `CodeSpec.specScopeType`                              | `CodeSpec.scopeType`                                           |
| `DisplayStyleSettings.excludedElements`               | `DisplayStyleSettings.excludedElementIds`                      |
| `DisplayStyleOverridesOptions.includeProjectSpecific` | `DisplayStyleOverridesOptions.includeITwinSpecific`            |
| `IModel.changeSetId`                                  | `IModel.changeset.id`                                          |
| `IModelVersion.evaluateChangeSet`                     | `IModelHost`/`IModelApp` `hubAccess.getChangesetIdFromVersion` |
| `IModelVersion.fromJson`                              | `IModelVersion.fromJSON`                                       |
| `IModelVersion.getChangeSetFromNamedVersion`          | `IModelHost`/`IModelApp` `hubAccess.getChangesetIdFromVersion` |
| `IModelVersion.getLatestChangeSetId`                  | `IModelHost`/`IModelApp` `hubAccess.getChangesetIdFromVersion` |
| `IModelWriteRpcInterface`                             | Use IPC for writing to iModels                                 |
| `LatAndLong`                                          | _eliminated_                                                   |
| `LatLongAndHeight`                                    | [CartographicProps]($common)                                   |
| `TerrainSettings.locatable`                           | `BackgroundMapSettings.locatable`                              |
| `TerrainSettingsProps.nonLocatable`                   | `BackgroundMapProps.nonLocatable`                              |
| `ViewFlagOverrides` class                             | [ViewFlagOverrides]($common) type                              |
| `ViewFlagProps.edgeMask`                              | _eliminated_                                                   |
| `ViewFlagProps.hlMatColors`                           | _eliminated_                                                   |
| `ViewFlags.clone`                                     | [ViewFlags.copy]($common)                                      |
| `ViewFlags.edgeMask`                                  | _eliminated_                                                   |
| `ViewFlags.hLineMaterialColors`                       | _eliminated_                                                   |
| `ViewFlags.noCameraLights`                            | [ViewFlags.lighting]($common)                                  |
| `ViewFlags.noGeometryMap`                             | _eliminated_                                                   |
| `ViewFlags.noSolarLight`                              | [ViewFlags.lighting]($common)                                  |
| `ViewFlags.noSourceLights`                            | [ViewFlags.lighting]($common)                                  |

### @itwin/core-frontend

| Removed                                       | Replacement                                                        |
| --------------------------------------------- | ------------------------------------------------------------------ |
| `AppearanceOverrideProps`                     | [AppearanceOverrideProps]($common)                                 |
| `AsyncMethodsOf`                              | [AsyncMethodsOf]($core-bentley)                                    |
| `AsyncFunction`                               | [AsyncFunction]($core-bentley)                                     |
| `EmphasizeElementsProps`                      | [EmphasizeElementsProps]($common)                                  |
| `PromiseReturnType`                           | [PromiseReturnType]($core-bentley)                                 |
| `CheckpointConnection.open`                   | `CheckpointConnection.openRemote`                                  |
| `DecorateContext.screenViewport`              | `DecorateContext.viewport`                                         |
| `FeatureOverrideType`                         | [FeatureOverrideType]($common)                                     |
| `FeatureSymbology.Appearance`                 | [FeatureAppearance]($common)                                       |
| `FeatureSymbology.AppearanceProps`            | [FeatureAppearanceProps]($common)                                  |
| `findAvailableRealityModels`                  | `queryRealityData`                                                 |
| `findAvailableUnattachedRealityModels`        | `queryRealityData`                                                 |
| `IModelApp.iModelClient`                      | `IModelHubFrontend.iModelClient`                                   |
| `IModelConnection.Models.loaded`              | use `for..of` to iterate and `getLoaded` to look up by Id          |
| `IModelConnection.Views.saveThumbnail`        | use IPC and `IModelDb.saveThumbnail`                               |
| `IOidcFrontendClient`                         | `FrontendAuthorizationClient`                                      |
| `isIOidcFrontendClient`                       | `FrontendAuthorizationClient`                                      |
| `OidcBrowserClient`                           | `BrowserAuthorizationClient`                                       |
| `OidcFrontendClientConfiguration`             | `BrowserAuthorizationClientConfiguration`                          |
| `QuantityFormatter.onActiveUnitSystemChanged` | [QuantityFormatter.onActiveFormattingUnitSystemChanged]($frontend) |
| `QuantityFormatter.useImperialFormats`        | [QuantityFormatter.setActiveUnitSystem]($frontend)                 |
| `RemoteBriefcaseConnection`                   | `CheckpointConnection`                                             |
| `ScreenViewport.decorationDiv`                | `DecorateContext.addHtmlDecoration`                                |
| `UnitSystemKey`                               | Moved to `@bentley/imodeljs-quantity`                              |
| `ViewManager.forEachViewport`                 | Use a `for..of` loop                                               |
| `ViewState3d.lookAtPerspectiveOrOrtho`        | `ViewState3d.LookAt`                                               |
| `ViewState3d.lookAtUsingLensAngle`            | `ViewState3d.lookAt`                                               |
| `Viewport.featureOverrideProvider`            | [Viewport.featureOverrideProviders]($frontend)                     |
| `Viewport.setFlashed`                         | [Viewport.flashedId]($frontend)                                    |
| `Viewport.setRedrawPending`                   | [Viewport.requestRedraw]($frontend)                                |
| `WebAppViewer`                                | *eliminated*                                                       |

### @itwin/core-geometry

| Removed                                         | Replacement                                                |
| ----------------------------------------------- | ---------------------------------------------------------- |
| `BSplineCurve3dBase.createThroughPoints`        | `BSplineCurve3dBase.createFromInterpolationCurve3dOptions` |
| `TransitionSpiralProps.curveLength`             | `TransitionSpiralProps.length`                             |
| `TransitionSpiralProps.fractionInterval`        | `TransitionSpiralProps.activeFractionInterval`             |
| `TransitionSpiralProps.intervalFractions`       | `TransitionSpiralProps.activeFractionInterval`             |
| `InterpolationCurve3dOptions.isChordLenTangent` | `InterpolationCurve3dOptions.isChordLenTangents`           |
| `Point3dArray.createRange`                      | `Range3d.createFromVariantData`                            |

### @bentley/backend-itwin-client

SAML support has officially been dropped as a supported workflow. All related APIs for SAML have been removed.

| Removed                             | Replacement                                                 |
| ----------------------------------- | --------------------------------------------                |
| `OidcDelegationClientConfiguration` | `DelegationAuthorizationClientConfiguration`                |
| `OidcDelegationClient`              | `DelegationAuthorizationClient`                             |
| `BackendAuthorizationClient`        | Moved to @iTwin/auth-clients as BrowserAuthorizationClient  |
| `AgentAuthorizationClient`          | Moved to @iTwin/auth-clients as SerivceAuthorizationClient  |
| `DelegationAuthorizationClient`     | *removed*                                                   |
| `IntrospectionClient`               | Moved to @iTwin/auth-clients                                |

### @itwin/appui-abstract

| Removed                       | Replacement  |
| ----------------------------- | ------------ |
| `ContentLayoutProps.priority` | *eliminated* |

### @itwin/core-react

| Removed                              | Replacement                                                |
| ------------------------------------ | ---------------------------------------------------------- |
| `LoadingPromptProps.isDeterministic` | `LoadingPromptProps.isDeterminate` in @itwin/core-react |
| `NumericInput` component             | `NumberInput` component in @itwin/core-react            |
| `TabsProps.onClickLabel`             | `TabsProps.onActivateTab` in @itwin/core-react          |

### @itwin/components-react

| Removed                                                    | Replacement                                                                                                                   |
| ---------------------------------------------------------- | ----------------------------------------------------------------------------------------------------------------------------- |
| `hasFlag`                                                  | `hasSelectionModeFlag` in @itwin/components-react                                                                             |
| `StandardEditorNames`                                      | `StandardEditorNames` in @itwin/appui-abstract                                                                                |
| `StandardTypeConverterTypeNames`                           | `StandardTypeNames` in @itwin/appui-abstract                                                                                  |
| `StandardTypeNames`                                        | `StandardTypeNames` in @itwin/appui-abstract                                                                                  |
| `Timeline`                                                 | `TimelineComponent` in @itwin/components-react                                                                                |
| `ControlledTreeProps.treeEvents`                           | `ControlledTreeProps.eventsHandler`                                                                                           |
| `ControlledTreeProps.visibleNodes`                         | `ControlledTreeProps.model`                                                                                                   |
| `MutableTreeModel.computeVisibleNodes`                     | `computeVisibleNodes` in @itwin/components-react                                                                              |
| `TreeModelSource.getVisibleNodes`                          | memoized result of `computeVisibleNodes`                                                                                      |
| `useVisibleTreeNodes`                                      | `useTreeModel` and `computeVisibleNodes`                                                                                      |
| `TreeRendererContext`                                      | _eliminated_                                                                                                                  |
| `TreeRendererContextProvider`                              | _eliminated_                                                                                                                  |
| `TreeRendererContextConsumer`                              | _eliminated_                                                                                                                  |
| `useTreeRendererContext`                                   | _eliminated_                                                                                                                  |
| `ExtendedTreeNodeRendererProps`                            | `TreeNodeRendererProps`                                                                                                       |
| `SignIn`                                                   | _eliminated_                                                                                                                  |
| All drag & drop related APIs                               | Third party components. E.g. see this [example](https://www.itwinjs.org/sample-showcase/?group=UI+Trees&sample=drag-and-drop) |
| `DEPRECATED_Tree`, `BeInspireTree` and related APIs        | `ControlledTree`                                                                                                              |
| `PropertyValueRendererContext.decoratedTextElement`        | `IPropertyValueRenderer` that can properly render a `PropertyRecord`                                                          |
| `CommonPropertyGridProps.onPropertyLinkClick`              | `PropertyRecord.links.onClick`                                                                                                |
| `onPropertyLinkClick` prop in `usePropertyData`            | `PropertyRecord.links.onClick`                                                                                                |
| `onPropertyLinkClick` prop in `usePropertyGridModelSource` | `PropertyRecord.links.onClick`                                                                                                |
| `FilteringInputProps.filteringInProgress`                  | `FilteringInputProps.status`                                                                                                  |
| `hasLinks`                                                 | `!!PropertyRecord.links?.length`                                                                                              |
| `PropertyListProps.onListWidthChanged`                     | Width is now passed to `PropertyList` through `PropertyListProps.width` prop                                                  |

### @itwin/appui-react

| Removed                                    | Replacement                                                                                                                   |
| ------------------------------------------ | ----------------------------------------------------------------------------------------------------------------------------- |
| `COLOR_THEME_DEFAULT`                      | `SYSTEM_PREFERRED_COLOR_THEME` in @bentley/ui-framework is used as default color theme                                        |
| `FunctionKey`                              | `FunctionKey` in @bentley/ui-abstract                                                                                         |
| `IModelAppUiSettings`                      | `UserSettingsStorage` in @bentley/ui-framework                                                                                |
| `ConfigurableUiManager.findFrontstageDef`  | `FrontstageManager.findFrontstageDef`                                                                                         |
| `ConfigurableUiManager.loadContentGroup`   | *eliminated*                                                                                                                  |
| `ConfigurableUiManager.loadContentGroups`  | *eliminated*                                                                                                                  |
| `ConfigurableUiManager.loadContentLayout`  | *eliminated*                                                                                                                  |
| `ConfigurableUiManager.loadContentLayouts` | *eliminated*                                                                                                                  |
| `ContentGroupManager`                      | *eliminated*                                                                                                                  |
| `Frontstage.initializeFrontstageDef`       | `FrontstageManager.getFrontstageDef` (async method)                                                                           |
| `Frontstage.findFrontstageDef`             | `FrontstageManager.getFrontstageDef` (async method)                                                                           |
| `Frontstage.initializeFromProvider`        | `Frontstage.create` (async method)                                                                                            |
| `FrontstageProps.defaultLayout`            | `ContentGroup` now holds the layout information.                                                                              |
| `FrontstageProvider.initializeDef`         | *eliminated*                                                                                                                  |
| `FrontstageProvider.frontstageDef`         | `FrontstageManager.getFrontstageDef` (async method)                                                                           |
| `reactElement` in ContentControl           | `ContentControl.reactNode`                                                                                                    |
| `reactElement` in NavigationAidControl     | `NavigationAidControl.reactNode`                                                                                              |
| `reactElement` in NavigationWidgetDef      | `NavigationWidgetDef.reactNode`                                                                                               |
| `reactElement` in ToolWidgetDef            | `ToolWidgetDef.reactNode`                                                                                                     |
| `reactElement` in WidgetControl            | `WidgetControl.reactNode`                                                                                                     |
| `reactElement` in WidgetDef                | `WidgetDef.reactNode`                                                                                                         |
| `ReactMessage`                             | `ReactMessage` in @itwin/core-react                                                                                        |
| `SpecialKey`                               | `SpecialKey` in @itwin/appui-abstract                                                                                         |
| `WidgetState`                              | `WidgetState` in @itwin/appui-abstract                                                                                        |
| `UserProfileBackstageItem`                 | *eliminated*                                                                                                                  |
| `SignIn`                                   | *eliminated*                                                                                                                  |
| `SignOutModalFrontstage`                   | *eliminated*                                                                                                                  |
| `IModelConnectedCategoryTree`              | *eliminated*                                                                                                                  |
| `IModelConnectedModelsTree`                | *eliminated*                                                                                                                  |
| `IModelConnectedSpatialContainmentTree`    | *eliminated*                                                                                                                  |
| `CategoryTreeWithSearchBox`                | *eliminated*                                                                                                                  |
| `VisibilityComponent`                      | `TreeWidgetComponent` in @bentley/tree-widget-react                                                                           |
| `VisibilityWidget`                         | `TreeWidgetControl` in @bentley/tree-widget-react                                                                             |
| `ContentLayoutProps`                       | `ContentLayoutProps` in @itwin/appui-abstract                                                                                 |
| All drag & drop related APIs               | Third party components. E.g. see this [example](https://www.itwinjs.org/sample-showcase/?group=UI+Trees&sample=drag-and-drop) |

### @itwin/core-bentley

| Removed         | Replacement                                                |
| --------------- | ---------------------------------------------------------- |
| `Config`        | Use `process.env` to access environment variables directly |
| `EnvMacroSubst` | *eliminated*                                               |

### @itwin/presentation-common

| Removed                                                         | Replacement                                                                                                                                                    |
| --------------------------------------------------------------- | -------------------------------------------------------------------------------------------------------------------------------------------------------------- |
| `CompressedDescriptorJSON`                                      | `DescriptorJSON`                                                                                                                                               |
| `ContentInstancesOfSpecificClassesSpecification.arePolymorphic` | `ContentInstancesOfSpecificClassesSpecification.handleInstancesPolymorphically`                                                                                |
| `ContentModifiersList.propertiesDisplay`                        | `ContentModifiersList.propertyOverrides`                                                                                                                       |
| `ContentModifiersList.propertyEditors`                          | `ContentModifiersList.propertyOverrides`                                                                                                                       |
| `ContentRelatedInstancesSpecification.isRecursive`              | *eliminated*                                                                                                                                                   |
| `ContentRelatedInstancesSpecification.relatedClasses`           | `ContentRelatedInstancesSpecification.relationshipPaths.targetClass`                                                                                           |
| `ContentRelatedInstancesSpecification.relationships`            | `ContentRelatedInstancesSpecification.relationshipPaths.relationship`                                                                                          |
| `ContentRelatedInstancesSpecification.requiredDirection`        | `ContentRelatedInstancesSpecification.relationshipPaths.direction`                                                                                             |
| `ContentRelatedInstancesSpecification.skipRelatedLevel`         | *eliminated*                                                                                                                                                   |
| `Descriptor.toCompressedJSON`                                   | `Descriptor.toJSON`                                                                                                                                            |
| `DescriptorOverrides.hiddenFieldNames`                          | `DescriptorOverrides.fieldsSelector`                                                                                                                           |
| `DescriptorOverrides.sortDirection`                             | `DescriptorOverrides.sorting.direction`                                                                                                                        |
| `DescriptorOverrides.sortingFieldName`                          | `DescriptorOverrides.sorting.field`                                                                                                                            |
| `ECPropertyGroupingNodeKey.groupingValue`                       | `ECPropertyGroupingNodeKey.groupingValues`                                                                                                                     |
| `ExtendedContentRequestOptions`                                 | `ContentRequestOptions`                                                                                                                                        |
| `ExtendedContentRpcRequestOptions`                              | `ContentRpcRequestOptions`                                                                                                                                     |
| `ExtendedHierarchyRequestOptions`                               | `HierarchyRequestOptions`                                                                                                                                      |
| `ExtendedHierarchyRpcRequestOptions`                            | `HierarchyRpcRequestOptions`                                                                                                                                   |
| `Field.fromJSON`                                                | `Field.fromCompressedJSON`                                                                                                                                     |
| `HierarchyCompareRpcOptions`                                    | *eliminated*                                                                                                                                                   |
| `LabelRequestOptions`                                           | `DisplayLabelRequestOptions`                                                                                                                                   |
| `LabelRpcRequestOptions`                                        | `DisplayLabelRpcRequestOptions`                                                                                                                                |
| `LoggingNamespaces`                                             | `PresentationBackendLoggerCategory`, `PresentationBackendNativeLoggerCategory`, `PresentationFrontendLoggerCategory` or `PresentationComponentsLoggerCategory` |
| `NodeDeletionInfo.target`                                       | `NodeDeletionInfo.parent` and `NodeDeletionInfo.position`                                                                                                      |
| `NodeDeletionInfoJSON.target`                                   | `NodeDeletionInfoJSON.parent` and `NodeDeletionInfoJSON.position`                                                                                              |
| `PresentationDataCompareOptions`                                | *eliminated*                                                                                                                                                   |
| `PresentationRpcInterface.compareHierarchies`                   | *eliminated*                                                                                                                                                   |
| `PresentationRpcInterface.compareHierarchiesPaged`              | *eliminated*                                                                                                                                                   |
| `PresentationRpcInterface.getContent`                           | `PresentationRpcInterface.getPagedContent` and `getPagedContentSet`                                                                                            |
| `PresentationRpcInterface.getContentAndSize`                    | `PresentationRpcInterface.getPagedContent` and `getPagedContentSet`                                                                                            |
| `PresentationRpcInterface.getDisplayLabelDefinitions`           | `PresentationRpcInterface.getPagedDisplayLabelDefinitions`                                                                                                     |
| `PresentationRpcInterface.getDistinctValues`                    | `PresentationRpcInterface.getPagedDistinctValues`                                                                                                              |
| `PresentationRpcInterface.getNodes`                             | `PresentationRpcInterface.getPagedNodes`                                                                                                                       |
| `PresentationRpcInterface.getNodesAndCount`                     | `PresentationRpcInterface.getPagedNodes`                                                                                                                       |
| `PresentationRpcInterface.loadHierarchy`                        | *eliminated*                                                                                                                                                   |
| `PresentationUnitSystem`                                        | `UnitSystemKey` in `@bentley/imodeljs-quantity`                                                                                                                |
| `PropertiesFieldDescriptor.propertyClass`                       | `PropertiesFieldDescriptor.properties.class`                                                                                                                   |
| `PropertiesFieldDescriptor.propertyName`                        | `PropertiesFieldDescriptor.properties.name`                                                                                                                    |
| `Property.relatedClassPath`                                     | `NestedContentField.pathToPrimaryClass`                                                                                                                        |
| `PropertyJSON.relatedClassPath`                                 | `NestedContentFieldJSON.pathToPrimaryClass`                                                                                                                    |
| `RelatedInstanceNodesSpecification.relatedClasses`              | `RelatedInstanceNodesSpecification.relationshipPaths.targetClass`                                                                                              |
| `RelatedInstanceNodesSpecification.relationships`               | `RelatedInstanceNodesSpecification.relationshipPaths.relationship`                                                                                             |
| `RelatedInstanceNodesSpecification.requiredDirection`           | `RelatedInstanceNodesSpecification.relationshipPaths.direction`                                                                                                |
| `RelatedInstanceNodesSpecification.skipRelatedLevel`            | *eliminated*                                                                                                                                                   |
| `RelatedInstanceNodesSpecification.supportedSchemas`            | *eliminated*                                                                                                                                                   |
| `RelatedInstanceSpecification.class`                            | `RelatedInstanceSpecification.relationshipPath.targetClass`                                                                                                    |
| `RelatedInstanceSpecification.relationship`                     | `RelatedInstanceSpecification.relationshipPath.relationship`                                                                                                   |
| `RelatedInstanceSpecification.requiredDirection`                | `RelatedInstanceSpecification.relationshipPath.direction`                                                                                                      |
| `RelatedPropertiesSpecification.isPolymorphic`                  | `RelatedPropertiesSpecification.handleTargetClassPolymorphically`                                                                                              |
| `RelatedPropertiesSpecification.propertyNames`                  | `RelatedPropertiesSpecification.properties`                                                                                                                    |
| `RelatedPropertiesSpecification.relatedClasses`                 | `RelatedPropertiesSpecification.propertiesSource.targetClass`                                                                                                  |
| `RelatedPropertiesSpecification.relationships`                  | `RelatedPropertiesSpecification.propertiesSource.relationship`                                                                                                 |
| `RelatedPropertiesSpecification.requiredDirection`              | `RelatedPropertiesSpecification.propertiesSource.direction`                                                                                                    |
| `Ruleset.supportedSchemas`                                      | `Ruleset.requiredSchemas`                                                                                                                                      |
| `RequestPriority`                                               | *eliminated*                                                                                                                                                   |
| `RequestOptions<TIModel>.priority`                              | *eliminated*                                                                                                                                                   |
| `SelectClassInfo.pathToPrimaryClass`                            | `SelectClassInfo.pathFromInputToSelectClass`                                                                                                                   |
| `SelectClassInfo.relatedInstanceClasses`                        | `SelectClassInfo.relatedInstancePaths`                                                                                                                         |
| `SelectClassInfoJSON.pathToPrimaryClass`                        | `SelectClassInfoJSON.pathFromInputToSelectClass`                                                                                                               |
| `SelectClassInfoJSON.relatedInstanceClasses`                    | `SelectClassInfoJSON.relatedInstancePaths`                                                                                                                     |

### @itwin/presentation-backend

| Removed                                       | Replacement                                                                                                               |
| --------------------------------------------- | ------------------------------------------------------------------------------------------------------------------------- |
| `DuplicateRulesetHandlingStrategy`            | `RulesetInsertOptions`                                                                                                    |
| `PresentationManager.activeUnitSystem`        | Changed type from `PresentationUnitSystem` to `UnitSystemKey`                                                             |
| `PresentationManager.getContentAndSize`       | `PresentationManager.getContent` and `getContentSetSize`                                                                  |
| `PresentationManager.getDistinctValues`       | `PresentationManager.getPagedDistinctValues`                                                                              |
| `PresentationManager.getNodesAndCount`        | `PresentationManager.getNodes` and `getNodesCount`                                                                        |
| `PresentationManager.loadHierarchy`           | _eliminated_                                                                                                              |
| `PresentationManagerProps.activeLocale`       | `PresentationManagerProps.defaultLocale`                                                                                  |
| `PresentationManagerProps.activeUnitSystem`   | Renamed to `PresentationManagerProps.defaultUnitSystem` and changed type from `PresentationUnitSystem` to `UnitSystemKey` |
| `PresentationManagerProps.cacheConfig`        | `PresentationManagerProps.caching.hierarchies`                                                                            |
| `PresentationManagerProps.contentCacheSize`   | `PresentationManagerProps.caching.content.size`                                                                           |
| `PresentationManagerProps.taskAllocationsMap` | `PresentationManagerProps.workerThreadsCount`                                                                             |
| `UnitSystemFormat.unitSystems`                | Changed type from `PresentationUnitSystem[]` to `UnitSystemKey[]`                                                         |
| `WithClientRequestContext<T>`                 | _eliminated_                                                                                                              |

### @itwin/presentation-frontend

| Removed                                     | Replacement                                                   |
| ------------------------------------------- | ------------------------------------------------------------- |
| `FavoritePropertiesScope.Project`           | `FavoritePropertiesScope.ITwin`                               |
| `PresentationManager.activeUnitSystem`      | Changed type from `PresentationUnitSystem` to `UnitSystemKey` |
| `PresentationManager.compareHierarchies`    | _eliminated_                                                  |
| `PresentationManager.getDistinctValues`     | `PresentationManager.getPagedDistinctValues`                  |
| `PresentationManager.loadHierarchy`         | _eliminated_                                                  |
| `PresentationManagerProps.activeUnitSystem` | Changed type from `PresentationUnitSystem` to `UnitSystemKey` |

### @itwin/presentation-components

| Removed                                                | Replacement                                     |
| ------------------------------------------------------ | ----------------------------------------------- |
| `ContentDataProvider.configureContentDescriptor`       | `ContentDataProvider.getDescriptorOverrides`    |
| `ContentDataProvider.isFieldHidden`                    | `ContentDataProvider.getDescriptorOverrides`    |
| `ContentDataProvider.shouldConfigureContentDescriptor` | _eliminated_                                    |
| `ContentDataProvider.shouldExcludeFromDescriptor`      | `ContentDataProvider.getDescriptorOverrides`    |
| `ControlledTreeFilteringProps`                         | `ControlledPresentationTreeFilteringProps`      |
| `DEPRECATED_controlledTreeWithFilteringSupport`        | _eliminated_                                    |
| `DEPRECATED_controlledTreeWithVisibleNodes`            | _eliminated_                                    |
| `DEPRECATED_treeWithFilteringSupport`                  | `useControlledPresentationTreeFiltering`        |
| `DEPRECATED_treeWithUnifiedSelection`                  | `useUnifiedSelectionTreeEventHandler`           |
| `FilteredPresentationTreeDataProvider.loadHierarchy`   | _eliminated_                                    |
| `IPresentationTreeDataProvider.loadHierarchy`          | _eliminated_                                    |
| `PresentationTreeDataProvider.loadHierarchy`           | _eliminated_                                    |
| `PresentationTreeNodeLoaderProps.preloadingEnabled`    | _eliminated_                                    |
| `propertyGridWithUnifiedSelection`                     | `usePropertyDataProviderWithUnifiedSelection`   |
| `PropertyGridWithUnifiedSelectionProps`                | `PropertyDataProviderWithUnifiedSelectionProps` |
| `TreeWithFilteringSupportProps`                        | `ControlledPresentationTreeFilteringProps`      |
| `TreeWithUnifiedSelectionProps`                        | `UnifiedSelectionTreeEventHandlerParams`        |
| `useControlledTreeFiltering`                           | `useControlledPresentationTreeFiltering`        |

### @iwin/ecschema-metadata

| Removed                                  | Replacement                                                  |
| ---------------------------------------- | ------------------------------------------------------------ |
| `IDiagnostic`                            | `IDiagnostic` in @itwin/ecschema-editing                   |
| `BaseDiagnostic`                         | `BaseDiagnostic` in @itwin/ecschema-editing                |
| `DiagnosticType`                         | `DiagnosticType` in @itwin/ecschema-editing                |
| `DiagnosticCategory`                     | `DiagnosticCategory` in @itwin/ecschema-editing            |
| `DiagnosticCodes`                        | `DiagnosticCodes` in @itwin/ecschema-editing               |
| `Diagnostics`                            | `Diagnostics` in @itwin/ecschema-editing                   |
| `IDiagnosticReporter`                    | `IDiagnosticReporter` in @itwin/ecschema-editing           |
| `SuppressionDiagnosticReporter`          | `SuppressionDiagnosticReporter` in @itwin/ecschema-editing |
| `FormatDiagnosticReporter`               | `FormatDiagnosticReporter` in @itwin/ecschema-editing      |
| `LoggingDiagnosticReporter`              | `LoggingDiagnosticReporter` in @itwin/ecschema-editing     |
| `IRuleSet`                               | `IRuleSet` in @itwin/ecschema-editing                      |
| `ECRuleSet`                              | `ECRuleSet` in @itwin/ecschema-editing                     |
| `ISuppressionRule`                       | `ISuppressionRule` in @itwin/ecschema-editing              |
| `BaseSuppressionRule`                    | `BaseSuppressionRule` in @itwin/ecschema-editing           |
| `IRuleSuppressionMap`                    | `IRuleSuppressionMap` in @itwin/ecschema-editing           |
| `BaseRuleSuppressionMap`                 | `BaseRuleSuppressionMap` in @itwin/ecschema-editing        |
| `IRuleSuppressionSet`                    | `IRuleSuppressionSet` in @itwin/ecschema-editing           |
| `SchemaCompareCodes`                     | `SchemaCompareCodes` in @itwin/ecschema-editing            |
| `SchemaCompareDiagnostics`               | `SchemaCompareDiagnostics` in @itwin/ecschema-editing      |
| `SchemaValidater`                        | `SchemaValidater` in @itwin/ecschema-editing               |
| `SchemaValidationVisitor`                | `SchemaValidationVisitor` in @itwin/ecschema-editing       |
| `RelationshipConstraint.deserialize`     | `RelationshipConstraint.fromJSON`                            |
| `RelationshipConstraint.deserializeSync` | `RelationshipConstraint.fromJSONSync`                        |
| `RelationshipConstraint.toJson`          | `RelationshipConstraint.toJSON`                              |

### @bentley/itwin-client

| Removed                            | Replacement                    |
| ---------------------------------- | ------------------------------ |
| `UserInfo`                         | Moved to @itwin/appui-react |
| `AuthorizationClient.isAuthorized` | *eliminated*                   |

### @bentley/frontend-authorization-client

| Removed                                          | Replacement                    |
| -------------------------------------------------| ------------------------------ |
| `FrontendAuthorizationClient`                    | *removed*                      |
| `FrontendAuthorizationClientLoggerCategory`      | *removed*                      |
| `BrowserAuthorizationCallbackHandler`            | Moved to iTwin/auth-clients    |
| `BrowserAuthorizationBase`                       | *removed*                      |
| `BrowserAuthorizationClient`                     | Moved to iTwin/auth-clients    |
| `BrowserAuthorizationClientRedirectState`        | Moved to iTwin/auth-clients    |
| `BrowserAuthorizationLogger`                     | Moved to iTwin/auth-clients    |

<!---
User Interface Changes - section to comment below
-->

## User Interface Changes

Several changes were made in the @itwin ui packages.
Some components in @itwin/core-react were deprecated in favor of components in @itwinui-react.
A few constructs were deprecated in @itwin/core-react package with alternatives elsewhere.
A new @itwin/imodel-components-react package has been added and contains items related to Color, Cube, LineWeight, Navigation Aids, Quantity Inputs, Timeline and Viewport.

The @itwin ui and @itwin/presentation-components packages are now dependent on React version 17. **Applications using the ui packages must update to React 17.** Details about React version 17 can be found in the [React Blog](https://reactjs.org/blog/2020/10/20/react-v17.html).

For migration purposes, React 16 is included in the peerDependencies for the packages. React 16 is not an officially supported version of iTwin.js app or Extension development using the iTwin.js AppUi.

### New options for defining Frontstages

| Class/Component                                  | Description                                                                                      |
| ------------------------------------------------ | ------------------------------------------------------------------------------------------------ |
| [StandardFrontstageProvider]($appui-react)      | Frontstage provider that provides an 'empty' stage that is to be populated via UiItemsProviders. |
| [StandardContentToolsProvider]($appui-react)    | UiItemsProvider that will add common tool entries to Tool Widget.                                |
| [StandardNavigationToolsProvider]($appui-react) | UiItemsProvider that will add common view tool entries to Navigation Widget.                     |
| [StandardStatusbarItemsProvider]($appui-react)  | UiItemsProvider that will add common statusbar items.                                            |
| [ContentToolWidgetComposer]($appui-react)       | Provides an empty Tool Widget that is to be populate via UiItemsProviders.                       |
| [ViewToolWidgetComposer]($appui-react)          | Provides an empty Navigation Widget that is to be populate via UiItemsProviders.                 |
| [StandardContentLayouts]($appui-abstract)           | Provides standard view layouts that can be used when defining a ContentGroup.                    |
| [ContentGroupProvider]($appui-react)            | Class that generates a ContentGroup at runtime when the frontstageDef is being constructed.      |

### New Timeline Date Marker

The [TimelineComponent]($imodel-components-react) react component now accepts a property to mark a specific date in a date-based timeline. If the timeline has a defined start date and end date, a date between them can be marked in the timeline by specifying an instance of [TimelineDateMarkerProps]($imodel-components-react) in the new markDate member of [TimelineComponentProps]($imodel-components-react). If the date member is left undefined, today's date will be used. The default marker is a short vertical bar, but a ReactNode can be specified in the dateMarker prop to customize the marker's appearance.

### New Floating Widget Capabilities

Widgets provided via UiItemsProviders may now set `defaultState: WidgetState.Floating` and `isFloatingStateSupported: true` to open
the widget in a floating container. The property `defaultFloatingPosition` may also be specified to define the position of the floating container. If a position is not defined the container will be centered in the `AppUi` area.

The method `getFloatingWidgetContainerIds()` has been added to FrontstageDef to retrieve the Ids for all floating widget containers for the active frontstage as specified by the `frontstageDef`. These ids can be used to query the size of the floating container via `frontstageDef.getFloatingWidgetContainerBounds`. The method `frontstageDef.setFloatingWidgetContainerBounds` can then be used to set the size and position of a floating widget container.

### Removed user change monitoring from @itwin/appui-react

Previously `UiFramework` would monitor the state of an access token and would close all UI popups if the token was found to be empty. This feature has been removed. It is now the applications responsibility to enable this capability if they want it. The method [ConfigurableUiManager.closeUi]($appui-react) is now public and can be called by application to close the popup items.

### `ControlledTree` API Changes

`ControlledTree` component has received the following breaking changes:

- The component now takes `TreeModel` rather than `VisibleTreeNodes` as a prop to avoid requiring consumers to manage `VisibleTreeNodes` object. As a result, the `useVisibleTreeNodes` hook was replaced with `useTreeModel` hook. Typical migration:

  **Before:**

  ```tsx
  const visibleNodes = useVisibleTreeNodes(modelSource);
  return <ControlledTree visibleNodes={visibleNodes} {...otherProps} />;
  ```

  **After:**

  ```tsx
  const treeModel = useTreeModel(modelSource);
  return <ControlledTree model={treeModel} {...otherProps} />;
  ```

- Name of the `treeEvents` prop was changed to `eventsHandler` to make it clearer. Typical migration:

  **Before:**

  ```tsx
  return <ControlledTree treeEvents={eventsHandler} {...otherProps} />;
  ```

  **After:**

  ```tsx
  return <ControlledTree eventsHandler={eventsHandler} {...otherProps} />;
  ```

- `width` and `height` properties are now required. Previously they were optional and forced us to use non-optimal approach when not provided. Now it's up to the consumer to tell the size of the component. Typical migration:

  **Before:**

  ```tsx
  return <ControlledTree {...props} />;
  ```

  **After:**

  ```tsx
  const width = 100;
  const height = 100;
  return <ControlledTree width={width} height={height} {...props} />;
  ```

  `width` and `height` props may be calculated dynamically using [ResizeObserver](https://developer.mozilla.org/en-US/docs/Web/API/ResizeObserver) API.

### PropertyGrid - related API Changes

- `width` and `height` are now required props for `VirtualizedPropertyGrid` and `VirtualizedPropertyGridWithDataProvider`. Also, `width` is now a required property for `PropertyList`. Previously they were optional and forced us to use non-optimal approach when not provided. Now it's up to the consumer to tell the size of the component. Typical migration:

  **Before:**

  ```tsx
  return <VirtualizedPropertyGrid {...props} />;
  ```

  **After:**

  ```tsx
  const width = 100;
  const height = 100;
  return <VirtualizedPropertyGrid width={width} height={height} {...props} />;
  ```

  `width` and `height` props may be calculated dynamically using [ResizeObserver](https://developer.mozilla.org/en-US/docs/Web/API/ResizeObserver) API.

- Default value of `PresentationPropertyDataProvider.isNestedPropertyCategoryGroupingEnabled` was changed from `false` to `true`.

### Deprecated Components in Favor of iTwinUI-react Components

Several UI components in the @itwin/core-react and @itwin/components-react packages have been deprecated.
Developers should use equivalent components in @itwin/itwinui-react instead.

| Deprecated in @itwin/core-react | Use from @itwin/itwinui-react instead          |
| ---------------------------------- | ---------------------------------------------- |
| Button                             | Button                                         |
| ButtonSize                         | `size` prop for itwinui-react Button           |
| ButtonType                         | `styleType` prop for itwinui-react Button      |
| Checkbox                           | Checkbox                                       |
| ExpandableBlock                    | ExpandableBlock                                |
| Headline                           | Headline                                       |
| HorizontalTabs                     | HorizontalTabs                                 |
| Input                              | Input                                          |
| LabeledInput                       | LabeledInput                                   |
| LabeledSelect                      | LabeledSelect                                  |
| LabeledTextarea                    | LabeledTextarea                                |
| LabeledToggle                      | ToggleSwitch with `labelPosition="right"` prop |
| LeadingText                        | Leading                                        |
| ProgressBar                        | ProgressLinear                                 |
| ProgressSpinner                    | ProgressRadial                                 |
| Radio                              | Radio                                          |
| Select                             | Select                                         |
| SelectOption                       | SelectOption                                   |
| Slider                             | Slider                                         |
| SmallText                          | Small                                          |
| Spinner                            | ProgressRadial with `indeterminate` prop       |
| SpinnerSize                        | `size` prop in ProgressRadialProps             |
| SplitButton                        | SplitButton                                    |
| Subheading                         | Subheading                                     |
| Textarea                           | Textarea                                       |
| Tile                               | Tile                                           |
| Title                              | Title                                          |
| Toggle                             | ToggleSwitch                                   |
| Tooltip                            | Tooltip                                        |
| TooltipPlacement                   | Placement                                      |

| Deprecated in @itwin/components-react | Use from @itwin/itwinui-react instead |
| ---------------------------------------- | ------------------------------------- |
| Breadcrumb                               | Breadcrumbs                           |

#### Slider

The deprecated [Slider]($core-react) was a wrapper around the react-compound-slider that does not work properly in popout windows. To eliminate this issue, the deprecated `Slider`will now wrap the `Slider` component from @itwin/itwinui-react. This result is a couple prop changes. The `onSlideStart` or `onSlideEnd` props are ignored, use `onUpdate` and `onChange` props if needed. The only two `modes` that remain supported are 1 and 2.

### Deprecated with alternatives elsewhere

A few constructs were deprecated in @itwin/core-react package.
Some were copied to the @itwin/appui-abstract package.
Some have replacements within the @itwin/core-react package.

| Deprecated                                | Replacement                                    |
| ----------------------------------------- | ---------------------------------------------- |
| DialogButtonDef in @itwin/core-react   | DialogButtonDef in @itwin/appui-abstract       |
| DialogButtonStyle in @itwin/core-react | DialogButtonStyle in @itwin/appui-abstract     |
| DialogButtonType in @itwin/core-react  | DialogButtonType in @itwin/appui-abstract      |
| LocalUiSettings in @itwin/core-react   | LocalSettingsStorage in @itwin/core-react   |
| SessionUiSettings in @itwin/core-react | SessionSettingsStorage in @itwin/core-react |

### New @itwin/imodel-components-react package

A new @itwin/imodel-components-react package has been added, and some items were moved from @itwin/core-react and @itwin/components-react into this new package.
The ui-imodel-components package contains React components that depend on the imodeljs-frontend, imodeljs-common or imodeljs-quantity packages.
Dependencies on these other iTwin.js packages have been removed from ui-core and ui-components.
The items moved to ui-imodel-components are related to Color, Cube, LineWeight, Navigation Aids, Quantity Inputs, Timeline and Viewport.

The following items were moved into the ui-imodel-components package. For a complete list, see [iTwin.js Documentation](https://www.itwinjs.org/reference/ui-imodel-components/all).

- ColorPickerButton, ColorPickerDialog, ColorPickerPopup, ColorPropertyEditor, ColorSwatch
- Cube, CubeNavigationAid, CubeRotationChangeEventArgs
- DrawingNavigationAid
- QuantityInput, QuantityNumberInput
- TimelineComponent, TimelineDataProvider, TimelineMenuItemProps
- ViewportComponent, ViewportComponentEvents
- LineWeightSwatch, WeightPickerButton, WeightPropertyEditor

### Tasks and Workflows Deprecated

Classes and methods pertaining to Tasks and Workflows have been deprecated due to a change in the UX design.
Please continue to use Frontstages.

<!---
User Interface Changes - section above this point
-->

## @bentley/extension-cli

The cli tool has been deprecated due to an impending change of Extensions and the Extension Service. Please continue to use the 2.x version if you still require publishing Extensions.

## @bentley/config-loader

The loader has been deprecated due to a preference for using the dotenv package instead. Any workflows using .env files will not be affected.

## @itwin/core-geometry

The method `BSplineCurve3d.createThroughPoints` has been deprecated in favor of the more general method `BSplineCurve3d.createFromInterpolationCurve3dOptions`.

The property `InterpolationCurve3dOptions.isChordLenTangent` has been deprecated due to a naming inconsistency with similar adjacent properties. Use `InterpolationCurve3dOptions.isChordLenTangents` instead.

## new @itwin/core-transformer package split out of backend package

The iModel Transformer APIs, such as the classes [IModelExporter]($transformer), [IModelImporter]($transformer), and [IModelTransformer]($transformer)
were removed from the `@itwin/core-backend` package and moved to a new package, `@itwin/core-transformer`.

## @itwin/core-common

The `fromRadians`, `fromDegrees`, and `fromAngles` methods of [Cartographic]($common) now expect to receive a single input argument - an object containing a longitude, latitude and optional height property. The public constructor for [Cartographic]($common) has also been removed. If you would like to create a [Cartographic]($common) object without specifying longitude and latiude, you can use the new `createZero` method. These changes will help callers avoid misordering longitude, latitude, and height when creating a [Cartographic]($common) object. Additionally, the `LatAndLong` and `LatLongAndHeight` interfaces have been removed and replaced with a single [CartographicProps]($common) interface.

## Changes to ECSql APIs

Several changes to the APIs for executing ECSql statements have been made to improve performance and flexibility. This involved breaking changes to the `query`, `queryRowCount`, and `restartQuery` methods of [IModelConnection]($frontend), [IModelDb]($backend), and [ECDb]($backend).

- Previously there was no way to control the format of each row returned by the `query` and `restartQuery` methods, and the default format was verbose and inefficient. Now, these methods accept a [QueryRowFormat]($common) parameter describing the desired format. The default format returns each row as an array instead of an object.

- The `query` and `restartQuery` methods used to take multiple arguments indicating a limit on the number of rows to return, a priority, a quota, and so on. These have been combined into a single [QueryOptions]($common) parameter.

- The `query`, `restartQuery`, and `queryRowCount` methods used to accept the statement bindings as type `any[] | object`. The bindings are now specified instead as the more type-safe type [QueryBinder]($common).

### Binding parameters using QueryBinder

[QueryBinder]($common) is a more type-safe way to bind parameters to an ECSql statement. It allows mixing indexed and named parameters in a single statement. For example:

```ts
  const params = new QueryBinder()
    .bindString("name", "hello")
    .bindId(1, "0x123");

  for await (const row of db.query("SELECT ECInstanceId, Name from bis.Element WHERE ECInstanceId=? AND Name=:name", params)) {
    const obj = { id: row[0], name: row[1] };
    // ...
  }
```

### Id64Set parameter bindings

It is now possible to efficiently bind a large set of ECInstanceIds to a query parameter. This can be very useful for `IN` clauses. For example, imagine you wanted to select some properties of all of the [SpatialModel]($backend)s belonging to a [ModelSelector]($backend). Previously you would need to write something like this:

```ts
  const ids = Array.from(modelSelector.models).join(",");
  db.query("SELECT IsPlanProjection, JsonProperties FROM bis.SpatialModel WHERE ECInstanceId IN (" + ids + ")");
```

The list of comma-separated Ids could be extremely long - in some cases, it might be so long that it would need to be split up into multiple queries!

Now, you can bind a set of Ids as a parameter for the `IN` clause. The Ids will be serialized in a compact string format.

```ts
  const params = new QueryBinder().bindIdSet("modelIds", modelSelector.models);
  db.query("SELECT IsPlanProjection, JsonProperties FROM bis.SpatialModel WHERE InVirtualSet(:modelIds, ECInstanceId)", params);
```

### Upgrading existing code to use the new `query` methods

The signature of the method has changed to:

```ts
query(ecsql: string, params?: QueryBinder, rowFormat = QueryRowFormat.UseArrayIndexes, config?: QueryOptions): AsyncIterableIterator<any>;
```

The `rowFormat` parameter defaults to `QueryRowFormat.Array`. That format is more efficient so its use is preferred, but it differs from the previous row format. You can upgrade existing code to use the old format with minimal changes. For example, if your existing code passes query parameters as an array, change it as follows:

```ts
  // Replace this:
  db.query("SELECT * FROM bis.Element WHERE ECInstanceId=?", ["0x1"]);
  // With this:
  db.query("SELECT * FROM bis.Element WHERE ECInstanceId=?", QueryBinder.from(["0x1"]), QueryRowFormat.UseJsPropertyNames);
  // The code that accesses the properties of each row can remain unchanged.
```

Similarly, if your existing code passes an object instead of an array as the query parameter, change it as follows:

```ts
  // Replace this:
  db.query("SELECT * FROM bis.Element WHERE ECInstanceId = :id", {id: "0x1"});
  // With this:
  db.query("SELECT * FROM bis.Element WHERE ECInstanceId=?", QueryBinder.from({id: "0x1"}), QueryRowFormat.UseJsPropertyNames);
  // The code that accesses the properties of each row can remain unchanged.
```

### Upgrading existing code to use the new `restartQuery` methods

The parameters have changed in the same way as `query`, so they can be changed as described for `query` above.

### Upgrading existing code to use the new `queryRowCount` methods

The behavior of this method has not changed, but the parameters must be provided as a [QueryBinder]($common) object instead of an array or object. Upgrade your existing code as described for `query` above.

## Remove ninezone-test-app

The `ninezone-test-app` was used to test and demonstrate the now deprecated "ninezone" UI layout. The current `AppUi` layout is shown and exercised in `ui-test-app`.

<<<<<<< HEAD
## Changes to ECSql APIs

Several changes to the APIs for executing ECSql statements have been made to improve performance and flexibility. This involved breaking changes to the `query`, `queryRowCount`, and `restartQuery` methods of [IModelConnection]($frontend), [IModelDb]($backend), and [ECDb]($backend).

- Previously there was no way to control the format of each row returned by the `query` and `restartQuery` methods, and the default format was verbose and inefficient. Now, these methods accept a [QueryRowFormat]($common) parameter describing the desired format. The default format returns each row as an array instead of an object.

- The `query` and `restartQuery` methods used to take multiple arguments indicating a limit on the number of rows to return, a priority, a quota, and so on. These have been combined into a single [QueryOptions]($common) parameter.

- The `query`, `restartQuery`, and `queryRowCount` methods used to accept the statement bindings as type `any[] | object`. The bindings are now specified instead as the more type-safe type [QueryBinder]($common).

### Binding parameters using QueryBinder

[QueryBinder]($common) is a more type-safe way to bind parameters to an ECSql statement. It allows mixing indexed and named parameters in a single statement. For example:

```ts
  const params = new QueryBinder()
    .bindString("name", "hello")
    .bindId(1, "0x123");

  for await (const row of db.query("SELECT ECInstanceId, Name from bis.Element WHERE ECInstanceId=? AND Name=:name", params)) {
    const obj = { id: row[0], name: row[1] };
    // ...
  }
```

### Id64Set parameter bindings

It is now possible to efficiently bind a large set of ECInstanceIds to a query parameter. This can be very useful for `IN` clauses. For example, imagine you wanted to select some properties of all of the [SpatialModel]($backend)s belonging to a [ModelSelector]($backend). Previously you would need to write something like this:

```ts
  const ids = Array.from(modelSelector.models).join(",");
  db.query("SELECT IsPlanProjection, JsonProperties FROM bis.SpatialModel WHERE ECInstanceId IN (" + ids + ")");
```

The list of comma-separated Ids could be extremely long - in some cases, it might be so long that it would need to be split up into multiple queries!

Now, you can bind a set of Ids as a parameter for the `IN` clause. The Ids will be serialized in a compact string format.

```ts
  const params = new QueryBinder().bindIdSet("modelIds", modelSelector.models);
  db.query("SELECT IsPlanProjection, JsonProperties FROM bis.SpatialModel WHERE InVirtualSet(:modelIds, ECInstanceId)", params);
```

### Upgrading existing code to use the new `query` methods

The signature of the method has changed to:

```ts
query(ecsql: string, params?: QueryBinder, rowFormat = QueryRowFormat.UseArrayIndexes, config?: QueryOptions): AsyncIterableIterator<any>;
```

The `rowFormat` parameter defaults to `QueryRowFormat.Array`. That format is more efficient so its use is preferred, but it differs from the previous row format. You can upgrade existing code to use the old format with minimal changes. For example, if your existing code passes query parameters as an array, change it as follows:

```ts
  // Replace this:
  db.query("SELECT * FROM bis.Element WHERE ECInstanceId=?", ["0x1"]);
  // With this:
  db.query("SELECT * FROM bis.Element WHERE ECInstanceId=?", QueryBinder.from(["0x1"]), QueryRowFormat.UseJsPropertyNames);
  // The code that accesses the properties of each row can remain unchanged.
```

Similarly, if your existing code passes an object instead of an array as the query parameter, change it as follows:
```ts
  // Replace this:
  db.query("SELECT * FROM bis.Element WHERE ECInstanceId = :id", {id: "0x1"});
  // With this:
  db.query("SELECT * FROM bis.Element WHERE ECInstanceId=?", QueryBinder.from({id: "0x1"}), QueryRowFormat.UseJsPropertyNames);
  // The code that accesses the properties of each row can remain unchanged.
```

### Upgrading existing code to use the new `restartQuery` methods

The parameters have changed in the same way as `query`, so they can be changed as described for `query` above.

### Upgrading existing code to use the new `queryRowCount` methods

The behavior of this method has not changed, but the parameters must be provided as a [QueryBinder]($common) object instead of an array or object. Upgrade your existing code as described for `query` above.
=======
## Improve/Enhance particle systems

Improvements were made to the performance of [ParticleCollectionBuilder]($frontend) and an optional rotationMatrix was added to [ParticleProps]($frontend) so that particles can be rotated.
>>>>>>> 16c92689
<|MERGE_RESOLUTION|>--- conflicted
+++ resolved
@@ -1281,6 +1281,10 @@
 
 The `fromRadians`, `fromDegrees`, and `fromAngles` methods of [Cartographic]($common) now expect to receive a single input argument - an object containing a longitude, latitude and optional height property. The public constructor for [Cartographic]($common) has also been removed. If you would like to create a [Cartographic]($common) object without specifying longitude and latiude, you can use the new `createZero` method. These changes will help callers avoid misordering longitude, latitude, and height when creating a [Cartographic]($common) object. Additionally, the `LatAndLong` and `LatLongAndHeight` interfaces have been removed and replaced with a single [CartographicProps]($common) interface.
 
+## Remove ninezone-test-app
+
+The `ninezone-test-app` was used to test and demonstrate the now deprecated "ninezone" UI layout. The current `AppUi` layout is shown and exercised in `ui-test-app`.
+
 ## Changes to ECSql APIs
 
 Several changes to the APIs for executing ECSql statements have been made to improve performance and flexibility. This involved breaking changes to the `query`, `queryRowCount`, and `restartQuery` methods of [IModelConnection]($frontend), [IModelDb]($backend), and [ECDb]($backend).
@@ -1358,92 +1362,4 @@
 
 ### Upgrading existing code to use the new `queryRowCount` methods
 
-The behavior of this method has not changed, but the parameters must be provided as a [QueryBinder]($common) object instead of an array or object. Upgrade your existing code as described for `query` above.
-
-## Remove ninezone-test-app
-
-The `ninezone-test-app` was used to test and demonstrate the now deprecated "ninezone" UI layout. The current `AppUi` layout is shown and exercised in `ui-test-app`.
-
-<<<<<<< HEAD
-## Changes to ECSql APIs
-
-Several changes to the APIs for executing ECSql statements have been made to improve performance and flexibility. This involved breaking changes to the `query`, `queryRowCount`, and `restartQuery` methods of [IModelConnection]($frontend), [IModelDb]($backend), and [ECDb]($backend).
-
-- Previously there was no way to control the format of each row returned by the `query` and `restartQuery` methods, and the default format was verbose and inefficient. Now, these methods accept a [QueryRowFormat]($common) parameter describing the desired format. The default format returns each row as an array instead of an object.
-
-- The `query` and `restartQuery` methods used to take multiple arguments indicating a limit on the number of rows to return, a priority, a quota, and so on. These have been combined into a single [QueryOptions]($common) parameter.
-
-- The `query`, `restartQuery`, and `queryRowCount` methods used to accept the statement bindings as type `any[] | object`. The bindings are now specified instead as the more type-safe type [QueryBinder]($common).
-
-### Binding parameters using QueryBinder
-
-[QueryBinder]($common) is a more type-safe way to bind parameters to an ECSql statement. It allows mixing indexed and named parameters in a single statement. For example:
-
-```ts
-  const params = new QueryBinder()
-    .bindString("name", "hello")
-    .bindId(1, "0x123");
-
-  for await (const row of db.query("SELECT ECInstanceId, Name from bis.Element WHERE ECInstanceId=? AND Name=:name", params)) {
-    const obj = { id: row[0], name: row[1] };
-    // ...
-  }
-```
-
-### Id64Set parameter bindings
-
-It is now possible to efficiently bind a large set of ECInstanceIds to a query parameter. This can be very useful for `IN` clauses. For example, imagine you wanted to select some properties of all of the [SpatialModel]($backend)s belonging to a [ModelSelector]($backend). Previously you would need to write something like this:
-
-```ts
-  const ids = Array.from(modelSelector.models).join(",");
-  db.query("SELECT IsPlanProjection, JsonProperties FROM bis.SpatialModel WHERE ECInstanceId IN (" + ids + ")");
-```
-
-The list of comma-separated Ids could be extremely long - in some cases, it might be so long that it would need to be split up into multiple queries!
-
-Now, you can bind a set of Ids as a parameter for the `IN` clause. The Ids will be serialized in a compact string format.
-
-```ts
-  const params = new QueryBinder().bindIdSet("modelIds", modelSelector.models);
-  db.query("SELECT IsPlanProjection, JsonProperties FROM bis.SpatialModel WHERE InVirtualSet(:modelIds, ECInstanceId)", params);
-```
-
-### Upgrading existing code to use the new `query` methods
-
-The signature of the method has changed to:
-
-```ts
-query(ecsql: string, params?: QueryBinder, rowFormat = QueryRowFormat.UseArrayIndexes, config?: QueryOptions): AsyncIterableIterator<any>;
-```
-
-The `rowFormat` parameter defaults to `QueryRowFormat.Array`. That format is more efficient so its use is preferred, but it differs from the previous row format. You can upgrade existing code to use the old format with minimal changes. For example, if your existing code passes query parameters as an array, change it as follows:
-
-```ts
-  // Replace this:
-  db.query("SELECT * FROM bis.Element WHERE ECInstanceId=?", ["0x1"]);
-  // With this:
-  db.query("SELECT * FROM bis.Element WHERE ECInstanceId=?", QueryBinder.from(["0x1"]), QueryRowFormat.UseJsPropertyNames);
-  // The code that accesses the properties of each row can remain unchanged.
-```
-
-Similarly, if your existing code passes an object instead of an array as the query parameter, change it as follows:
-```ts
-  // Replace this:
-  db.query("SELECT * FROM bis.Element WHERE ECInstanceId = :id", {id: "0x1"});
-  // With this:
-  db.query("SELECT * FROM bis.Element WHERE ECInstanceId=?", QueryBinder.from({id: "0x1"}), QueryRowFormat.UseJsPropertyNames);
-  // The code that accesses the properties of each row can remain unchanged.
-```
-
-### Upgrading existing code to use the new `restartQuery` methods
-
-The parameters have changed in the same way as `query`, so they can be changed as described for `query` above.
-
-### Upgrading existing code to use the new `queryRowCount` methods
-
-The behavior of this method has not changed, but the parameters must be provided as a [QueryBinder]($common) object instead of an array or object. Upgrade your existing code as described for `query` above.
-=======
-## Improve/Enhance particle systems
-
-Improvements were made to the performance of [ParticleCollectionBuilder]($frontend) and an optional rotationMatrix was added to [ParticleProps]($frontend) so that particles can be rotated.
->>>>>>> 16c92689
+The behavior of this method has not changed, but the parameters must be provided as a [QueryBinder]($common) object instead of an array or object. Upgrade your existing code as described for `query` above.