# Spatial Queries

<<<<<<< HEAD
ECSQL allows you to use the BisCore.SpatialIndex to include spatial criteria when selecting [spatial elements]($imodeljs-backend.SpatialElement). There are also [built-in geometry functions](./SqlFuncs.md) that allow you to include an element's geometric properties in a where clause.
=======
ECSQL allows you to use the BisCore.SpatialIndex to include spatial criteria when selecting [spatial elements]($backend/SpatialElement). There are also functions that allow you to include an element's geometric properties in a where clause.
>>>>>>> 0e72db03

The [spatial elements]($backend/SpatialElement) in an iModel are index by a [spatial index](https://sqlite.org/rtree.html). This indexes elements by area. Each node in the spatial index is conceptually a bounding box, plus the ECInstanceId of an element that is enclosed by it.

ECSQL identifies the spatial index using the name `BisCore.SpatialIndex`. You can using this name to include the spatial index in ECSQL select statements, to help filter results using spatial criteria. Conceptually, each node has the following properties: ECInstanceId, MinX, MaxX, MinY, MaxY, MinZ, MaxZ. The nodes in the spatial index can be selected by testing their properties directly. Here is an example that is adapted from the [SQLite docs](https://sqlite.org/rtree.html):

`SELECT ECInstanceId FROM BisCore.SpatialIndex WHERE minX>=-81.08 AND maxX<=-80.58 AND minY>=35.00  AND maxY<=35.44`

Nodes in the spatial index can also be selected using the special `MATCH` keyword and one of the builtin rtree functions. The functions for MATCHing rtree nodes are:
* iModel_spatial_overlap_aabb - select all nodes that overlap a specified [Range3dProps]($geometry-core.Range3dProps)
* iModel_rtree

Here is a simple example of a spatial query using MATCH:

`SELECT rt.ECInstanceId FROM BisCore.SpatialIndex rt WHERE (rt.ECInstanceId MATCH iModel_spatial_overlap_aabb(:bbox))`

The caller would bind the `bbox` parameter in this example to a range.

The MATCH clause acts like a sub-selection in that it generates a set of ECInstanceIds, which it gathers from the nodes that match the specified criteria.

Often, a spatial query will combine a test on the spatial index with additional filtering criteria in the WHERE clause. As noted in the [SQLite docs](https://sqlite.org/rtree.html), "An R*Tree index does not normally provide the exact answer but merely reduces the set of potential answers from millions to dozens." The additional filtering criteria are used to refine the answer after the spatial filter has narrowed the possibilities. For example, to select only elements in the specified range that are also in a specified Category:

`SELECT rt.ECInstanceId FROM BisCore.SpatialIndex rt, BisCore.SpatialElement el WHERE (rt.ECInstanceId MATCH iModel_spatial_overlap_aabb(:bbox)) AND (el.ECInstanceId=rt.ECInstanceId) AND (el.Category = :categoryId)`

*Tip:* The OR operator should not be used in a WHERE clause that contains a spatial index MATCH.

@see [ECSQL Built-in Geometry Functions](./SqlFuncs.md)<|MERGE_RESOLUTION|>--- conflicted
+++ resolved
@@ -1,10 +1,6 @@
 # Spatial Queries
 
-<<<<<<< HEAD
-ECSQL allows you to use the BisCore.SpatialIndex to include spatial criteria when selecting [spatial elements]($imodeljs-backend.SpatialElement). There are also [built-in geometry functions](./SqlFuncs.md) that allow you to include an element's geometric properties in a where clause.
-=======
-ECSQL allows you to use the BisCore.SpatialIndex to include spatial criteria when selecting [spatial elements]($backend/SpatialElement). There are also functions that allow you to include an element's geometric properties in a where clause.
->>>>>>> 0e72db03
+ECSQL allows you to use the BisCore.SpatialIndex to include spatial criteria when selecting [spatial elements]($backend/SpatialElement). There are also [functions](./SqlFuncs.md) that allow you to include an element's geometric properties in a where clause.
 
 The [spatial elements]($backend/SpatialElement) in an iModel are index by a [spatial index](https://sqlite.org/rtree.html). This indexes elements by area. Each node in the spatial index is conceptually a bounding box, plus the ECInstanceId of an element that is enclosed by it.
 
