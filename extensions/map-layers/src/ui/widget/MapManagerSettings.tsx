--- conflicted
+++ resolved
@@ -11,13 +11,8 @@
 import { useSourceMapContext } from "./MapLayerManager";
 import "./MapManagerSettings.scss";
 import { MapLayersUiItemsProvider } from "../MapLayersUiItemsProvider";
-<<<<<<< HEAD
-import { EsriOAuthSettingsGroup } from "./EsriOAuthSettingsGroup";
-import { Select, SelectOption, Slider } from "@itwin/itwinui-react";
-=======
 import { Select, SelectOption, Slider, ToggleSwitch } from "@itwin/itwinui-react";
 import { QuantityNumberInput } from "@itwin/imodel-components-react";
->>>>>>> b62b4bef
 
 /* eslint-disable deprecation/deprecation */
 
@@ -260,9 +255,6 @@
 
         </fieldset>
       </div>
-
-      { mapLayerOptions?.showEsriOAuthSettings && <EsriOAuthSettingsGroup/>}
-
     </>
   );
 }