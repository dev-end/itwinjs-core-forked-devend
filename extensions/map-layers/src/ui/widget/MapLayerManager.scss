/*---------------------------------------------------------------------------------------------
* Copyright (c) Bentley Systems, Incorporated. All rights reserved.
* See LICENSE.md in the project root for license terms and full copyright notice.
*--------------------------------------------------------------------------------------------*/
@import "~@itwin/core-react/lib/cjs/core-react/index";
@import "~@itwin/itwinui-css/scss/style/typography";

$divider-color: $buic-background-toolbutton-stroke;
$hovered-icon-color: $buic-foreground-primary-tone;

button.map-manager-item-visibility {
  background-color: transparent;
  border: none;
  color: $buic-foreground-body;
  background-color: transparent;

  &:hover {
    color: $hovered-icon-color;
  }

  &:focus {
    outline: none;
    box-shadow: $uicore-button-focus-boxshadow;
  }
}

.map-manager-layer-host {
  margin: 0 6px;
  height: 100%;
  overflow-x: hidden;
  overflow-y: auto;

  .map-expandable-blocks-block {
    width: 100%;
    border: none;
  }
}

.map-manager-top-header {
  display: flex;
  align-items: center;
  width: 100%;
  padding-top: 5px;
  padding-bottom: 4px;
  margin-bottom: 15px;
  border-bottom-color: #ccc;
  border-bottom-style: solid;
  border-bottom-width: 1px;

  .map-manager-header-label {
    font-size: $iui-font-size;
    width: auto;
    white-space: nowrap;
    flex: 1 1 auto;
    padding-left: 10px;
  }

  button.map-manager-item-requireAuthIcon {
    color: $buic-foreground-warning;
  }

  .map-manager-header-buttons-group {
    margin-left: auto;
    border: none;
    display: flex;
    padding-right: 5px;
  }

  .map-manager-toggle {
    height: 24px;
  }
}

.map-manager-container {
  margin: 10px 6px 0px 6px;
  //border: 1px solid #ccc;

  * {
    box-sizing: border-box;
  }

  map-manager-settings-container {
    display: flex;
    margin-top: 8px;
    width: 100%;
  }

  .map-manager-layer-wrapper {
    border: 1px solid #ccc;
    margin-bottom: 15px;
  }

  .map-manager-underlays,
  .map-manager-overlays {
    display: flex;
    align-content: center;
    margin-top: 8px;
    padding-left: 10px;

    .map-manager-attach-layer-button {
      background-color: transparent;
      margin-left: auto;
      width: 40px;
      border: none;
      color: $buic-foreground-body;
      margin-right: 2px;

      &:hover {
        color: $hovered-icon-color;
      }

      &:focus {
        box-shadow: $uicore-button-focus-boxshadow;
        outline: none;
      }
    }
  }

  .core-ls {
    position: absolute;
    top: 50%;
    left: 50%;
    padding: 4px, 0;
    transform: translate(-50%, -50%);
  }

  .map-manager-source-listbox-header {
    margin-bottom: 4px;
    display: flex;
    flex-direction: row;
    align-items: center;
    column-gap: 6px;
  }

  .map-manager-source-list-filter {
    padding-top: 3.3px;
    padding-bottom: 3.3px;
    width: calc(100% - 40px);
  }

  .map-manager-source-list {
    margin-top: 0;
  }

  .map-manager-overlays-label {
    display: block;
    margin-bottom: 4px;
  }

  .map-manager-underlays-label {
    display: block;
    margin-bottom: 4px;
  }

  .map-manager-no-layers-container {
    display: flex;
    flex-direction: column;
    justify-content: center;
    align-items: center;
    padding: 10px;
    border-color: $uicore-gray-a;
    background-color: $buic-background-1;
    overflow: hidden;
    text-overflow: ellipsis;
    white-space: nowrap;
    text-align: center;
    color: $buic-foreground-muted;
    font-style: italic;
    border-style: dotted;
    border-width: 2px;
    margin: 6px;
    width: auto;
    height: 6.5em; // Avoid container resize when dragging layer the first time.
  }

  .map-manager-no-layers-label {
    margin-bottom: 10px;
  }

  .map-manager-item-divider {
    width: 100%;
    height: 2px;
    background: $divider-color;
    margin: 1em 0 1em 0;
  }

  .map-manager-header {
    display: flex;
    flex-direction: column;
    height: auto;
    width: 100%;
    align-items: center;
    margin-top: 8px;

    .map-manager-add-source-button {
      margin-left: 4px;
    }

    .map-manager-select {
      height: 2em;
      flex: auto;
      width: 100%;
      min-width: 100px;
    }

    .map-manager-add {
      height: 2em;
      flex: initial;
      width: fit-content;
      margin-left: 6px;
    }

    .core-split-button-label {
      line-height: inherit;
    }

    .core-split-button {
      height: 2em;
    }

    .core-split-button>.core-split-button-arrow>.core-split-button-arrow-icon {
      line-height: 16px;
    }
  }

  .map-manager-attachments {
    height: auto;
    max-height: 30%;

    &.is-dragging-map-over {
      background-color: $buic-background-5;
    }
  }
}

.map-manager-source-header {
  display: flex;
  justify-content: center;
  align-items: center;
  height: 2em;
  width: 100%;
  padding-left: 10px;
  border-width: 0 0 1px 0;
  border-style: solid;
  border-color: $uicore-gray-a;

  .map-manager-item-label {
    width: 465px;
    min-width: 3em;
  }

  .map-manager-item-visibility {
    width: 40px;
    margin-right: 20px;
  }

  .map-manager-item-transparency {
    max-width: 160px;
    width: 160px;
    display: flex;
    justify-content: center;
  }
}

.map-manager-source-item {
  display: flex;
  justify-content: flex-start;
  align-items: center;
  height: 2.5em;
  width: 100%;
  padding-right: 4px;
  border-width: 0 0 1px 0;
  border-style: solid;
  border-color: $uicore-gray-a;
  background-color: $buic-background-1;

  .map-manager-item-label {
    flex: 1 1;
    text-overflow: ellipsis;
    /* Required for text-overflow to do anything */
    white-space: nowrap;
    overflow: hidden;
  }

  .map-manager-item-settings-button {
    background-color: $buic-background-1;
    color: $buic-foreground-body;
    border: none;

    &:hover {
      color: $hovered-icon-color;
    }

    &:focus {
      box-shadow: $uicore-button-focus-boxshadow;
      outline: none;
    }

    .core-context-menu-container {
      .core-context-menu-item {
        >.core-context-menu-icon {
          flex-shrink: 1;
          flex-grow: 0;
          width: 0;
        }

        .core-slider.core-slider-minMax {
          min-width: 100px;
        }
      }
    }
  }

  .map-manager-item-transparency {
    margin-right: 6px;
  }

  button.map-manager-item-visibility {
    border: none;
    margin: 0 2px;
    background-color: $buic-background-1;
    color: $buic-foreground-body;

    &:hover {
      color: $hovered-icon-color;
    }

    &:focus {
      outline: none;
      box-shadow: $uicore-button-focus-boxshadow;
    }
  }

  button.map-manager-item-requireAuth {
    background-color: transparent;
    border: none;
    color: $buic-foreground-warning;
    background-color: transparent;

    &:hover {
      color: $hovered-icon-color;
    }

    &:focus {
      outline: none;
      box-shadow: $uicore-button-focus-boxshadow;
    }
  }
}

.map-layer-settings {
  border: none;
  background-color: $buic-background-1;
  color: $buic-foreground-body;
  margin-left: 2px;

  &:hover {
    color: $hovered-icon-color;
  }

  &:focus {
    box-shadow: $uicore-button-focus-boxshadow;
    outline: none;
  }
}

.map-manager-item-sub-layer-button {
  border: none;
  background-color: $buic-background-1;
  color: $buic-foreground-body;

  &:hover {
    color: $hovered-icon-color;
  }

  &:focus {
    box-shadow: $uicore-button-focus-boxshadow;
    outline: none;
  }
}

.map-manager-item-sub-layer-container {
  @include uicore-z-index(dialog-popup);
}

.map-manager-sublayer-panel {
  width: 400px;
  height: 400px;
  color: $buic-foreground-body;
  font-size: $iui-font-size;
  padding: 4px;
  display: block;
  box-sizing: border-box;
  border-radius: 4px;
  border: 1px solid $buic-background-panel-stroke;
  background: $buic-background-panel;
  color: $buic-text-color;
  cursor: default;
  @include uicore-z-index(dialog-popup);
}

.map-manager-sublayer-label {
  width: 100%;
  min-width: 100px;
  text-overflow: ellipsis;
  /* Required for text-overflow to do anything */
  white-space: nowrap;
  overflow: hidden;
}

.map-layer-settings-popup-panel {
  color: $buic-foreground-body;
  font-size: $iui-font-size;
  display: grid;
  grid-row-gap: 4px;
  padding: 4px;

  &:hover {
    color: $buic-foreground-activehover;
    cursor: auto;
  }

  .core-context-menu-item {
    display: flex;
    cursor: default;
    align-items: center;
    position: relative;

    &:hover {
      background-color: $buic-row-hover;
    }
  }

  .map-manager-no-layers-label {
    display: block;
    justify-content: center;
    align-items: center;
    height: 100%;
    width: 100%;
    padding-left: 4px;
    padding-right: 4px;
    border-width: 1px;
    border-style: solid;
    border-color: $uicore-gray-a;
    border-radius: 3px;
    background-color: $buic-background-1;
    overflow: hidden;
    color: $buic-foreground-muted;
    font-style: italic;
  }
}

.map-manager-not-geo-located-text {
  width: 90%;
  color: $buic-foreground-muted;
  font-style: italic;
  text-align: center;
}

.map-sources-delete-confirmation {
  @include uicore-z-index(status-popup);
}

.map-sources-popup-panel {
  padding: 4px;
  width: 400px;

  * {
    box-sizing: border-box;
  }

  .map-manager-source-listbox-header {
    display: flex;
    margin-left: 1px;
    column-gap: 4px;
  }

  ul.core-listbox {
    background-color: $buic-background-1;
  }

  .map-manager-sources {
    margin-top: 4px;
    height: 250px;
    min-height: 60px;

    .map-source-list-entry {
      button.map-source-list-entry-button {
<<<<<<< HEAD
        height: 20px;
=======
        height: auto;
>>>>>>> b62b4bef
        padding: 0 4px 0 4px;
        margin: 0;
        background-color: transparent;
        border: none;
        color: $buic-foreground-body;

        &:hover {
          color: $hovered-icon-color;
        }

        &:focus {
          outline: none;
          box-shadow: $uicore-button-focus-boxshadow;
        }
      }

      .map-source-list-entry-name {
        flex: 1 1 auto;
        text-overflow: ellipsis;
        white-space: nowrap;
        overflow: hidden;
        margin-right: 4px;
      }

      .map-source-list-entry-attach {
        margin-right: 10px;
        display: none;
        width: auto;
      }

      &[aria-selected="true"] {
        .map-source-list-entry-attach {
          display: inline-block;
        }
      }
    }

  }
}<|MERGE_RESOLUTION|>--- conflicted
+++ resolved
@@ -486,11 +486,7 @@
 
     .map-source-list-entry {
       button.map-source-list-entry-button {
-<<<<<<< HEAD
-        height: 20px;
-=======
         height: auto;
->>>>>>> b62b4bef
         padding: 0 4px 0 4px;
         margin: 0;
         background-color: transparent;
