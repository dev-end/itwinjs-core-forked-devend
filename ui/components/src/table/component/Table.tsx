--- conflicted
+++ resolved
@@ -173,11 +173,7 @@
     return {
       key: columnDescription.key,
       name: label,
-<<<<<<< HEAD
-      ...( columnDescription.icon ? {
-=======
       ...(columnDescription.icon ? {
->>>>>>> 6551c028
         width: 32,
         formatter: IconCell,
       } : {}),
@@ -348,16 +344,6 @@
   }
 
   public render() {
-<<<<<<< HEAD
-  // tslint:disable-next-line:variable-name
-    const DragDropWrapper =
-      withDropTarget(class extends React.Component<React.HTMLAttributes<HTMLDivElement>> {
-      public render(): React.ReactNode {
-        const { isOver, canDrop, item, type, ...props } = this.props as WithDropTargetProps;
-        return (<div className="react-data-grid-wrapper" {...props} />);
-      }
-    });
-=======
     // tslint:disable-next-line:variable-name
     const DragDropWrapper =
       withDropTarget(class extends React.Component<React.HTMLAttributes<HTMLDivElement>> {
@@ -366,7 +352,6 @@
           return (<div className="react-data-grid-wrapper" {...props} />);
         }
       });
->>>>>>> 6551c028
     return (
       <DragDropWrapper
         dropStyle={{
@@ -387,11 +372,7 @@
           return true;
         }}
         objectTypes={this.props.objectTypes}
-<<<<<<< HEAD
-        >
-=======
       >
->>>>>>> 6551c028
         <ReactDataGrid
           columns={this.state.columns}
           rowGetter={this._rowGetter}
@@ -441,11 +422,7 @@
                 if (this.props.objectType) {
                   if (typeof this.props.objectType === "function") {
                     if (data) {
-<<<<<<< HEAD
-                      const {row} = data;
-=======
                       const { row } = data;
->>>>>>> 6551c028
                       if (row >= 0 && row < this.state.rows.length) {
                         const rowItem = this.state.rows[row];
                         if (rowItem !== undefined && rowItem.item !== undefined) {
@@ -467,14 +444,9 @@
           }
           rowSelection={{
             showCheckbox: false,
-<<<<<<< HEAD
-            onRowsSelected: this.onRowsSelected,
-            onRowsDeselected: this.onRowsDeselected,
-=======
             enableShiftSelect: true,
             onRowsSelected: this._onRowsSelected,
             onRowsDeselected: this._onRowsDeselected,
->>>>>>> 6551c028
             selectBy: {
               keys: { rowKey: "__key", values: this.state.selectedRowKeys },
             },
@@ -487,11 +459,7 @@
   }
 }
 
-<<<<<<< HEAD
-export class IconCell extends React.Component<{value?: any}> {
-=======
 export class IconCell extends React.Component<{ value?: any }> {
->>>>>>> 6551c028
   public render() {
     let classes = "icon";
     if (this.props.value)
