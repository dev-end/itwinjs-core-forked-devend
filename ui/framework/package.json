{
  "name": "@bentley/ui-framework",
  "version": "0.117.0",
  "description": "UI framework",
  "author": "Bentley Systems",
  "license": "UNLICENSED",
  "publishConfig": {
    "registry": "https://npm.bentley.com/npm/npm/"
  },
  "main": "lib/index.js",
  "typings": "lib/index",
  "scripts": {
    "build": "tsc 1>&2 && npm run build:scss && npm run copy:public",
    "build:scss": "cpx ./src/**/*.scss ./lib",
    "copy:public": "cpx ./public/**/* ./lib/public && npm run pseudolocalize",
    "clean": "rimraf ./lib package-deps.json",
    "cover": "cross-env TS_NODE_PROJECT=./tests/tsconfig.json nyc npm test -- --reporter mocha-tldr-reporter",
    "docs": "node ./node_modules/@bentley/bentleyjs-tools/scripts/docs.js --source=./src --includes=../../generated-docs/extract --json=../../generated-docs/ui/ui-framework/file.json --tsIndexFile=./index.ts --onlyJson %TYPEDOC_THEME%",
    "lint": "tslint --project . 1>&2",
    "pack": "node ../../scripts/pack.js",
    "pseudolocalize": "node ./node_modules/@bentley/bentleyjs-tools/scripts/pseudolocalize.js --englishDir ./public/locales/en --out ./lib/public/locales/en-pseudo",
    "test": "cross-env TS_NODE_PROJECT=./tests/tsconfig.json mocha --opts ../mocha.opts tests/**/*.{ts,tsx}",
    "test:watch": "npm test -- --reporter min --watch-extensions ts,tsx --watch"
  },
  "peerDependencies": {
    "@bentley/bentleyjs-core": "0.117.0",
    "@bentley/geometry-core": "0.117.0",
    "@bentley/imodeljs-i18n": "0.117.0",
    "@bentley/imodeljs-frontend": "0.117.0",
    "@bentley/imodeljs-common": "0.117.0",
    "@bentley/imodeljs-clients": "0.117.0",
    "@bentley/ui-core": "0.117.0",
    "@bentley/ui-components": "0.117.0",
    "@bentley/ui-ninezone": "0.117.0"
  },
  "//devDependencies": [
    "NOTE: All peerDependencies should also be listed as devDependencies since peerDependencies are not considered by npm install",
    "NOTE: All tools used by scripts in this package must be listed as devDependencies"
  ],
  "devDependencies": {
    "@bentley/bentleyjs-tools": "0.117.0",
    "@bentley/bentleyjs-core": "0.117.0",
    "@bentley/geometry-core": "0.117.0",
    "@bentley/imodeljs-i18n": "0.117.0",
    "@bentley/imodeljs-frontend": "0.117.0",
    "@bentley/imodeljs-common": "0.117.0",
    "@bentley/imodeljs-clients": "0.117.0",
    "@bentley/ui-core": "0.117.0",
    "@bentley/ui-components": "0.117.0",
    "@bentley/ui-ninezone": "0.117.0",
    "@types/chai": "^4.1.4",
    "@types/chai-as-promised": "^7",
    "@types/chai-jest-snapshot": "^1.3.0",
    "@types/chai-spies": "^0",
    "@types/classnames": "^2.2.3",
<<<<<<< HEAD
    "@types/enzyme": "3.1.9",
    "@types/mocha": "^2.2.48",
    "@types/react": "^16.4.4",
    "@types/react-dom": "^16.0.3",
    "@types/react-dnd": "^2.0.36",
    "@types/react-dnd-html5-backend": "^2.1.9",
=======
    "@types/enzyme": "^3.1.12",
    "@types/mocha": "^5.2.5",
    "@types/react": "^16.4.7",
    "@types/react-dom": "^16.0.6",
>>>>>>> 2d088e66
    "@types/react-redux": "^5.0.15",
    "@types/sinon": "^5.0.1",
    "@types/sinon-chai": "^3.2.0",
    "chai": "^4.1.2",
    "chai-as-promised": "^7",
    "chai-jest-snapshot": "^2.0.0",
    "chai-spies": "1.0.0",
    "cpx": "^1.5.0",
    "cross-env": "^5.1.4",
    "enzyme": "^3.3.0",
    "enzyme-adapter-react-16": "^1.1.1",
    "enzyme-to-json": "^3.3.4",
    "ignore-styles": "^5.0.1",
    "jsdom": "^11.12.0",
    "jsdom-global": "3.0.2",
    "mocha": "^5.2.0",
    "mocha-tldr-reporter": "^1.0.0",
    "nyc": "^13.0.1",
    "rimraf": "^2.6.2",
    "sinon": "^6.1.4",
    "sinon-chai": "^3.2.0",
    "ts-node": "^6.0.3",
    "tsconfig-paths": "^3.3.2",
    "typedoc": "^0.11.1",
    "typedoc-plugin-external-module-name": "^1.1.1",
    "typescript": "~2.9.1",
    "tslint": "^5.11.0",
    "xmlhttprequest": "^1.8.0"
  },
  "//dependencies": [
    "NOTE: these dependencies should be only for things that DO NOT APPEAR IN THE API",
    "NOTE: imodeljs-frontend should remain UI technology agnostic, so no react/angular dependencies are allowed"
  ],
  "dependencies": {
    "@bentley/bwc": "^6.0.1",
    "@bentley/icons-webfont": "^6.5.0",
    "classnames": "^2.2.5",
<<<<<<< HEAD
    "react": "^16.4.1",
    "react-dom": "^16.4.1",
    "react-dnd": "^5.0.0",
    "react-dnd-html5-backend": "^5.0.1",
=======
    "react": "^16.4.2",
    "react-dom": "^16.4.2",
>>>>>>> 2d088e66
    "react-redux": "^5.0.7",
    "react-split-pane": "^0.1.77",
    "redux": "^4.0.0"
  },
  "nyc": {
    "nycrc-path": "../.nycrc"
  }
}<|MERGE_RESOLUTION|>--- conflicted
+++ resolved
@@ -53,19 +53,12 @@
     "@types/chai-jest-snapshot": "^1.3.0",
     "@types/chai-spies": "^0",
     "@types/classnames": "^2.2.3",
-<<<<<<< HEAD
-    "@types/enzyme": "3.1.9",
-    "@types/mocha": "^2.2.48",
-    "@types/react": "^16.4.4",
-    "@types/react-dom": "^16.0.3",
-    "@types/react-dnd": "^2.0.36",
-    "@types/react-dnd-html5-backend": "^2.1.9",
-=======
     "@types/enzyme": "^3.1.12",
     "@types/mocha": "^5.2.5",
     "@types/react": "^16.4.7",
     "@types/react-dom": "^16.0.6",
->>>>>>> 2d088e66
+    "@types/react-dnd": "^2.0.36",
+    "@types/react-dnd-html5-backend": "^2.1.9",
     "@types/react-redux": "^5.0.15",
     "@types/sinon": "^5.0.1",
     "@types/sinon-chai": "^3.2.0",
@@ -103,15 +96,10 @@
     "@bentley/bwc": "^6.0.1",
     "@bentley/icons-webfont": "^6.5.0",
     "classnames": "^2.2.5",
-<<<<<<< HEAD
-    "react": "^16.4.1",
-    "react-dom": "^16.4.1",
+    "react": "^16.4.2",
+    "react-dom": "^16.4.2",
     "react-dnd": "^5.0.0",
     "react-dnd-html5-backend": "^5.0.1",
-=======
-    "react": "^16.4.2",
-    "react-dom": "^16.4.2",
->>>>>>> 2d088e66
     "react-redux": "^5.0.7",
     "react-split-pane": "^0.1.77",
     "redux": "^4.0.0"
