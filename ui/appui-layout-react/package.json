--- conflicted
+++ resolved
@@ -75,13 +75,8 @@
     "enzyme-to-json": "^3.3.4",
     "eslint": "^7.11.0",
     "ignore-styles": "^5.0.1",
-<<<<<<< HEAD
     "jsdom": "^19.0.0",
     "global-jsdom": "8.4.0",
-=======
-    "jsdom-global": "3.0.2",
-    "jsdom": "^17.0.0",
->>>>>>> af04d44b
     "mocha": "^8.3.2",
     "nyc": "^15.1.0",
     "raf": "^3.4.0",
