--- conflicted
+++ resolved
@@ -1,10 +1,6 @@
 {
   "name": "@itwin/imodel-components-react",
-<<<<<<< HEAD
   "version": "3.0.0-extension.0",
-=======
-  "version": "3.0.0-dev.100",
->>>>>>> 9694a5a6
   "description": "iModel.js UI IModel Components",
   "main": "lib/cjs/imodel-components-react.js",
   "module": "lib/esm/imodel-components-react.js",
@@ -42,7 +38,6 @@
     "url": "http://www.bentley.com"
   },
   "peerDependencies": {
-<<<<<<< HEAD
     "@itwin/core-bentley": "workspace:^3.0.0-extension.0",
     "@itwin/core-geometry": "workspace:^3.0.0-extension.0",
     "@itwin/core-common": "workspace:^3.0.0-extension.0",
@@ -52,17 +47,6 @@
     "@itwin/appui-abstract": "workspace:^3.0.0-extension.0",
     "@itwin/core-react": "workspace:^3.0.0-extension.0",
     "@itwin/components-react": "workspace:^3.0.0-extension.0",
-=======
-    "@itwin/core-bentley": "workspace:^3.0.0-dev.100",
-    "@itwin/core-geometry": "workspace:^3.0.0-dev.100",
-    "@itwin/core-common": "workspace:^3.0.0-dev.100",
-    "@itwin/core-frontend": "workspace:^3.0.0-dev.100",
-    "@itwin/core-i18n": "workspace:^3.0.0-dev.100",
-    "@itwin/core-quantity": "workspace:^3.0.0-dev.100",
-    "@itwin/appui-abstract": "workspace:^3.0.0-dev.100",
-    "@itwin/core-react": "workspace:^3.0.0-dev.100",
-    "@itwin/components-react": "workspace:^3.0.0-dev.100",
->>>>>>> 9694a5a6
     "react": "^17.0.0",
     "react-dom": "^17.0.0"
   },
