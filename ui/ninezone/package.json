{
  "name": "@bentley/ui-ninezone",
<<<<<<< HEAD
  "version": "0.128.0",
  "description": "IModelJs Nine-zone React UI components",
=======
  "version": "0.127.0",
  "description": "iModelJs Nine-zone React UI components",
>>>>>>> b3bc6f55
  "license": "MIT",
  "repository": {
    "type": "git",
    "url": "https://github.com/imodeljs/imodeljs"
  },
  "scripts": {
    "build": "tsc 1>&2 && npm run copy:scss",
    "build:demo": "webpack --config ./demo/webpack.config.js",
    "clean": "rimraf lib out demo/lib package-deps.json",
    "copy:scss": "cpx src/**/*.scss lib",
    "cover": "cross-env TS_NODE_PROJECT=./tests/tsconfig.json nyc npm test -- --reporter mocha-tldr-reporter",
    "docs": "node ./node_modules/@bentley/bentleyjs-tools/scripts/docs.js --source=./src --includes=../../generated-docs/extract --json=../../generated-docs/ui/ui-ninezone/file.json --tsIndexFile=./index.ts --onlyJson %TYPEDOC_THEME%",
    "lint": "tslint --project . 1>&2 && tslint --project ./tests/tsconfig.json 1>&2 && tslint --project ./demo/tsconfig.json 1>&2",
    "pack": "npm run build && node ../../scripts/pack.js",
    "start": "webpack-dev-server --config ./demo/webpack.dev.config.js",
    "test": "cross-env TS_NODE_PROJECT=./tests/tsconfig.json mocha --opts ../mocha.opts tests/**/*.test.{ts,tsx}",
    "test:watch": "npm test -- --reporter min --watch-extensions ts,tsx --watch"
  },
  "keywords": [
    "Bentley",
    "BIM",
    "iModel"
  ],
  "author": {
    "name": "Bentley Systems, Inc.",
    "url": "http://www.bentley.com"
  },
  "peerDependencies": {
    "@bentley/ui-core": "0.128.0"
  },
  "//devDependencies": [
    "NOTE: All peerDependencies should also be listed as devDependencies since peerDependencies are not considered by npm install",
    "NOTE: All tools used by scripts in this package must be listed as devDependencies"
  ],
  "devDependencies": {
    "@bentley/bentleyjs-tools": "0.128.0",
    "@bentley/bwc": "^6.0.1",
    "@bentley/icons-webfont": "^6.5.0",
    "@bentley/ui-core": "0.128.0",
    "@bentley/svg-icons": "^6.4.0",
    "@types/chai": "^4.1.4",
    "@types/chai-as-promised": "^7",
    "@types/chai-jest-snapshot": "^1.3.0",
    "@types/chai-spies": "^1.0.0",
    "@types/classnames": "^2.2.3",
    "@types/enzyme": "^3.1.12",
    "@types/mocha": "^5.2.5",
    "@types/react": "^16.4.7",
    "@types/react-dom": "^16.0.6",
    "@types/react-router-dom": "^4.2.7",
    "@types/sinon": "^5.0.1",
    "chai": "^4.1.2",
    "chai-as-promised": "^7",
    "chai-jest-snapshot": "^2.0.0",
    "chai-spies": "1.0.0",
    "cpx": "^1.5.0",
    "cross-env": "^5.1.4",
    "css-loader": "^0.28.11",
    "enzyme": "^3.4.0",
    "enzyme-adapter-react-16": "^1.2.0",
    "enzyme-to-json": "^3.3.4",
    "ignore-styles": "^5.0.1",
    "jsdom": "^11.12.0",
    "jsdom-global": "3.0.2",
    "html-webpack-plugin": "^3.2.0",
    "mocha": "^5.2.0",
    "mocha-tldr-reporter": "^1.0.0",
    "nyc": "^13.0.1",
    "raw-loader": "^0.5.1",
    "raf": "^3.4.0",
    "react-markdown": "^3.2.1",
    "react-router-dom": "^4.2.2",
    "rimraf": "^2.6.2",
    "sass-loader": "^7.1.0",
    "sinon": "^6.1.4",
    "sinon-chai": "^3.2.0",
    "style-loader": "^0.21.0",
    "svg-react-loader": "^0.4.5",
    "ts-loader": "^4.4.1",
    "ts-node": "^7.0.1",
    "tsconfig-paths": "^3.3.2",
    "tslint": "^5.11.0",
    "tslint-loader": "^3.6.0",
    "typedoc": "^0.11.1",
    "typedoc-plugin-external-module-name": "^1.1.1",
    "typescript": "~3.0.0",
    "url-loader": "^1.0.1",
    "webpack": "^4.16.4",
    "webpack-cli": "^3.1.0",
    "webpack-dev-server": "^3.1.5"
  },
  "//dependencies": [
    "NOTE: these dependencies should be only for things that DO NOT APPEAR IN THE API",
    "NOTE: imodeljs-frontend should remain UI technology agnostic, so no react/angular dependencies are allowed"
  ],
  "dependencies": {
    "classnames": "^2.2.5",
    "react": "^16.4.2",
    "react-dom": "^16.4.2"
  },
  "nyc": {
    "nycrc-path": "../.nycrc"
  }
}<|MERGE_RESOLUTION|>--- conflicted
+++ resolved
@@ -1,12 +1,7 @@
 {
   "name": "@bentley/ui-ninezone",
-<<<<<<< HEAD
   "version": "0.128.0",
-  "description": "IModelJs Nine-zone React UI components",
-=======
-  "version": "0.127.0",
   "description": "iModelJs Nine-zone React UI components",
->>>>>>> b3bc6f55
   "license": "MIT",
   "repository": {
     "type": "git",
