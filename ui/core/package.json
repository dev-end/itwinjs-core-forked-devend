{
  "name": "@bentley/ui-core",
<<<<<<< HEAD
  "version": "2.0.0-dev.76",
=======
  "version": "2.0.0-dev.77",
>>>>>>> 0e1e3dae
  "description": "iModel.js UI core components",
  "main": "lib/ui-core.js",
  "typings": "lib/ui-core",
  "imodeljsSharedLibrary": true,
  "license": "MIT",
  "repository": {
    "type": "git",
    "url": "https://github.com/imodeljs/imodeljs/tree/master/ui/core"
  },
  "scripts": {
    "copy:assets": "cpx \"./src/**/*.{*css,svg}\" ./lib && cpx \"./public/**/*\" ./lib/public",
    "pseudolocalize": "betools pseudolocalize --englishDir ./public/locales/en --out ./lib/public/locales/en-PSEUDO",
    "build": "npm run copy:assets && npm run pseudolocalize && tsc 1>&2",
    "clean": "rimraf lib .rush",
    "cover": "nyc npm test",
    "docs": "betools docs --includes=../../generated-docs/extract --json=../../generated-docs/ui/ui-core/file.json --tsIndexFile=./ui-core.ts --onlyJson",
    "lint": "npm run tslint && npm run eslint",
    "eslint": "eslint src --ext .ts,.tsx,.js,.jsx",
    "tslint": "tslint --project . 1>&2",
    "extract-api": "betools extract-api --entry=ui-core",
    "test": "mocha --opts ../mocha.opts \"./lib/test/**/*.test.js\"",
    "test:watch": "npm test -- --reporter min --watch-extensions ts,tsx --watch"
  },
  "keywords": [
    "Bentley",
    "BIM",
    "iModel"
  ],
  "author": {
    "name": "Bentley Systems, Inc.",
    "url": "http://www.bentley.com"
  },
  "peerDependencies": {
<<<<<<< HEAD
    "@bentley/bentleyjs-core": "^2.0.0-dev.76",
    "@bentley/geometry-core": "^2.0.0-dev.76",
    "@bentley/imodeljs-i18n": "^2.0.0-dev.76",
    "@bentley/ui-abstract": "^2.0.0-dev.76"
=======
    "@bentley/bentleyjs-core": "^2.0.0-dev.77",
    "@bentley/geometry-core": "^2.0.0-dev.77",
    "@bentley/imodeljs-i18n": "^2.0.0-dev.77",
    "@bentley/ui-abstract": "^2.0.0-dev.77",
    "react": "^16.8.0",
    "react-dom": "^16.8.0"
>>>>>>> 0e1e3dae
  },
  "//devDependencies": [
    "NOTE: All peerDependencies should also be listed as devDependencies since peerDependencies are not considered by npm install",
    "NOTE: All tools used by scripts in this package must be listed as devDependencies"
  ],
  "devDependencies": {
<<<<<<< HEAD
    "@bentley/geometry-core": "2.0.0-dev.76",
    "@bentley/build-tools": "2.0.0-dev.76",
    "@bentley/bentleyjs-core": "2.0.0-dev.76",
    "@bentley/imodeljs-i18n": "2.0.0-dev.76",
    "@bentley/ui-abstract": "2.0.0-dev.76",
=======
    "@bentley/geometry-core": "2.0.0-dev.77",
    "@bentley/build-tools": "2.0.0-dev.77",
    "@bentley/bentleyjs-core": "2.0.0-dev.77",
    "@bentley/imodeljs-i18n": "2.0.0-dev.77",
    "@bentley/ui-abstract": "2.0.0-dev.77",
>>>>>>> 0e1e3dae
    "@bentley/react-scripts": "3.4.1-dev.27",
    "@testing-library/react": "^8.0.1",
    "@testing-library/react-hooks": "^3.2.1",
    "@types/chai": "^4.1.4",
    "@types/chai-as-promised": "^7",
    "@types/chai-jest-snapshot": "^1.3.0",
    "@types/chai-spies": "^1.0.0",
    "@types/classnames": "^2.2.3",
    "@types/enzyme": "3.9.3",
    "@types/mocha": "^5.2.5",
    "@types/node": "10.14.1",
    "@types/react": "^16.8.0",
    "@types/react-autosuggest": "^9.3.11",
    "@types/react-dom": "^16.8.0",
    "@types/sinon": "^9.0.0",
    "@types/sinon-chai": "^3.2.0",
    "@types/testing-library__react-hooks": "^3.1.0",
    "@typescript-eslint/parser": "2.22.0",
    "chai": "^4.1.2",
    "chai-as-promised": "^7",
    "chai-jest-snapshot": "^2.0.0",
    "chai-spies": "1.0.0",
    "cpx": "^1.5.0",
    "csstype": "^2.5.7",
    "enzyme": "^3.4.0",
    "enzyme-adapter-react-16": "1.12.1",
    "enzyme-to-json": "^3.3.4",
    "eslint": "^6.7.2",
    "eslint-plugin-react-hooks": "^3.0.0",
    "ignore-styles": "^5.0.1",
    "jsdom": "^11.12.0",
    "jsdom-global": "3.0.2",
    "mocha": "^5.2.0",
    "nyc": "^14.0.0",
    "raf": "^3.4.0",
    "react-test-renderer": "^16.13.1",
    "rimraf": "^3.0.2",
    "sinon": "^9.0.2",
    "sinon-chai": "^3.2.0",
    "typescript": "~3.7.4",
    "ts-node": "^7.0.1",
    "tsconfig-paths": "^3.3.2",
    "tslint": "^5.11.0",
    "tslint-etc": "^1.5.2",
    "xmlhttprequest": "^1.8.0"
  },
  "//dependencies": [
    "NOTE: these dependencies should be only for things that DO NOT APPEAR IN THE API",
    "NOTE: imodeljs-frontend should remain UI technology agnostic, so no react/angular dependencies are allowed"
  ],
  "dependencies": {
    "@bentley/icons-generic-webfont": "^1.0.5",
    "classnames": "^2.2.5",
    "prop-types": "^15.7.2",
    "react-autosuggest": "^9.4.3",
    "react-compound-slider": "^2.5.0",
    "resize-observer-polyfill": "1.5.1",
    "svg-sprite-loader": "4.2.1"
  },
  "nyc": {
    "extends": "./node_modules/@bentley/build-tools/.nycrc",
    "require": [
      "ignore-styles",
      "jsdom-global/register",
      "source-map-support/register",
      "ts-node/register"
    ],
    "check-coverage": true,
    "statements": 97.6,
    "branches": 93.6,
    "functions": 98.7,
    "lines": 97.7
  }
}<|MERGE_RESOLUTION|>--- conflicted
+++ resolved
@@ -1,10 +1,6 @@
 {
   "name": "@bentley/ui-core",
-<<<<<<< HEAD
-  "version": "2.0.0-dev.76",
-=======
   "version": "2.0.0-dev.77",
->>>>>>> 0e1e3dae
   "description": "iModel.js UI core components",
   "main": "lib/ui-core.js",
   "typings": "lib/ui-core",
@@ -38,38 +34,23 @@
     "url": "http://www.bentley.com"
   },
   "peerDependencies": {
-<<<<<<< HEAD
-    "@bentley/bentleyjs-core": "^2.0.0-dev.76",
-    "@bentley/geometry-core": "^2.0.0-dev.76",
-    "@bentley/imodeljs-i18n": "^2.0.0-dev.76",
-    "@bentley/ui-abstract": "^2.0.0-dev.76"
-=======
     "@bentley/bentleyjs-core": "^2.0.0-dev.77",
     "@bentley/geometry-core": "^2.0.0-dev.77",
     "@bentley/imodeljs-i18n": "^2.0.0-dev.77",
     "@bentley/ui-abstract": "^2.0.0-dev.77",
     "react": "^16.8.0",
     "react-dom": "^16.8.0"
->>>>>>> 0e1e3dae
   },
   "//devDependencies": [
     "NOTE: All peerDependencies should also be listed as devDependencies since peerDependencies are not considered by npm install",
     "NOTE: All tools used by scripts in this package must be listed as devDependencies"
   ],
   "devDependencies": {
-<<<<<<< HEAD
-    "@bentley/geometry-core": "2.0.0-dev.76",
-    "@bentley/build-tools": "2.0.0-dev.76",
-    "@bentley/bentleyjs-core": "2.0.0-dev.76",
-    "@bentley/imodeljs-i18n": "2.0.0-dev.76",
-    "@bentley/ui-abstract": "2.0.0-dev.76",
-=======
     "@bentley/geometry-core": "2.0.0-dev.77",
     "@bentley/build-tools": "2.0.0-dev.77",
     "@bentley/bentleyjs-core": "2.0.0-dev.77",
     "@bentley/imodeljs-i18n": "2.0.0-dev.77",
     "@bentley/ui-abstract": "2.0.0-dev.77",
->>>>>>> 0e1e3dae
     "@bentley/react-scripts": "3.4.1-dev.27",
     "@testing-library/react": "^8.0.1",
     "@testing-library/react-hooks": "^3.2.1",
